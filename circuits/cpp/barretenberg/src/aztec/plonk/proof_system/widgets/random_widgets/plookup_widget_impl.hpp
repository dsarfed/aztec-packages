--- conflicted
+++ resolved
@@ -407,13 +407,8 @@
 {}
 
 template <typename Field, typename Group, typename Transcript>
-<<<<<<< HEAD
 Field VerifierPlookupWidget<Field, Group, Transcript>::compute_quotient_evaluation_contribution(
-    verification_key* key, const Field& alpha_base, const Transcript& transcript, Field& t_eval, const bool)
-=======
-Field VerifierPLookupWidget<Field, Group, Transcript>::compute_quotient_evaluation_contribution(
     typename Transcript::Key* key, const Field& alpha_base, const Transcript& transcript, Field& t_eval, const bool)
->>>>>>> aa77eed2
 {
 
     std::array<Field, 3> wire_evaluations{
@@ -540,17 +535,12 @@
 } // namespace waffle
 
 template <typename Field, typename Group, typename Transcript>
-<<<<<<< HEAD
 Field VerifierPlookupWidget<Field, Group, Transcript>::append_scalar_multiplication_inputs(
-    verification_key*, const Field& alpha_base, const Transcript& transcript, std::map<std::string, Field>&, const bool)
-=======
-Field VerifierPLookupWidget<Field, Group, Transcript>::append_scalar_multiplication_inputs(
     typename Transcript::Key*,
     const Field& alpha_base,
     const Transcript& transcript,
     std::map<std::string, Field>&,
     const bool)
->>>>>>> aa77eed2
 {
     Field alpha = transcript.get_challenge_field_element("alpha");
     return alpha_base * alpha.sqr() * alpha;
