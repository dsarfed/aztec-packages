#include "prover.hpp"
#include "../public_inputs/public_inputs.hpp"
#include "../utils/linearizer.hpp"
#include <chrono>
#include <ecc/curves/bn254/scalar_multiplication/scalar_multiplication.hpp>
#include <polynomials/iterate_over_domain.hpp>
#include <polynomials/polynomial_arithmetic.hpp>

using namespace barretenberg;

namespace waffle {

template <typename settings>
ProverBase<settings>::ProverBase(std::shared_ptr<proving_key> input_key,
                                 std::shared_ptr<program_witness> input_witness,
                                 const transcript::Manifest& input_manifest)
    : n(input_key == nullptr ? 0 : input_key->n)
    , transcript(input_manifest, settings::hash_type, settings::num_challenge_bytes)
    , key(input_key)
    , witness(input_witness)
{}

template <typename settings>
ProverBase<settings>::ProverBase(ProverBase<settings>&& other)
    : n(other.n)
    , transcript(other.transcript)
    , key(std::move(other.key))
    , witness(std::move(other.witness))
{
    for (size_t i = 0; i < other.widgets.size(); ++i) {
        widgets.emplace_back(std::move(other.widgets[i]));
    }
}

template <typename settings> ProverBase<settings>& ProverBase<settings>::operator=(ProverBase<settings>&& other)
{
    n = other.n;

    widgets.resize(0);
    for (size_t i = 0; i < other.widgets.size(); ++i) {
        widgets.emplace_back(std::move(other.widgets[i]));
    }

    transcript = other.transcript;
    key = std::move(other.key);
    witness = std::move(other.witness);
    return *this;
}

template <typename settings> void ProverBase<settings>::compute_wire_coefficients()
{
    for (size_t i = 0; i < settings::program_width; ++i) {
        std::string wire_tag = "w_" + std::to_string(i + 1);
        barretenberg::polynomial& wire = witness->wires.at(wire_tag);
        barretenberg::polynomial& wire_fft = key->wire_ffts.at(wire_tag + "_fft");
        barretenberg::polynomial_arithmetic::copy_polynomial(&wire[0], &wire_fft[0], n, n);
        wire.ifft(key->small_domain);
    }
}

template <typename settings> void ProverBase<settings>::compute_wire_commitments()
{
    std::array<g1::element, settings::program_width> W;
    for (size_t i = 0; i < settings::program_width; ++i) {
        std::string wire_tag = "w_" + std::to_string(i + 1);
<<<<<<< HEAD
        W[i] = barretenberg::scalar_multiplication::pippenger_unsafe(
            witness->wires.at(wire_tag).get_coefficients(), key->reference_string->get_monomials(), n);
=======
        W[i] = barretenberg::scalar_multiplication::pippenger_unsafe(witness->wires.at(wire_tag).get_coefficients(),
                                                                     key->reference_string.monomials,
                                                                     n,
                                                                     key->pippenger_runtime_state);
>>>>>>> 56241056
    }

    g1::element::batch_normalize(&W[0], settings::program_width);

    for (size_t i = 0; i < settings::program_width; ++i) {
        g1::affine_element W_affine;
        W_affine.x = W[i].x;
        W_affine.y = W[i].y;
        std::string tag = "W_" + std::to_string(i + 1);
        transcript.add_element(tag, W_affine.to_buffer());
    }

    // add public inputs
    const polynomial& public_wires_source = key->wire_ffts.at("w_2_fft");
    std::vector<fr> public_wires;
    for (size_t i = 0; i < key->num_public_inputs; ++i) {
        public_wires.push_back(public_wires_source[i]);
    }
    transcript.add_element("public_inputs", fr::to_buffer(public_wires));

    transcript.apply_fiat_shamir("beta");
}

template <typename settings> void ProverBase<settings>::compute_z_commitment()
{
    g1::element Z = barretenberg::scalar_multiplication::pippenger_unsafe(
<<<<<<< HEAD
        key->z.get_coefficients(), key->reference_string->get_monomials(), n);
=======
        key->z.get_coefficients(), key->reference_string.monomials, n, key->pippenger_runtime_state);
>>>>>>> 56241056
    g1::affine_element Z_affine;
    Z_affine = g1::affine_element(Z);

    transcript.add_element("Z", Z_affine.to_buffer());
    transcript.apply_fiat_shamir("alpha");
}

template <typename settings> void ProverBase<settings>::compute_quotient_commitment()
{
    std::array<g1::element, settings::program_width> T;
    for (size_t i = 0; i < settings::program_width; ++i) {
        const size_t offset = n * i;
<<<<<<< HEAD
        T[i] = barretenberg::scalar_multiplication::pippenger_unsafe(
            &key->quotient_large.get_coefficients()[offset], key->reference_string->get_monomials(), n);
=======
        T[i] = barretenberg::scalar_multiplication::pippenger_unsafe(&key->quotient_large.get_coefficients()[offset],
                                                                     key->reference_string.monomials,
                                                                     n,
                                                                     key->pippenger_runtime_state);
>>>>>>> 56241056
    }

    g1::element::batch_normalize(&T[0], settings::program_width);

    for (size_t i = 0; i < settings::program_width; ++i) {
        g1::affine_element T_affine;
        T_affine.x = T[i].x;
        T_affine.y = T[i].y;
        std::string tag = "T_" + std::to_string(i + 1);
        transcript.add_element(tag, T_affine.to_buffer());
    }

    transcript.apply_fiat_shamir("z"); // end of 3rd round
}

template <typename settings> void ProverBase<settings>::compute_z_coefficients()
{
    polynomial& z = key->z;

    fr* accumulators[(settings::program_width == 1) ? 3 : settings::program_width * 2];
    accumulators[0] = &z[1];
    accumulators[1] = &key->z_fft[0];
    accumulators[2] = &key->z_fft[n];

    if constexpr (settings::program_width * 2 > 2) {
        accumulators[3] = &key->z_fft[n + n];
    }
    if constexpr (settings::program_width > 2) {
        accumulators[4] = &key->z_fft[n + n + n];
        accumulators[5] = &key->opening_poly[0];
    }
    if constexpr (settings::program_width > 3) {
        accumulators[6] = &key->shifted_opening_poly[0];
        accumulators[7] = &key->quotient_large[0];
    }
    if constexpr (settings::program_width > 4) {
        accumulators[8] = &key->linear_poly[0];
        accumulators[9] = &key->quotient_large[n];
    }
    if constexpr (settings::program_width > 5) {
        accumulators[10] = &key->quotient_large[n + n];
        accumulators[11] = &key->quotient_large[n + n + n];
    }
    for (size_t k = 7; k < settings::program_width; ++k) {
        // we're out of temporary memory!
        accumulators[(k - 1) * 2] = static_cast<fr*>(aligned_alloc(64, sizeof(fr) * n));
        accumulators[(k - 1) * 2 + 1] = static_cast<fr*>(aligned_alloc(64, sizeof(fr) * n));
    }

    fr beta = fr::serialize_from_buffer(transcript.get_challenge("beta").begin());
    fr gamma = fr::serialize_from_buffer(transcript.get_challenge("beta", 1).begin());

    std::array<fr*, settings::program_width> lagrange_base_wires;
    std::array<fr*, settings::program_width> lagrange_base_sigmas;

    for (size_t i = 0; i < settings::program_width; ++i) {
        lagrange_base_wires[i] = &key->wire_ffts.at("w_" + std::to_string(i + 1) + "_fft")[0];
        lagrange_base_sigmas[i] = &key->permutation_selectors_lagrange_base.at("sigma_" + std::to_string(i + 1))[0];
    }

#ifndef NO_MULTITHREADING
#pragma omp parallel
#endif
    {
#ifndef NO_MULTITHREADING
#pragma omp for
#endif
        for (size_t j = 0; j < key->small_domain.num_threads; ++j) {
            fr thread_root = key->small_domain.root.pow(static_cast<uint64_t>(j * key->small_domain.thread_size));
            fr work_root = thread_root * beta;
            fr T0;
            fr wire_plus_gamma;
            size_t start = j * key->small_domain.thread_size;
            size_t end = (j + 1) * key->small_domain.thread_size;
            for (size_t i = start; i < end; ++i) {
                wire_plus_gamma = gamma + lagrange_base_wires[0][i];
                accumulators[0][i] = wire_plus_gamma + work_root;

                T0 = lagrange_base_sigmas[0][i] * beta;
                accumulators[settings::program_width][i] = T0 + wire_plus_gamma;

                for (size_t k = 1; k < settings::program_width; ++k) {
                    wire_plus_gamma = gamma + lagrange_base_wires[k][i];
                    T0 = fr::coset_generator(k - 1) * work_root;
                    accumulators[k][i] = T0 + wire_plus_gamma;

                    T0 = lagrange_base_sigmas[k][i] * beta;
                    accumulators[k + settings::program_width][i] = T0 + wire_plus_gamma;
                }

                work_root *= key->small_domain.root;
            }
        }

        // step 2: compute the constituent components of Z(X). This is a small multithreading bottleneck, as we have
        // settings::program_width * 2 non-parallelizable processes
#ifndef NO_MULTITHREADING
#pragma omp for
#endif
        for (size_t i = 0; i < settings::program_width * 2; ++i) {
            fr* coeffs = &accumulators[i][0];
            for (size_t j = 0; j < key->small_domain.size - 1; ++j) {
                coeffs[j + 1] *= coeffs[j];
            }
        }

        // step 3: concatenate together the accumulator elements into Z(X)
#ifndef NO_MULTITHREADING
#pragma omp for
#endif
        for (size_t j = 0; j < key->small_domain.num_threads; ++j) {
            const size_t start = j * key->small_domain.thread_size;
            const size_t end =
                ((j + 1) * key->small_domain.thread_size) - ((j == key->small_domain.num_threads - 1) ? 1 : 0);
            fr inversion_accumulator = fr::one();
            constexpr size_t inversion_index = (settings::program_width == 1) ? 2 : settings::program_width * 2 - 1;
            fr* inversion_coefficients = &accumulators[inversion_index][0];
            for (size_t i = start; i < end; ++i) {

                for (size_t k = 1; k < settings::program_width; ++k) {
                    accumulators[0][i] *= accumulators[k][i];
                    accumulators[settings::program_width][i] *= accumulators[settings::program_width + k][i];
                }
                inversion_coefficients[i] = accumulators[0][i] * inversion_accumulator;
                inversion_accumulator *= accumulators[settings::program_width][i];
            }
            inversion_accumulator = inversion_accumulator.invert();
            for (size_t i = end - 1; i != start - 1; --i) {

                // N.B. accumulators[0][i] = z[i + 1]
                // We can avoid fully reducing z[i + 1] as the inverse fft will take care of that for us
                accumulators[0][i] = inversion_accumulator * inversion_coefficients[i];
                inversion_accumulator *= accumulators[settings::program_width][i];
            }
        }
    }
    z[0] = fr::one();
    z.ifft(key->small_domain);
    for (size_t k = 7; k < settings::program_width; ++k) {
        aligned_free(accumulators[(k - 1) * 2]);
        aligned_free(accumulators[(k - 1) * 2 + 1]);
    }
}

template <typename settings> void ProverBase<settings>::compute_permutation_grand_product_coefficients()
{
    polynomial& z_fft = key->z_fft;

    fr alpha = fr::serialize_from_buffer(transcript.get_challenge("alpha").begin());
    fr neg_alpha = -alpha;
    fr alpha_squared = alpha.sqr();
    fr beta = fr::serialize_from_buffer(transcript.get_challenge("beta").begin());
    fr gamma = fr::serialize_from_buffer(transcript.get_challenge("beta", 1).begin());

    // Our permutation check boils down to two 'grand product' arguments,
    // that we represent with a single polynomial Z(X).
    // We want to test that Z(X) has been constructed correctly.
    // When evaluated at elements of w \in H, the numerator of Z(w) will equal the
    // identity permutation grand product, and the denominator will equal the copy permutation grand product.

    // The identity that we need to evaluate is: Z(X.w).(permutation grand product) = Z(X).(identity grand product)
    // i.e. The next element of Z is equal to the current element of Z, multiplied by (identity grand product) /
    // (permutation grand product)

    // This method computes `Z(X).(identity grand product).{alpha}`.
    // The random `alpha` is there to ensure our grand product polynomial identity is linearly independent from the
    // other polynomial identities that we are going to roll into the quotient polynomial T(X).

    // Specifically, we want to compute:
    // (w_l(X) + \beta.sigma1(X) + \gamma).(w_r(X) + \beta.sigma2(X) + \gamma).(w_o(X) + \beta.sigma3(X) +
    // \gamma).Z(X).alpha Once we divide by the vanishing polynomial, this will be a degree 3n polynomial.

    // Multiply Z(X) by \alpha^2 when performing fft transform - we get this for free if we roll \alpha^2 into the
    // multiplicative generator
    z_fft.coset_fft_with_constant(key->large_domain, alpha);

    // We actually want Z(X.w) as well as Z(X)! But that's easy to get. z_fft contains Z(X) evaluated at the 4n'th roots
    // of unity. So z_fft(i) = Z(w^{i/4}) i.e. z_fft(i + 4) = Z(w^{i/4}.w)
    // => if virtual term 'foo' contains a 4n fft of Z(X.w), then z_fft(i + 4) = foo(i)
    // So all we need to do, to get Z(X.w) is to offset indexes to z_fft by 4.
    // If `i >= 4n  4`, we need to wrap around to the start - so just append the 4 starting elements to the end of z_fft
    z_fft.add_lagrange_base_coefficient(z_fft[0]);
    z_fft.add_lagrange_base_coefficient(z_fft[1]);
    z_fft.add_lagrange_base_coefficient(z_fft[2]);
    z_fft.add_lagrange_base_coefficient(z_fft[3]);

    std::array<fr*, settings::program_width> wire_ffts;
    std::array<fr*, settings::program_width> sigma_ffts;

    for (size_t i = 0; i < settings::program_width; ++i) {
        wire_ffts[i] = &key->wire_ffts.at("w_" + std::to_string(i + 1) + "_fft")[0];
        sigma_ffts[i] = &key->permutation_selector_ffts.at("sigma_" + std::to_string(i + 1) + "_fft")[0];
    }

    const polynomial& l_1 = key->lagrange_1;

    // compute our public input component
    std::vector<barretenberg::fr> public_inputs =
        barretenberg::fr::from_buffer(transcript.get_element("public_inputs"));

    fr public_input_delta = compute_public_input_delta(public_inputs, beta, gamma, key->small_domain.root);
    public_input_delta *= alpha;

    polynomial& quotient_large = key->quotient_large;
    // Step 4: Set the quotient polynomial to be equal to
    // (w_l(X) + \beta.sigma1(X) + \gamma).(w_r(X) + \beta.sigma2(X) + \gamma).(w_o(X) + \beta.sigma3(X) +
    // \gamma).Z(X).alpha
#ifndef NO_MULTITHREADING
#pragma omp parallel for
#endif
    for (size_t j = 0; j < key->large_domain.num_threads; ++j) {
        const size_t start = j * key->large_domain.thread_size;
        const size_t end = (j + 1) * key->large_domain.thread_size;

        fr work_root = key->large_domain.root.pow(static_cast<uint64_t>(j * key->large_domain.thread_size));
        work_root *= key->small_domain.generator;
        // work_root *= fr::coset_generator(0);
        work_root *= beta;

        fr wire_plus_gamma;
        fr T0;
        fr denominator;
        fr numerator;
        for (size_t i = start; i < end; ++i) {
            wire_plus_gamma = gamma + wire_ffts[0][i];

            // Numerator computation
            numerator = work_root + wire_plus_gamma;

            // Denominator computation
            denominator = sigma_ffts[0][i] * beta;
            denominator += wire_plus_gamma;

            for (size_t k = 1; k < settings::program_width; ++k) {
                wire_plus_gamma = gamma + wire_ffts[k][i];
                T0 = fr::coset_generator(k - 1) * work_root;
                T0 += wire_plus_gamma;
                numerator *= T0;

                T0 = sigma_ffts[k][i] * beta;
                T0 += wire_plus_gamma;
                denominator *= T0;
            }

            numerator *= z_fft[i];
            denominator *= z_fft[i + 4];

            /**
             * Permutation bounds check
             * (Z(X.w) - 1).(\alpha^3).L{n-1}(X) = T(X)Z_H(X)
             **/
            // The \alpha^3 term is so that we can subsume this polynomial into the quotient polynomial,
            // whilst ensuring the term is linearly independent form the other terms in the quotient polynomial

            // We want to verify that Z(X) equals `1` when evaluated at `w_n`, the 'last' element of our multiplicative
            // subgroup H. But PLONK's 'vanishing polynomial', Z*_H(X), isn't the true vanishing polynomial of subgroup
            // H. We need to cut a root of unity out of Z*_H(X), specifically `w_n`, for our grand product argument.
            // When evaluating Z(X) has been constructed correctly, we verify that Z(X.w).(identity permutation product)
            // = Z(X).(sigma permutation product), for all X \in H. But this relationship breaks down for X = w_n,
            // because Z(X.w) will evaluate to the *first* element of our grand product argument. The last element of
            // Z(X) has a dependency on the first element, so the first element cannot have a dependency on the last
            // element.

            // TODO: With the reduction from 2 Z polynomials to a single Z(X), the above no longer applies
            // TODO: Fix this to remove the (Z(X.w) - 1).L_{n-1}(X) check

            // To summarise, we can't verify claims about Z(X) when evaluated at `w_n`.
            // But we can verify claims about Z(X.w) when evaluated at `w_{n-1}`, which is the same thing

            // To summarise the summary: If Z(w_n) = 1, then (Z(X.w) - 1).L_{n-1}(X) will be divisible by Z_H*(X)
            // => add linearly independent term (Z(X.w) - 1).(\alpha^3).L{n-1}(X) into the quotient polynomial to check
            // this

            // z_fft already contains evaluations of Z(X).(\alpha^2)
            // at the (2n)'th roots of unity
            // => to get Z(X.w) instead of Z(X), index element (i+2) instead of i
            T0 = z_fft[i + 4] - public_input_delta; // T0 = (Z(X.w) - (delta)).(\alpha^2)
            T0 *= alpha;                            // T0 = (Z(X.w) - (delta)).(\alpha^3)
            T0 *= l_1[i + 8];                       // T0 = (Z(X.w)-delta).(\alpha^3).L{n-1}
            numerator += T0;

            // Step 2: Compute (Z(X) - 1).(\alpha^4).L1(X)
            // We need to verify that Z(X) equals `1` when evaluated at the first element of our subgroup H
            // i.e. Z(X) starts at 1 and ends at 1
            // The `alpha^4` term is so that we can add this as a linearly independent term in our quotient polynomial
            T0 = z_fft[i] + neg_alpha; // T0 = (Z(X) - 1).(\alpha^2)
            T0 *= alpha_squared;       // T0 = (Z(X) - 1).(\alpha^4)
            T0 *= l_1[i];              // T0 = (Z(X) - 1).(\alpha^2).L1(X)
            numerator += T0;

            // Combine into quotient polynomial
            T0 = numerator - denominator;
            quotient_large[i] = T0;

            // Update our working root of unity
            work_root *= key->large_domain.root;
        }
    }
}

template <typename settings> void ProverBase<settings>::init_quotient_polynomials()
{
    n = key->n;
}

template <typename settings> void ProverBase<settings>::execute_preamble_round()
{
    transcript.add_element("circuit_size",
                           { static_cast<uint8_t>(n),
                             static_cast<uint8_t>(n >> 8),
                             static_cast<uint8_t>(n >> 16),
                             static_cast<uint8_t>(n >> 24) });
    transcript.add_element("public_input_size",
                           { static_cast<uint8_t>(key->num_public_inputs),
                             static_cast<uint8_t>(key->num_public_inputs >> 8),
                             static_cast<uint8_t>(key->num_public_inputs >> 16),
                             static_cast<uint8_t>(key->num_public_inputs >> 24) });
    transcript.apply_fiat_shamir("init");
}

template <typename settings> void ProverBase<settings>::execute_first_round()
{
#ifdef DEBUG_TIMING
    std::chrono::steady_clock::time_point start = std::chrono::steady_clock::now();
#endif
    init_quotient_polynomials();
#ifdef DEBUG_TIMING
    std::chrono::steady_clock::time_point end = std::chrono::steady_clock::now();
    std::chrono::milliseconds diff = std::chrono::duration_cast<std::chrono::milliseconds>(end - start);
    std::cout << "init quotient polys: " << diff.count() << "ms" << std::endl;
#endif
#ifdef DEBUG_TIMING
    start = std::chrono::steady_clock::now();
#endif
    compute_wire_coefficients();
#ifdef DEBUG_TIMING
    end = std::chrono::steady_clock::now();
    diff = std::chrono::duration_cast<std::chrono::milliseconds>(end - start);
    std::cout << "compute wire coefficients: " << diff.count() << "ms" << std::endl;
#endif
#ifdef DEBUG_TIMING
    start = std::chrono::steady_clock::now();
#endif
    compute_wire_commitments();
#ifdef DEBUG_TIMING
    end = std::chrono::steady_clock::now();
    diff = std::chrono::duration_cast<std::chrono::milliseconds>(end - start);
    std::cout << "compute wire commitments: " << diff.count() << "ms" << std::endl;
#endif
}

template <typename settings> void ProverBase<settings>::execute_second_round()
{
#ifdef DEBUG_TIMING
    std::chrono::steady_clock::time_point start = std::chrono::steady_clock::now();
#endif
    compute_z_coefficients();
#ifdef DEBUG_TIMING
    std::chrono::steady_clock::time_point end = std::chrono::steady_clock::now();
    std::chrono::milliseconds diff = std::chrono::duration_cast<std::chrono::milliseconds>(end - start);
    std::cout << "compute z coefficients: " << diff.count() << "ms" << std::endl;
#endif
#ifdef DEBUG_TIMING
    start = std::chrono::steady_clock::now();
#endif
    compute_z_commitment();
#ifdef DEBUG_TIMING
    end = std::chrono::steady_clock::now();
    diff = std::chrono::duration_cast<std::chrono::milliseconds>(end - start);
    std::cout << "compute z commitment: " << diff.count() << "ms" << std::endl;
#endif
}

template <typename settings> void ProverBase<settings>::execute_third_round()
{
#ifdef DEBUG_TIMING
    std::chrono::steady_clock::time_point start = std::chrono::steady_clock::now();
#endif
    for (size_t i = 0; i < settings::program_width; ++i) {
        std::string wire_tag = "w_" + std::to_string(i + 1);
        barretenberg::polynomial& wire_fft = key->wire_ffts.at(wire_tag + "_fft");
        barretenberg::polynomial& wire = witness->wires.at(wire_tag);
        barretenberg::polynomial_arithmetic::copy_polynomial(&wire[0], &wire_fft[0], n, 4 * n + 4);
        wire_fft.coset_fft(key->large_domain);
        wire_fft.add_lagrange_base_coefficient(wire_fft[0]);
        wire_fft.add_lagrange_base_coefficient(wire_fft[1]);
        wire_fft.add_lagrange_base_coefficient(wire_fft[2]);
        wire_fft.add_lagrange_base_coefficient(wire_fft[3]);
    }
#ifdef DEBUG_TIMING
    std::chrono::steady_clock::time_point end = std::chrono::steady_clock::now();
    std::chrono::milliseconds diff = std::chrono::duration_cast<std::chrono::milliseconds>(end - start);
    std::cout << "compute wire ffts: " << diff.count() << "ms" << std::endl;
#endif

#ifdef DEBUG_TIMING
    start = std::chrono::steady_clock::now();
#endif
    polynomial& z = key->z;
    polynomial& z_fft = key->z_fft;
    barretenberg::polynomial_arithmetic::copy_polynomial(&z[0], &z_fft[0], n, 4 * n + 4);
#ifdef DEBUG_TIMING
    end = std::chrono::steady_clock::now();
    diff = std::chrono::duration_cast<std::chrono::milliseconds>(end - start);
    std::cout << "copy z: " << diff.count() << "ms" << std::endl;
#endif
#ifdef DEBUG_TIMING
    start = std::chrono::steady_clock::now();
#endif
    compute_permutation_grand_product_coefficients();
#ifdef DEBUG_TIMING
    end = std::chrono::steady_clock::now();
    diff = std::chrono::duration_cast<std::chrono::milliseconds>(end - start);
    std::cout << "compute permutation grand product coeffs: " << diff.count() << "ms" << std::endl;
#endif
    fr alpha = fr::serialize_from_buffer(transcript.get_challenge("alpha").begin());
    fr alpha_base = alpha.sqr().sqr();

    for (size_t i = 0; i < widgets.size(); ++i) {
#ifdef DEBUG_TIMING
        std::chrono::steady_clock::time_point start = std::chrono::steady_clock::now();
#endif
        alpha_base = widgets[i]->compute_quotient_contribution(alpha_base, transcript);
#ifdef DEBUG_TIMING
        std::chrono::steady_clock::time_point end = std::chrono::steady_clock::now();
        std::chrono::milliseconds diff = std::chrono::duration_cast<std::chrono::milliseconds>(end - start);
        std::cout << "widget " << i << " quotient compute time: " << diff.count() << "ms" << std::endl;
#endif
    }

    fr* q_mid = &key->quotient_mid[0];
    fr* q_large = &key->quotient_large[0];

#ifdef DEBUG_TIMING
    start = std::chrono::steady_clock::now();
#endif
    if constexpr (settings::uses_quotient_mid) {
        barretenberg::polynomial_arithmetic::divide_by_pseudo_vanishing_polynomial(
            key->quotient_mid.get_coefficients(), key->small_domain, key->mid_domain);
    }
    barretenberg::polynomial_arithmetic::divide_by_pseudo_vanishing_polynomial(
        key->quotient_large.get_coefficients(), key->small_domain, key->large_domain);
#ifdef DEBUG_TIMING
    end = std::chrono::steady_clock::now();
    diff = std::chrono::duration_cast<std::chrono::milliseconds>(end - start);
    std::cout << "divide by vanishing polynomial: " << diff.count() << "ms" << std::endl;
#endif
#ifdef DEBUG_TIMING
    start = std::chrono::steady_clock::now();
#endif
    if (settings::uses_quotient_mid) {
        key->quotient_mid.coset_ifft(key->mid_domain);
    }
    key->quotient_large.coset_ifft(key->large_domain);
#ifdef DEBUG_TIMING
    end = std::chrono::steady_clock::now();
    diff = std::chrono::duration_cast<std::chrono::milliseconds>(end - start);
    std::cout << "final inverse fourier transforms: " << diff.count() << "ms" << std::endl;
#endif
    if (settings::uses_quotient_mid) {
        ITERATE_OVER_DOMAIN_START(key->mid_domain);
        q_large[i] += q_mid[i];
        ITERATE_OVER_DOMAIN_END;
    }
#ifdef DEBUG_TIMING
    start = std::chrono::steady_clock::now();
#endif
    compute_quotient_commitment();
#ifdef DEBUG_TIMING
    end = std::chrono::steady_clock::now();
    diff = std::chrono::duration_cast<std::chrono::milliseconds>(end - start);
    std::cout << "compute quotient commitment: " << diff.count() << "ms" << std::endl;
#endif
}

template <typename settings> void ProverBase<settings>::execute_fourth_round()
{
#ifdef DEBUG_TIMING
    std::chrono::steady_clock::time_point start = std::chrono::steady_clock::now();
#endif
    compute_linearisation_coefficients();
#ifdef DEBUG_TIMING
    std::chrono::steady_clock::time_point end = std::chrono::steady_clock::now();
    std::chrono::milliseconds diff = std::chrono::duration_cast<std::chrono::milliseconds>(end - start);
    std::cout << "compute linearisation coefficients: " << diff.count() << "ms" << std::endl;
#endif
    transcript.apply_fiat_shamir("nu");
}

template <typename settings> void ProverBase<settings>::execute_fifth_round()
{
#ifdef DEBUG_TIMING
    std::chrono::steady_clock::time_point start = std::chrono::steady_clock::now();
#endif
    std::vector<fr> nu_challenges;
    for (size_t i = 0; i < transcript.get_num_challenges("nu"); ++i) {
        nu_challenges.emplace_back(fr::serialize_from_buffer(transcript.get_challenge("nu", i).begin()));
    }
    fr z_challenge = fr::serialize_from_buffer(transcript.get_challenge("z").begin());
    fr* r = key->linear_poly.get_coefficients();

    std::array<fr*, settings::program_width> wires;
    for (size_t i = 0; i < settings::program_width; ++i) {
        wires[i] = &witness->wires.at("w_" + std::to_string(i + 1))[0];
    }

    constexpr size_t num_sigma_evaluations =
        settings::use_linearisation ? settings::program_width - 1 : settings::program_width;
    std::array<fr*, num_sigma_evaluations> sigmas;
    for (size_t i = 0; i < num_sigma_evaluations; ++i) {
        sigmas[i] = &key->permutation_selectors.at("sigma_" + std::to_string(i + 1))[0];
    }

    polynomial& z = key->z;
    // Next step: compute the two Kate polynomial commitments, and associated opening proofs
    // We have two evaluation points: z and z.omega
    // We need to create random linear combinations of each individual polynomial and combine them

    polynomial& opening_poly = key->opening_poly;
    polynomial& shifted_opening_poly = key->shifted_opening_poly;

    std::array<fr, settings::program_width> z_powers;
    z_powers[0] = z_challenge;
    for (size_t i = 1; i < settings::program_width; ++i) {
        z_powers[i] = z_challenge.pow(static_cast<uint64_t>(n * i));
    }

    polynomial& quotient_large = key->quotient_large;

    constexpr size_t nu_offset = (settings::use_linearisation ? 1 : 0);
    constexpr size_t nu_z_offset =
        (settings::use_linearisation) ? 2 * settings::program_width : 2 * settings::program_width + 1;

    ITERATE_OVER_DOMAIN_START(key->small_domain);

    fr T0;
    fr quotient_temp = fr::zero();
    if constexpr (settings::use_linearisation) {
        quotient_temp = r[i] * nu_challenges[0];
    }
    for (size_t k = 1; k < settings::program_width; ++k) {
        T0 = quotient_large[i + (k * n)] * z_powers[k];
        quotient_temp += T0;
    }
    for (size_t k = 0; k < settings::program_width; ++k) {
        T0 = wires[k][i] * nu_challenges[k + nu_offset];
        quotient_temp += T0;
    }

    for (size_t k = 0; k < settings::program_width - 1; ++k) {
        T0 = sigmas[k][i] * nu_challenges[k + settings::program_width + nu_offset];
        quotient_temp += T0;
    }

    if constexpr (!settings::use_linearisation) {
        // TODO: fix overlapping nu_powers
        T0 = sigmas[settings::program_width - 1][i] * nu_challenges[settings::program_width * 2 - 1];
        quotient_temp += T0;
        T0 = z[i] * nu_challenges[2 * settings::program_width];
        quotient_temp += T0;
    }

    shifted_opening_poly[i] = z[i] * nu_challenges[nu_z_offset];

    opening_poly[i] = quotient_large[i] + quotient_temp;

    ITERATE_OVER_DOMAIN_END;

    constexpr size_t shifted_nu_offset = nu_z_offset + 1;
    if constexpr (settings::wire_shift_settings > 0) {
        ITERATE_OVER_DOMAIN_START(key->small_domain);
        size_t nu_ptr = shifted_nu_offset;
        if constexpr (settings::requires_shifted_wire(settings::wire_shift_settings, 0)) {
            fr T0;
            T0 = nu_challenges[nu_ptr++] * wires[0][i];
            shifted_opening_poly[i] += T0;
        }
        if constexpr (settings::requires_shifted_wire(settings::wire_shift_settings, 1)) {
            fr T0;
            T0 = nu_challenges[nu_ptr++] * wires[1][i];
            shifted_opening_poly[i] += T0;
        }
        if constexpr (settings::requires_shifted_wire(settings::wire_shift_settings, 2)) {
            fr T0;
            T0 = nu_challenges[nu_ptr++] * wires[2][i];
            shifted_opening_poly[i] += T0;
        }
        if constexpr (settings::requires_shifted_wire(settings::wire_shift_settings, 3)) {
            fr T0;
            T0 = nu_challenges[nu_ptr++] * wires[3][i];
            shifted_opening_poly[i] += T0;
        }
        for (size_t k = 4; k < settings::program_width; ++k) {
            if (settings::requires_shifted_wire(settings::wire_shift_settings, k)) {
                fr T0;
                T0 = nu_challenges[nu_ptr++] * wires[k][i];
                shifted_opening_poly[i] += T0;
            }
        }
        ITERATE_OVER_DOMAIN_END;
    }

    size_t nu_ptr = shifted_nu_offset;
    for (size_t i = 0; i < settings::program_width; ++i) {
        if (settings::requires_shifted_wire(settings::wire_shift_settings, i)) {
            ++nu_ptr;
        }
    }
#ifdef DEBUG_TIMING
    std::chrono::steady_clock::time_point end = std::chrono::steady_clock::now();
    std::chrono::milliseconds diff = std::chrono::duration_cast<std::chrono::milliseconds>(end - start);
    std::cout << "compute base opening poly contribution: " << diff.count() << "ms" << std::endl;
#endif
#ifdef DEBUG_TIMING
    start = std::chrono::steady_clock::now();
#endif
    for (size_t i = 0; i < widgets.size(); ++i) {
        nu_ptr = widgets[i]->compute_opening_poly_contribution(
            nu_ptr, transcript, &opening_poly[0], &shifted_opening_poly[0], settings::use_linearisation);
    }
#ifdef DEBUG_TIMING
    end = std::chrono::steady_clock::now();
    diff = std::chrono::duration_cast<std::chrono::milliseconds>(end - start);
    std::cout << "compute widget opening poly contributions: " << diff.count() << "ms" << std::endl;
#endif
    fr shifted_z;
    shifted_z = z_challenge * key->small_domain.root;
#ifdef DEBUG_TIMING
    start = std::chrono::steady_clock::now();
#endif
    opening_poly.compute_kate_opening_coefficients(z_challenge);

    shifted_opening_poly.compute_kate_opening_coefficients(shifted_z);
#ifdef DEBUG_TIMING
    end = std::chrono::steady_clock::now();
    diff = std::chrono::duration_cast<std::chrono::milliseconds>(end - start);
    std::cout << "compute kate opening poly coefficients: " << diff.count() << "ms" << std::endl;
#endif
#ifdef DEBUG_TIMING
    start = std::chrono::steady_clock::now();
#endif
    g1::element PI_Z = barretenberg::scalar_multiplication::pippenger_unsafe(
<<<<<<< HEAD
        opening_poly.get_coefficients(), key->reference_string->get_monomials(), n);

    g1::element PI_Z_OMEGA = barretenberg::scalar_multiplication::pippenger_unsafe(
        shifted_opening_poly.get_coefficients(), key->reference_string->get_monomials(), n);
=======
        opening_poly.get_coefficients(), key->reference_string.monomials, n, key->pippenger_runtime_state);

    g1::element PI_Z_OMEGA = barretenberg::scalar_multiplication::pippenger_unsafe(
        shifted_opening_poly.get_coefficients(), key->reference_string.monomials, n, key->pippenger_runtime_state);
>>>>>>> 56241056

    g1::affine_element PI_Z_affine;
    g1::affine_element PI_Z_OMEGA_affine;

    PI_Z_affine = g1::affine_element(PI_Z);
    PI_Z_OMEGA_affine = g1::affine_element(PI_Z_OMEGA);
#ifdef DEBUG_TIMING
    end = std::chrono::steady_clock::now();
    diff = std::chrono::duration_cast<std::chrono::milliseconds>(end - start);
    std::cout << "compute opening commitment: " << diff.count() << "ms" << std::endl;
#endif
    transcript.add_element("PI_Z", PI_Z_affine.to_buffer());
    transcript.add_element("PI_Z_OMEGA", PI_Z_OMEGA_affine.to_buffer());
}

template <typename settings> barretenberg::fr ProverBase<settings>::compute_linearisation_coefficients()
{

    fr alpha = fr::serialize_from_buffer(transcript.get_challenge("alpha").begin());
    fr z_challenge = fr::serialize_from_buffer(transcript.get_challenge("z").begin());
    fr shifted_z;
    shifted_z = z_challenge * key->small_domain.root;

    polynomial& r = key->linear_poly;
    polynomial& z = key->z;
    // ok... now we need to evaluate polynomials. Jeepers

    // evaluate the prover and instance polynomials.
    // (we don't need to evaluate the quotient polynomial, that can be derived by the verifier)
    for (size_t i = 0; i < settings::program_width; ++i) {
        std::string wire_key = "w_" + std::to_string(i + 1);
        const polynomial& wire = witness->wires.at(wire_key);
        fr wire_eval;
        wire_eval = wire.evaluate(z_challenge, n);
        transcript.add_element(wire_key, wire_eval.to_buffer());

        if (settings::requires_shifted_wire(settings::wire_shift_settings, i)) {
            fr shifted_wire_eval;
            shifted_wire_eval = wire.evaluate(shifted_z, n);
            transcript.add_element(wire_key + "_omega", shifted_wire_eval.to_buffer());
        }
    }

    // iterate over permutations, skipping the last one as we use the linearisation trick to avoid including it in the
    // transcript
    for (size_t i = 0; i < settings::program_width - 1; ++i) {
        std::string permutation_key = "sigma_" + std::to_string(i + 1);
        const polynomial& sigma = key->permutation_selectors.at(permutation_key);
        fr permutation_eval = sigma.evaluate(z_challenge, n);
        transcript.add_element(permutation_key, permutation_eval.to_buffer());
    }

    if constexpr (!settings::use_linearisation) {
        fr z_eval = z.evaluate(z_challenge, n);
        std::string sigma_last_key = "sigma_" + std::to_string(settings::program_width);
        fr sigma_last_eval = key->permutation_selectors.at(sigma_last_key).evaluate(z_challenge, n);
        transcript.add_element("z", z_eval.to_buffer());
        transcript.add_element(sigma_last_key, sigma_last_eval.to_buffer());
    }

    fr z_shifted_eval = z.evaluate(shifted_z, n);
    transcript.add_element("z_omega", z_shifted_eval.to_buffer());

    for (size_t i = 0; i < widgets.size(); ++i) {
        widgets[i]->compute_transcript_elements(transcript, settings::use_linearisation);
    }

    fr t_eval = key->quotient_large.evaluate(z_challenge, 4 * n);

    if constexpr (settings::use_linearisation) {
        barretenberg::polynomial_arithmetic::lagrange_evaluations lagrange_evals =
            barretenberg::polynomial_arithmetic::get_lagrange_evaluations(z_challenge, key->small_domain);
        plonk_linear_terms linear_terms = compute_linear_terms<barretenberg::fr, transcript::StandardTranscript, settings>(transcript, lagrange_evals.l_1);

        const polynomial& sigma_last =
            key->permutation_selectors.at("sigma_" + std::to_string(settings::program_width));
        ITERATE_OVER_DOMAIN_START(key->small_domain);
        r[i] = (z[i] * linear_terms.z_1) + (sigma_last[i] * linear_terms.sigma_last);
        ITERATE_OVER_DOMAIN_END;

        fr alpha_base = alpha.sqr().sqr();
        for (size_t i = 0; i < widgets.size(); ++i) {
            alpha_base = widgets[i]->compute_linear_contribution(alpha_base, transcript, r);
        }

        fr linear_eval = r.evaluate(z_challenge, n);
        transcript.add_element("r", linear_eval.to_buffer());
    }
    transcript.add_element("t", t_eval.to_buffer());

    return t_eval;
}

template <typename settings> waffle::plonk_proof ProverBase<settings>::construct_proof()
{
    execute_preamble_round();
    execute_first_round();
    execute_second_round();
    execute_third_round();
    execute_fourth_round();
    execute_fifth_round();

    waffle::plonk_proof result;
    result.proof_data = transcript.export_transcript();
    return result;
}

template <typename settings> void ProverBase<settings>::reset()
{
    transcript::Manifest manifest = transcript.get_manifest();
    transcript = transcript::StandardTranscript(manifest, settings::hash_type, settings::num_challenge_bytes);
}

template class ProverBase<unrolled_standard_settings>;
template class ProverBase<unrolled_turbo_settings>;
template class ProverBase<standard_settings>;
template class ProverBase<turbo_settings>;

} // namespace waffle<|MERGE_RESOLUTION|>--- conflicted
+++ resolved
@@ -63,15 +63,10 @@
     std::array<g1::element, settings::program_width> W;
     for (size_t i = 0; i < settings::program_width; ++i) {
         std::string wire_tag = "w_" + std::to_string(i + 1);
-<<<<<<< HEAD
-        W[i] = barretenberg::scalar_multiplication::pippenger_unsafe(
-            witness->wires.at(wire_tag).get_coefficients(), key->reference_string->get_monomials(), n);
-=======
         W[i] = barretenberg::scalar_multiplication::pippenger_unsafe(witness->wires.at(wire_tag).get_coefficients(),
-                                                                     key->reference_string.monomials,
+                                                                     key->reference_string->get_monomials(),
                                                                      n,
                                                                      key->pippenger_runtime_state);
->>>>>>> 56241056
     }
 
     g1::element::batch_normalize(&W[0], settings::program_width);
@@ -98,11 +93,7 @@
 template <typename settings> void ProverBase<settings>::compute_z_commitment()
 {
     g1::element Z = barretenberg::scalar_multiplication::pippenger_unsafe(
-<<<<<<< HEAD
-        key->z.get_coefficients(), key->reference_string->get_monomials(), n);
-=======
-        key->z.get_coefficients(), key->reference_string.monomials, n, key->pippenger_runtime_state);
->>>>>>> 56241056
+        key->z.get_coefficients(), key->reference_string->get_monomials(), n, key->pippenger_runtime_state);
     g1::affine_element Z_affine;
     Z_affine = g1::affine_element(Z);
 
@@ -115,15 +106,10 @@
     std::array<g1::element, settings::program_width> T;
     for (size_t i = 0; i < settings::program_width; ++i) {
         const size_t offset = n * i;
-<<<<<<< HEAD
-        T[i] = barretenberg::scalar_multiplication::pippenger_unsafe(
-            &key->quotient_large.get_coefficients()[offset], key->reference_string->get_monomials(), n);
-=======
         T[i] = barretenberg::scalar_multiplication::pippenger_unsafe(&key->quotient_large.get_coefficients()[offset],
-                                                                     key->reference_string.monomials,
+                                                                     key->reference_string->get_monomials(),
                                                                      n,
                                                                      key->pippenger_runtime_state);
->>>>>>> 56241056
     }
 
     g1::element::batch_normalize(&T[0], settings::program_width);
@@ -766,17 +752,10 @@
     start = std::chrono::steady_clock::now();
 #endif
     g1::element PI_Z = barretenberg::scalar_multiplication::pippenger_unsafe(
-<<<<<<< HEAD
-        opening_poly.get_coefficients(), key->reference_string->get_monomials(), n);
+        opening_poly.get_coefficients(), key->reference_string->get_monomials(), n, key->pippenger_runtime_state);
 
     g1::element PI_Z_OMEGA = barretenberg::scalar_multiplication::pippenger_unsafe(
-        shifted_opening_poly.get_coefficients(), key->reference_string->get_monomials(), n);
-=======
-        opening_poly.get_coefficients(), key->reference_string.monomials, n, key->pippenger_runtime_state);
-
-    g1::element PI_Z_OMEGA = barretenberg::scalar_multiplication::pippenger_unsafe(
-        shifted_opening_poly.get_coefficients(), key->reference_string.monomials, n, key->pippenger_runtime_state);
->>>>>>> 56241056
+        shifted_opening_poly.get_coefficients(), key->reference_string->get_monomials(), n, key->pippenger_runtime_state);
 
     g1::affine_element PI_Z_affine;
     g1::affine_element PI_Z_OMEGA_affine;
