--- conflicted
+++ resolved
@@ -213,13 +213,8 @@
                 state[i] = value.try_into().unwrap();
             }
 
-<<<<<<< HEAD
             sha256_compression(&mut state, &message);
-            let state = state.map(|x| Value::from(x as u128));
-=======
-            sha256compression(&mut state, &message);
             let state = state.map(|x| x.into());
->>>>>>> 18297415
 
             memory.write_slice(memory.read_ref(output.pointer), &state);
             Ok(())
