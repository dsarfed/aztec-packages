//! Black box functions are ACIR opcodes which rely on backends implementing support for specialized constraints.
//! This makes certain zk-snark unfriendly computations cheaper than if they were implemented in more basic constraints.

use serde::{Deserialize, Serialize};
#[cfg(test)]
use strum_macros::EnumIter;

#[allow(clippy::upper_case_acronyms)]
#[derive(Clone, Debug, Hash, Copy, PartialEq, Eq, Serialize, Deserialize)]
#[cfg_attr(test, derive(EnumIter))]
pub enum BlackBoxFunc {
    /// Encrypts the input using AES128.
    AES128Encrypt,
    /// Bitwise AND.
    AND,
    /// Bitwise XOR.
    XOR,
    /// Range constraint to ensure that a [`FieldElement`][acir_field::FieldElement] can be represented in a specified number of bits.
    RANGE,
    /// Calculates the Blake2s hash of the inputs.
    Blake2s,
    /// Calculates the Blake3 hash of the inputs.
    Blake3,
    /// Verifies a Schnorr signature over a curve which is "pairing friendly" with the curve on which the ACIR circuit is defined.
    ///
    /// The exact curve which this signature uses will vary based on the curve being used by ACIR.
    /// For example, the BN254 curve supports Schnorr signatures over the [Grumpkin][grumpkin] curve.
    ///
    /// [grumpkin]: https://hackmd.io/@aztec-network/ByzgNxBfd#2-Grumpkin---A-curve-on-top-of-BN-254-for-SNARK-efficient-group-operations
    SchnorrVerify,
    /// Calculates a Pedersen commitment to the inputs.
    PedersenCommitment,
    /// Calculates a Pedersen hash to the inputs.
    PedersenHash,
    /// Verifies a ECDSA signature over the secp256k1 curve.
    EcdsaSecp256k1,
    /// Verifies a ECDSA signature over the secp256r1 curve.
    EcdsaSecp256r1,
    /// Performs multi scalar multiplication over the embedded curve.
    MultiScalarMul,
    /// Calculates the Keccak256 hash of the inputs.
    Keccak256,
    /// Keccak Permutation function of 1600 width
    Keccakf1600,
    /// Compute a recursive aggregation object when verifying a proof inside another circuit.
    /// This outputted aggregation object will then be either checked in a top-level verifier or aggregated upon again.
    RecursiveAggregation,
    /// Addition over the embedded curve on which [`FieldElement`][acir_field::FieldElement] is defined.
    EmbeddedCurveAdd,
    /// BigInt addition
    BigIntAdd,
    /// BigInt subtraction
    BigIntSub,
    /// BigInt multiplication
    BigIntMul,
    /// BigInt division
    BigIntDiv,
    /// BigInt from le bytes
    BigIntFromLeBytes,
    /// BigInt to le bytes
    BigIntToLeBytes,
    /// Permutation function of Poseidon2
    Poseidon2Permutation,
    /// SHA256 compression function
    Sha256Compression,
}

impl std::fmt::Display for BlackBoxFunc {
    fn fmt(&self, f: &mut std::fmt::Formatter<'_>) -> std::fmt::Result {
        write!(f, "{}", self.name())
    }
}

impl BlackBoxFunc {
    pub fn name(&self) -> &'static str {
        match self {
<<<<<<< HEAD
=======
            BlackBoxFunc::AES128Encrypt => "aes128_encrypt",
            BlackBoxFunc::SHA256 => "sha256",
>>>>>>> ba618d5a
            BlackBoxFunc::SchnorrVerify => "schnorr_verify",
            BlackBoxFunc::Blake2s => "blake2s",
            BlackBoxFunc::Blake3 => "blake3",
            BlackBoxFunc::PedersenCommitment => "pedersen_commitment",
            BlackBoxFunc::PedersenHash => "pedersen_hash",
            BlackBoxFunc::EcdsaSecp256k1 => "ecdsa_secp256k1",
            BlackBoxFunc::MultiScalarMul => "multi_scalar_mul",
            BlackBoxFunc::EmbeddedCurveAdd => "embedded_curve_add",
            BlackBoxFunc::AND => "and",
            BlackBoxFunc::XOR => "xor",
            BlackBoxFunc::RANGE => "range",
            BlackBoxFunc::Keccak256 => "keccak256",
            BlackBoxFunc::Keccakf1600 => "keccakf1600",
            BlackBoxFunc::RecursiveAggregation => "recursive_aggregation",
            BlackBoxFunc::EcdsaSecp256r1 => "ecdsa_secp256r1",
            BlackBoxFunc::BigIntAdd => "bigint_add",
            BlackBoxFunc::BigIntSub => "bigint_sub",
            BlackBoxFunc::BigIntMul => "bigint_mul",
            BlackBoxFunc::BigIntDiv => "bigint_div",
            BlackBoxFunc::BigIntFromLeBytes => "bigint_from_le_bytes",
            BlackBoxFunc::BigIntToLeBytes => "bigint_to_le_bytes",
            BlackBoxFunc::Poseidon2Permutation => "poseidon2_permutation",
            BlackBoxFunc::Sha256Compression => "sha256_compression",
        }
    }

    pub fn lookup(op_name: &str) -> Option<BlackBoxFunc> {
        match op_name {
<<<<<<< HEAD
=======
            "aes128_encrypt" => Some(BlackBoxFunc::AES128Encrypt),
            "sha256" => Some(BlackBoxFunc::SHA256),
>>>>>>> ba618d5a
            "schnorr_verify" => Some(BlackBoxFunc::SchnorrVerify),
            "blake2s" => Some(BlackBoxFunc::Blake2s),
            "blake3" => Some(BlackBoxFunc::Blake3),
            "pedersen_commitment" => Some(BlackBoxFunc::PedersenCommitment),
            "pedersen_hash" => Some(BlackBoxFunc::PedersenHash),
            "ecdsa_secp256k1" => Some(BlackBoxFunc::EcdsaSecp256k1),
            "ecdsa_secp256r1" => Some(BlackBoxFunc::EcdsaSecp256r1),
            "multi_scalar_mul" => Some(BlackBoxFunc::MultiScalarMul),
            "embedded_curve_add" => Some(BlackBoxFunc::EmbeddedCurveAdd),
            "and" => Some(BlackBoxFunc::AND),
            "xor" => Some(BlackBoxFunc::XOR),
            "range" => Some(BlackBoxFunc::RANGE),
            "keccak256" => Some(BlackBoxFunc::Keccak256),
            "keccakf1600" => Some(BlackBoxFunc::Keccakf1600),
            "recursive_aggregation" => Some(BlackBoxFunc::RecursiveAggregation),
            "bigint_add" => Some(BlackBoxFunc::BigIntAdd),
            "bigint_sub" => Some(BlackBoxFunc::BigIntSub),
            "bigint_mul" => Some(BlackBoxFunc::BigIntMul),
            "bigint_div" => Some(BlackBoxFunc::BigIntDiv),
            "bigint_from_le_bytes" => Some(BlackBoxFunc::BigIntFromLeBytes),
            "bigint_to_le_bytes" => Some(BlackBoxFunc::BigIntToLeBytes),
            "poseidon2_permutation" => Some(BlackBoxFunc::Poseidon2Permutation),
            "sha256_compression" => Some(BlackBoxFunc::Sha256Compression),
            _ => None,
        }
    }

    pub fn is_valid_black_box_func_name(op_name: &str) -> bool {
        BlackBoxFunc::lookup(op_name).is_some()
    }
}

#[cfg(test)]
mod tests {
    use strum::IntoEnumIterator;

    use crate::BlackBoxFunc;

    #[test]
    fn consistent_function_names() {
        for bb_func in BlackBoxFunc::iter() {
            let resolved_func = BlackBoxFunc::lookup(bb_func.name()).unwrap_or_else(|| {
                panic!("BlackBoxFunc::lookup couldn't find black box function {bb_func}")
            });
            assert_eq!(
                resolved_func, bb_func,
                "BlackBoxFunc::lookup returns unexpected BlackBoxFunc"
            );
        }
    }
}<|MERGE_RESOLUTION|>--- conflicted
+++ resolved
@@ -74,11 +74,7 @@
 impl BlackBoxFunc {
     pub fn name(&self) -> &'static str {
         match self {
-<<<<<<< HEAD
-=======
             BlackBoxFunc::AES128Encrypt => "aes128_encrypt",
-            BlackBoxFunc::SHA256 => "sha256",
->>>>>>> ba618d5a
             BlackBoxFunc::SchnorrVerify => "schnorr_verify",
             BlackBoxFunc::Blake2s => "blake2s",
             BlackBoxFunc::Blake3 => "blake3",
@@ -107,11 +103,7 @@
 
     pub fn lookup(op_name: &str) -> Option<BlackBoxFunc> {
         match op_name {
-<<<<<<< HEAD
-=======
             "aes128_encrypt" => Some(BlackBoxFunc::AES128Encrypt),
-            "sha256" => Some(BlackBoxFunc::SHA256),
->>>>>>> ba618d5a
             "schnorr_verify" => Some(BlackBoxFunc::SchnorrVerify),
             "blake2s" => Some(BlackBoxFunc::Blake2s),
             "blake3" => Some(BlackBoxFunc::Blake3),
