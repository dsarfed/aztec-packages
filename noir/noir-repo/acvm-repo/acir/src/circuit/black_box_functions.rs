--- conflicted
+++ resolved
@@ -39,22 +39,12 @@
     /// can be represented in the specified number of bits.
     /// - input: (witness, bit_size)
     RANGE,
-<<<<<<< HEAD
-    /// Calculates the Blake2s hash of the inputs.
-=======
-
-    /// Computes SHA256 of the inputs
-    /// - inputs are a byte array, i.e a vector of (witness, 8)
-    /// - output is a byte array of len 32, i.e an array of 32 (witness, 8),
-    ///   constrained to be the sha256 of the inputs.
-    SHA256,
 
     /// Computes the Blake2s hash of the inputs, as specified in
     /// https://tools.ietf.org/html/rfc7693
     /// - inputs are a byte array, i.e a vector of (witness, 8)
     /// - output is a byte array of length 32, i.e. an array of 32
     /// (witness, 8), constrained to be the blake2s of the inputs.
->>>>>>> e1926787
     Blake2s,
 
     /// Computes the Blake3 hash of the inputs
