use crate::brillig::brillig_ir::artifact::Label;
use crate::brillig::brillig_ir::brillig_variable::{
    type_to_heap_value_type, BrilligArray, BrilligVariable, SingleAddrVariable,
};
use crate::brillig::brillig_ir::registers::Stack;
use crate::brillig::brillig_ir::{
    BrilligBinaryOp, BrilligContext, ReservedRegisters, BRILLIG_MEMORY_ADDRESSING_BIT_SIZE,
};
use crate::ssa::ir::dfg::CallStack;
use crate::ssa::ir::instruction::ConstrainError;
use crate::ssa::ir::{
    basic_block::BasicBlockId,
    dfg::DataFlowGraph,
    function::FunctionId,
    instruction::{
        Binary, BinaryOp, Endian, Instruction, InstructionId, Intrinsic, TerminatorInstruction,
    },
    types::{NumericType, Type},
    value::{Value, ValueId},
};
use acvm::acir::brillig::{MemoryAddress, ValueOrArray};
use acvm::{acir::AcirField, FieldElement};
use fxhash::{FxHashMap as HashMap, FxHashSet as HashSet};
use iter_extended::vecmap;
use num_bigint::BigUint;
use std::sync::Arc;

use super::brillig_black_box::convert_black_box_call;
use super::brillig_block_variables::BlockVariables;
use super::brillig_fn::FunctionContext;
use super::constant_allocation::InstructionLocation;

/// Generate the compilation artifacts for compiling a function into brillig bytecode.
pub(crate) struct BrilligBlock<'block> {
    pub(crate) function_context: &'block mut FunctionContext,
    /// The basic block that is being converted
    pub(crate) block_id: BasicBlockId,
    /// Context for creating brillig opcodes
    pub(crate) brillig_context: &'block mut BrilligContext<FieldElement, Stack>,
    /// Tracks the available variable during the codegen of the block
    pub(crate) variables: BlockVariables,
    /// For each instruction, the set of values that are not used anymore after it.
    pub(crate) last_uses: HashMap<InstructionId, HashSet<ValueId>>,
}

impl<'block> BrilligBlock<'block> {
    /// Converts an SSA Basic block into a sequence of Brillig opcodes
    pub(crate) fn compile(
        function_context: &'block mut FunctionContext,
        brillig_context: &'block mut BrilligContext<FieldElement, Stack>,
        block_id: BasicBlockId,
        dfg: &DataFlowGraph,
    ) {
        let live_in = function_context.liveness.get_live_in(&block_id);
        let variables = BlockVariables::new(live_in.clone());

        brillig_context.set_allocated_registers(
            variables
                .get_available_variables(function_context)
                .into_iter()
                .map(|variable| variable.extract_register())
                .collect(),
        );
        let last_uses = function_context.liveness.get_last_uses(&block_id).clone();

        let mut brillig_block =
            BrilligBlock { function_context, block_id, brillig_context, variables, last_uses };

        brillig_block.convert_block(dfg);
    }

    fn convert_block(&mut self, dfg: &DataFlowGraph) {
        // Add a label for this block
        let block_label = self.create_block_label_for_current_function(self.block_id);
        self.brillig_context.enter_context(block_label);

        self.convert_block_params(dfg);

        let block = &dfg[self.block_id];

        // Convert all of the instructions into the block
        for instruction_id in block.instructions() {
            self.convert_ssa_instruction(*instruction_id, dfg);
        }

        // Process the block's terminator instruction
        let terminator_instruction =
            block.terminator().expect("block is expected to be constructed");

        self.convert_ssa_terminator(terminator_instruction, dfg);
    }

    /// Creates a unique global label for a block.
    ///
    /// This uses the current functions's function ID and the block ID
    /// Making the assumption that the block ID passed in belongs to this
    /// function.
    fn create_block_label_for_current_function(&self, block_id: BasicBlockId) -> Label {
        Self::create_block_label(self.function_context.function_id, block_id)
    }
    /// Creates a unique label for a block using the function Id and the block ID.
    ///
    /// We implicitly assume that the function ID and the block ID is enough
    /// for us to create a unique label across functions and blocks.
    ///
    /// This is so that during linking there are no duplicates or labels being overwritten.
    fn create_block_label(function_id: FunctionId, block_id: BasicBlockId) -> Label {
        Label::block(function_id, block_id)
    }

    /// Converts an SSA terminator instruction into the necessary opcodes.
    ///
    /// TODO: document why the TerminatorInstruction::Return includes a stop instruction
    /// TODO along with the `Self::compile`
    fn convert_ssa_terminator(
        &mut self,
        terminator_instruction: &TerminatorInstruction,
        dfg: &DataFlowGraph,
    ) {
        self.initialize_constants(
            &self
                .function_context
                .constant_allocation
                .allocated_at_location(self.block_id, InstructionLocation::Terminator),
            dfg,
        );
        match terminator_instruction {
            TerminatorInstruction::JmpIf {
                condition,
                then_destination,
                else_destination,
                call_stack: _,
            } => {
                let condition = self.convert_ssa_single_addr_value(*condition, dfg);
                self.brillig_context.jump_if_instruction(
                    condition.address,
                    self.create_block_label_for_current_function(*then_destination),
                );
                self.brillig_context.jump_instruction(
                    self.create_block_label_for_current_function(*else_destination),
                );
            }
            TerminatorInstruction::Jmp {
                destination: destination_block,
                arguments,
                call_stack: _,
            } => {
                let target_block = &dfg[*destination_block];
                for (src, dest) in arguments.iter().zip(target_block.parameters()) {
                    // Destinations are block parameters so they should have been allocated previously.
                    let destination =
                        self.variables.get_allocation(self.function_context, *dest, dfg);
                    let source = self.convert_ssa_value(*src, dfg);
                    self.brillig_context
                        .mov_instruction(destination.extract_register(), source.extract_register());
                }
                self.brillig_context.jump_instruction(
                    self.create_block_label_for_current_function(*destination_block),
                );
            }
            TerminatorInstruction::Return { return_values, .. } => {
                let return_registers: Vec<_> = return_values
                    .iter()
                    .map(|value_id| {
                        let return_variable = self.convert_ssa_value(*value_id, dfg);
                        return_variable.extract_register()
                    })
                    .collect();
                self.brillig_context.codegen_return(&return_registers);
            }
        }
    }

    /// Allocates the block parameters that the given block is defining
    fn convert_block_params(&mut self, dfg: &DataFlowGraph) {
        // We don't allocate the block parameters here, we allocate the parameters the block is defining.
        // Since predecessors to a block have to know where the parameters of the block are allocated to pass data to it,
        // the block parameters need to be defined/allocated before the given block. Variable liveness provides when the block parameters are defined.
        // For the entry block, the defined block params will be the params of the function + any extra params of blocks it's the immediate dominator of.
        for param_id in self.function_context.liveness.defined_block_params(&self.block_id) {
            let value = &dfg[param_id];
            let param_type = match value {
                Value::Param { typ, .. } => typ,
                _ => unreachable!("ICE: Only Param type values should appear in block parameters"),
            };
            match param_type {
                // Simple parameters and arrays are passed as already filled registers
                // In the case of arrays, the values should already be in memory and the register should
                // Be a valid pointer to the array.
                // For slices, two registers are passed, the pointer to the data and a register holding the size of the slice.
                Type::Numeric(_) | Type::Array(..) | Type::Slice(..) | Type::Reference(_) => {
                    self.variables.define_variable(
                        self.function_context,
                        self.brillig_context,
                        param_id,
                        dfg,
                    );
                }
                Type::Function => todo!("ICE: Type::Function Param not supported"),
            }
        }
    }

    /// Converts an SSA instruction into a sequence of Brillig opcodes.
    fn convert_ssa_instruction(&mut self, instruction_id: InstructionId, dfg: &DataFlowGraph) {
        let instruction = &dfg[instruction_id];
        self.brillig_context.set_call_stack(dfg.get_call_stack(instruction_id));

        self.initialize_constants(
            &self.function_context.constant_allocation.allocated_at_location(
                self.block_id,
                InstructionLocation::Instruction(instruction_id),
            ),
            dfg,
        );
        match instruction {
            Instruction::Binary(binary) => {
                let result_var = self.variables.define_single_addr_variable(
                    self.function_context,
                    self.brillig_context,
                    dfg.instruction_results(instruction_id)[0],
                    dfg,
                );
                self.convert_ssa_binary(binary, dfg, result_var);
            }
            Instruction::Constrain(lhs, rhs, assert_message) => {
                let (condition, deallocate) = match (
                    dfg.get_numeric_constant_with_type(*lhs),
                    dfg.get_numeric_constant_with_type(*rhs),
                ) {
                    // If the constraint is of the form `x == u1 1` then we can simply constrain `x` directly
                    (
                        Some((constant, Type::Numeric(NumericType::Unsigned { bit_size: 1 }))),
                        None,
                    ) if constant == FieldElement::one() => {
                        (self.convert_ssa_single_addr_value(*rhs, dfg), false)
                    }
                    (
                        None,
                        Some((constant, Type::Numeric(NumericType::Unsigned { bit_size: 1 }))),
                    ) if constant == FieldElement::one() => {
                        (self.convert_ssa_single_addr_value(*lhs, dfg), false)
                    }

                    // Otherwise we need to perform the equality explicitly.
                    _ => {
                        let condition = SingleAddrVariable {
                            address: self.brillig_context.allocate_register(),
                            bit_size: 1,
                        };
                        self.convert_ssa_binary(
                            &Binary { lhs: *lhs, rhs: *rhs, operator: BinaryOp::Eq },
                            dfg,
                            condition,
                        );

                        (condition, true)
                    }
                };

                match assert_message {
                    Some(ConstrainError::Dynamic(selector, values)) => {
                        let payload_values =
                            vecmap(values, |value| self.convert_ssa_value(*value, dfg));
                        let payload_as_params = vecmap(values, |value| {
                            let value_type = dfg.type_of_value(*value);
                            FunctionContext::ssa_type_to_parameter(&value_type)
                        });
                        self.brillig_context.codegen_constrain_with_revert_data(
                            condition,
                            payload_values,
                            payload_as_params,
                            selector.as_u64(),
                        );
                    }
                    Some(ConstrainError::StaticString(message)) => {
                        self.brillig_context.codegen_constrain(condition, Some(message.clone()));
                    }
                    None => {
                        self.brillig_context.codegen_constrain(condition, None);
                    }
                }
                if deallocate {
                    self.brillig_context.deallocate_single_addr(condition);
                }
            }
            Instruction::Allocate => {
                let result_value = dfg.instruction_results(instruction_id)[0];
                let pointer = self.variables.define_single_addr_variable(
                    self.function_context,
                    self.brillig_context,
                    result_value,
                    dfg,
                );
                self.brillig_context.codegen_allocate_immediate_mem(pointer.address, 1);
            }
            Instruction::Store { address, value } => {
                let address_var = self.convert_ssa_single_addr_value(*address, dfg);
                let source_variable = self.convert_ssa_value(*value, dfg);

                self.brillig_context
                    .store_instruction(address_var.address, source_variable.extract_register());
            }
            Instruction::Load { address } => {
                let target_variable = self.variables.define_variable(
                    self.function_context,
                    self.brillig_context,
                    dfg.instruction_results(instruction_id)[0],
                    dfg,
                );

                let address_variable = self.convert_ssa_single_addr_value(*address, dfg);

                self.brillig_context
                    .load_instruction(target_variable.extract_register(), address_variable.address);
            }
            Instruction::Not(value) => {
                let condition_register = self.convert_ssa_single_addr_value(*value, dfg);
                let result_register = self.variables.define_single_addr_variable(
                    self.function_context,
                    self.brillig_context,
                    dfg.instruction_results(instruction_id)[0],
                    dfg,
                );
                self.brillig_context.not_instruction(condition_register, result_register);
            }
            Instruction::Call { func, arguments } => match &dfg[*func] {
                Value::ForeignFunction(func_name) => {
                    let result_ids = dfg.instruction_results(instruction_id);

                    let input_values = vecmap(arguments, |value_id| {
                        let variable = self.convert_ssa_value(*value_id, dfg);
                        self.brillig_context.variable_to_value_or_array(variable)
                    });
                    let input_value_types = vecmap(arguments, |value_id| {
                        let value_type = dfg.type_of_value(*value_id);
                        type_to_heap_value_type(&value_type)
                    });
                    let output_variables = vecmap(result_ids, |value_id| {
                        self.allocate_external_call_result(*value_id, dfg)
                    });
                    let output_values = vecmap(&output_variables, |variable| {
                        self.brillig_context.variable_to_value_or_array(*variable)
                    });
                    let output_value_types = vecmap(result_ids, |value_id| {
                        let value_type = dfg.type_of_value(*value_id);
                        type_to_heap_value_type(&value_type)
                    });
                    self.brillig_context.foreign_call_instruction(
                        func_name.to_owned(),
                        &input_values,
                        &input_value_types,
                        &output_values,
                        &output_value_types,
                    );

                    for input_value in input_values {
                        match input_value {
                            ValueOrArray::HeapArray(array) => {
                                self.brillig_context.deallocate_heap_array(array);
                            }
                            ValueOrArray::HeapVector(vector) => {
                                self.brillig_context.deallocate_heap_vector(vector);
                            }
                            _ => {}
                        }
                    }

                    for (i, (output_register, output_variable)) in
                        output_values.iter().zip(output_variables).enumerate()
                    {
                        match output_register {
                            ValueOrArray::HeapVector(heap_vector) => {
                                // Update the stack pointer so that we do not overwrite
                                // dynamic memory returned from other external calls
                                // Single values and allocation of fixed sized arrays has already been handled
                                // inside of `allocate_external_call_result`
                                let total_size = self.brillig_context.allocate_register();
                                self.brillig_context.codegen_usize_op(
                                    heap_vector.size,
                                    total_size,
                                    BrilligBinaryOp::Add,
                                    2, // RC and Length
                                );

                                self.brillig_context
                                    .increase_free_memory_pointer_instruction(total_size);
                                let brillig_vector = output_variable.extract_vector();
                                let size_pointer = self.brillig_context.allocate_register();

                                self.brillig_context.codegen_usize_op(
                                    brillig_vector.pointer,
                                    size_pointer,
                                    BrilligBinaryOp::Add,
                                    1_usize,
                                );
                                self.brillig_context
                                    .store_instruction(size_pointer, heap_vector.size);
                                self.brillig_context.deallocate_register(size_pointer);
                                self.brillig_context.deallocate_register(total_size);

                                // Update the dynamic slice length maintained in SSA
                                if let ValueOrArray::MemoryAddress(len_index) = output_values[i - 1]
                                {
                                    let element_size = dfg[result_ids[i]].get_type().element_size();
                                    self.brillig_context
                                        .mov_instruction(len_index, heap_vector.size);
                                    self.brillig_context.codegen_usize_op_in_place(
                                        len_index,
                                        BrilligBinaryOp::UnsignedDiv,
                                        element_size,
                                    );
                                } else {
                                    unreachable!("ICE: a vector must be preceded by a register containing its length");
                                }
                                self.brillig_context.deallocate_heap_vector(*heap_vector);
                            }
                            ValueOrArray::HeapArray(array) => {
                                self.brillig_context.deallocate_heap_array(*array);
                            }
                            ValueOrArray::MemoryAddress(_) => {}
                        }
                    }
                }
                Value::Function(func_id) => {
                    let result_ids = dfg.instruction_results(instruction_id);
                    self.convert_ssa_function_call(*func_id, arguments, dfg, result_ids);
                }
                Value::Intrinsic(Intrinsic::BlackBox(bb_func)) => {
                    // Slices are represented as a tuple of (length, slice contents).
                    // We must check the inputs to determine if there are slices
                    // and make sure that we pass the correct inputs to the black box function call.
                    // The loop below only keeps the slice contents, so that
                    // setting up a black box function with slice inputs matches the expected
                    // number of arguments specified in the function signature.
                    let mut arguments_no_slice_len = Vec::new();
                    for (i, arg) in arguments.iter().enumerate() {
                        if matches!(dfg.type_of_value(*arg), Type::Numeric(_)) {
                            if i < arguments.len() - 1 {
                                if !matches!(dfg.type_of_value(arguments[i + 1]), Type::Slice(_)) {
                                    arguments_no_slice_len.push(*arg);
                                }
                            } else {
                                arguments_no_slice_len.push(*arg);
                            }
                        } else {
                            arguments_no_slice_len.push(*arg);
                        }
                    }

                    let function_arguments =
                        vecmap(&arguments_no_slice_len, |arg| self.convert_ssa_value(*arg, dfg));
                    let function_results = dfg.instruction_results(instruction_id);
                    let function_results = vecmap(function_results, |result| {
                        self.allocate_external_call_result(*result, dfg)
                    });
                    convert_black_box_call(
                        self.brillig_context,
                        bb_func,
                        &function_arguments,
                        &function_results,
                    );
                }
                Value::Intrinsic(Intrinsic::ArrayLen) => {
                    let result_variable = self.variables.define_single_addr_variable(
                        self.function_context,
                        self.brillig_context,
                        dfg.instruction_results(instruction_id)[0],
                        dfg,
                    );
                    let param_id = arguments[0];
                    // Slices are represented as a tuple in the form: (length, slice contents).
                    // Thus, we can expect the first argument to a field in the case of a slice
                    // or an array in the case of an array.
                    if let Type::Numeric(_) = dfg.type_of_value(param_id) {
                        let len_variable = self.convert_ssa_value(arguments[0], dfg);
                        let length = len_variable.extract_single_addr();
                        self.brillig_context
                            .mov_instruction(result_variable.address, length.address);
                    } else {
                        self.convert_ssa_array_len(arguments[0], result_variable.address, dfg);
                    }
                }
                Value::Intrinsic(Intrinsic::AsSlice) => {
                    let source_variable = self.convert_ssa_value(arguments[0], dfg);
                    let result_ids = dfg.instruction_results(instruction_id);
                    let destination_len_variable = self.variables.define_single_addr_variable(
                        self.function_context,
                        self.brillig_context,
                        result_ids[0],
                        dfg,
                    );
                    let destination_variable = self.variables.define_variable(
                        self.function_context,
                        self.brillig_context,
                        result_ids[1],
                        dfg,
                    );
                    let destination_vector = destination_variable.extract_vector();
                    let source_array = source_variable.extract_array();

                    // we need to explicitly set the destination_len_variable
                    self.brillig_context.usize_const_instruction(
                        destination_len_variable.address,
                        source_array.size.into(),
                    );

                    self.brillig_context.codegen_allocate_immediate_mem(
                        destination_vector.pointer,
                        source_array.size + 2,
                    );
                    let write_pointer = self.brillig_context.allocate_register();
                    self.brillig_context.mov_instruction(write_pointer, destination_vector.pointer);
                    // RC
                    self.brillig_context.indirect_const_instruction(
                        write_pointer,
                        BRILLIG_MEMORY_ADDRESSING_BIT_SIZE,
                        1_usize.into(),
                    );
                    // Size
                    self.brillig_context.codegen_usize_op_in_place(
                        write_pointer,
                        BrilligBinaryOp::Add,
                        1,
                    );
                    self.brillig_context.indirect_const_instruction(
                        write_pointer,
                        BRILLIG_MEMORY_ADDRESSING_BIT_SIZE,
                        source_array.size.into(),
                    );
                    // Items
                    self.brillig_context.codegen_usize_op_in_place(
                        write_pointer,
                        BrilligBinaryOp::Add,
                        1,
                    );
                    let array_items_pointer = self.brillig_context.allocate_register();
                    self.brillig_context.codegen_usize_op(
                        source_array.pointer,
                        array_items_pointer,
                        BrilligBinaryOp::Add,
                        1,
                    );

                    self.brillig_context.codegen_mem_copy(
                        array_items_pointer,
                        write_pointer,
                        destination_len_variable,
                    );

                    self.brillig_context.deallocate_register(write_pointer);
                    self.brillig_context.deallocate_register(array_items_pointer);
                }
                Value::Intrinsic(
                    Intrinsic::SlicePushBack
                    | Intrinsic::SlicePopBack
                    | Intrinsic::SlicePushFront
                    | Intrinsic::SlicePopFront
                    | Intrinsic::SliceInsert
                    | Intrinsic::SliceRemove,
                ) => {
                    self.convert_ssa_slice_intrinsic_call(
                        dfg,
                        &dfg[dfg.resolve(*func)],
                        instruction_id,
                        arguments,
                    );
                }
                Value::Intrinsic(Intrinsic::ToRadix(endianness)) => {
                    let results = dfg.instruction_results(instruction_id);

                    let source = self.convert_ssa_single_addr_value(arguments[0], dfg);

                    let radix: u32 = dfg
                        .get_numeric_constant(arguments[1])
                        .expect("Radix should be known")
                        .try_to_u64()
                        .expect("Radix should fit in u64")
                        .try_into()
                        .expect("Radix should be u32");

                    let target_array = self
                        .variables
                        .define_variable(
                            self.function_context,
                            self.brillig_context,
                            results[0],
                            dfg,
                        )
                        .extract_array();

                    self.brillig_context.codegen_to_radix(
                        source,
                        target_array,
                        radix,
                        matches!(endianness, Endian::Big),
                        false,
                    );
                }
                Value::Intrinsic(Intrinsic::ToBits(endianness)) => {
                    let results = dfg.instruction_results(instruction_id);

                    let source = self.convert_ssa_single_addr_value(arguments[0], dfg);

                    let target_array = self
                        .variables
                        .define_variable(
                            self.function_context,
                            self.brillig_context,
                            results[0],
                            dfg,
                        )
                        .extract_array();

                    self.brillig_context.codegen_to_radix(
                        source,
                        target_array,
                        2,
                        matches!(endianness, Endian::Big),
                        true,
                    );
                }

                // `Intrinsic::AsWitness` is used to provide hints to acir-gen on optimal expression splitting.
                // It is then useless in the brillig runtime and so we can ignore it
                Value::Intrinsic(Intrinsic::AsWitness) => (),

                _ => {
                    unreachable!("unsupported function call type {:?}", dfg[*func])
                }
            },
            Instruction::Truncate { value, bit_size, .. } => {
                let result_ids = dfg.instruction_results(instruction_id);
                let destination_register = self.variables.define_single_addr_variable(
                    self.function_context,
                    self.brillig_context,
                    result_ids[0],
                    dfg,
                );
                let source_register = self.convert_ssa_single_addr_value(*value, dfg);
                self.brillig_context.codegen_truncate(
                    destination_register,
                    source_register,
                    *bit_size,
                );
            }
            Instruction::Cast(value, _) => {
                let result_ids = dfg.instruction_results(instruction_id);
                let destination_variable = self.variables.define_single_addr_variable(
                    self.function_context,
                    self.brillig_context,
                    result_ids[0],
                    dfg,
                );
                let source_variable = self.convert_ssa_single_addr_value(*value, dfg);
                self.convert_cast(destination_variable, source_variable);
            }
            Instruction::ArrayGet { array, index } => {
                let result_ids = dfg.instruction_results(instruction_id);
                let destination_variable = self.variables.define_variable(
                    self.function_context,
                    self.brillig_context,
                    result_ids[0],
                    dfg,
                );

                let array_variable = self.convert_ssa_value(*array, dfg);

                let index_variable = self.convert_ssa_single_addr_value(*index, dfg);
<<<<<<< HEAD
                self.validate_array_index(array_variable, index_variable);

                let items_pointer =
                    self.brillig_context.codegen_make_array_or_vector_items_pointer(array_variable);

                self.brillig_context.codegen_array_get(
                    items_pointer,
=======

                if !dfg.is_safe_index(*index, *array) {
                    self.validate_array_index(array_variable, index_variable);
                }

                self.retrieve_variable_from_array(
                    array_pointer,
>>>>>>> 1e914694
                    index_variable,
                    destination_variable.extract_register(),
                );

                self.brillig_context.deallocate_register(items_pointer);
            }
            Instruction::ArraySet { array, index, value, mutable: _ } => {
                let source_variable = self.convert_ssa_value(*array, dfg);
                let index_register = self.convert_ssa_single_addr_value(*index, dfg);
                let value_variable = self.convert_ssa_value(*value, dfg);

                let result_ids = dfg.instruction_results(instruction_id);
                let destination_variable = self.variables.define_variable(
                    self.function_context,
                    self.brillig_context,
                    result_ids[0],
                    dfg,
                );
<<<<<<< HEAD
                self.validate_array_index(source_variable, index_register);
=======

                if !dfg.is_safe_index(*index, *array) {
                    self.validate_array_index(source_variable, index_register);
                }
>>>>>>> 1e914694

                self.convert_ssa_array_set(
                    source_variable,
                    destination_variable,
                    index_register,
                    value_variable,
                );
            }
            Instruction::RangeCheck { value, max_bit_size, assert_message } => {
                let value = self.convert_ssa_single_addr_value(*value, dfg);
                // SSA generates redundant range checks. A range check with a max bit size >= value.bit_size will always pass.
                if value.bit_size > *max_bit_size {
                    // Cast original value to field
                    let left = SingleAddrVariable {
                        address: self.brillig_context.allocate_register(),
                        bit_size: FieldElement::max_num_bits(),
                    };
                    self.convert_cast(left, value);

                    // Create a field constant with the max
                    let max = BigUint::from(2_u128).pow(*max_bit_size) - BigUint::from(1_u128);
                    let right = self.brillig_context.make_constant_instruction(
                        FieldElement::from_be_bytes_reduce(&max.to_bytes_be()),
                        FieldElement::max_num_bits(),
                    );

                    // Check if lte max
                    let condition =
                        SingleAddrVariable::new(self.brillig_context.allocate_register(), 1);
                    self.brillig_context.binary_instruction(
                        left,
                        right,
                        condition,
                        BrilligBinaryOp::LessThanEquals,
                    );

                    self.brillig_context.codegen_constrain(condition, assert_message.clone());
                    self.brillig_context.deallocate_single_addr(condition);
                    self.brillig_context.deallocate_single_addr(left);
                    self.brillig_context.deallocate_single_addr(right);
                }
            }
            Instruction::IncrementRc { value } => {
                let array_or_vector = self.convert_ssa_value(*value, dfg);
                let rc_register = self.brillig_context.allocate_register();

                self.brillig_context
                    .load_instruction(rc_register, array_or_vector.extract_register());
                self.brillig_context.codegen_usize_op_in_place(
                    rc_register,
                    BrilligBinaryOp::Add,
                    1,
                );
                self.brillig_context
                    .store_instruction(array_or_vector.extract_register(), rc_register);
                self.brillig_context.deallocate_register(rc_register);
            }
            Instruction::DecrementRc { value } => {
                let array_or_vector = self.convert_ssa_value(*value, dfg);
                let rc_register = self.brillig_context.allocate_register();

                self.brillig_context
                    .load_instruction(rc_register, array_or_vector.extract_register());
                self.brillig_context.codegen_usize_op_in_place(
                    rc_register,
                    BrilligBinaryOp::Sub,
                    1,
                );
                self.brillig_context
                    .store_instruction(array_or_vector.extract_register(), rc_register);
                self.brillig_context.deallocate_register(rc_register);
            }
            Instruction::EnableSideEffectsIf { .. } => {
                todo!("enable_side_effects not supported by brillig")
            }
            Instruction::IfElse { .. } => {
                unreachable!("IfElse instructions should not be possible in brillig")
            }
        };

        let dead_variables = self
            .last_uses
            .get(&instruction_id)
            .expect("Last uses for instruction should have been computed");

        for dead_variable in dead_variables {
            self.variables.remove_variable(
                dead_variable,
                self.function_context,
                self.brillig_context,
            );
        }
        self.brillig_context.set_call_stack(CallStack::new());
    }

    fn convert_ssa_function_call(
        &mut self,
        func_id: FunctionId,
        arguments: &[ValueId],
        dfg: &DataFlowGraph,
        result_ids: &[ValueId],
    ) {
        // Convert the arguments to registers casting those to the types of the receiving function
        let argument_registers: Vec<MemoryAddress> = arguments
            .iter()
            .map(|argument_id| self.convert_ssa_value(*argument_id, dfg).extract_register())
            .collect();

        let variables_to_save = self.variables.get_available_variables(self.function_context);

        let saved_registers = self
            .brillig_context
            .codegen_pre_call_save_registers_prep_args(&argument_registers, &variables_to_save);

        // Call instruction, which will interpret above registers 0..num args
        self.brillig_context.add_external_call_instruction(func_id);

        // Important: resolve after pre_call_save_registers_prep_args
        // This ensures we don't save the results to registers unnecessarily.

        // Allocate the registers for the variables where we are assigning the returns
        let variables_assigned_to = vecmap(result_ids, |result_id| {
            self.variables.define_variable(
                self.function_context,
                self.brillig_context,
                *result_id,
                dfg,
            )
        });

        // Collect the registers that should have been returned
        let returned_registers: Vec<MemoryAddress> = variables_assigned_to
            .iter()
            .map(|returned_variable| returned_variable.extract_register())
            .collect();

        assert!(
            !saved_registers.iter().any(|x| returned_registers.contains(x)),
            "should not save registers used as function results"
        );

        // puts the returns into the returned_registers and restores saved_registers
        self.brillig_context
            .codegen_post_call_prep_returns_load_registers(&returned_registers, &saved_registers);

        // Reset the register state to the one needed to hold the current available variables
        let variables = self.variables.get_available_variables(self.function_context);
        let registers = variables.into_iter().map(|variable| variable.extract_register()).collect();
        self.brillig_context.set_allocated_registers(registers);
    }

    fn validate_array_index(
        &mut self,
        array_variable: BrilligVariable,
        index_register: SingleAddrVariable,
    ) {
        let size = self.brillig_context.codegen_make_array_or_vector_length(array_variable);

        let condition = SingleAddrVariable::new(self.brillig_context.allocate_register(), 1);

        self.brillig_context.memory_op_instruction(
            index_register.address,
            size.address,
            condition.address,
            BrilligBinaryOp::LessThan,
        );

        self.brillig_context
            .codegen_constrain(condition, Some("Array index out of bounds".to_owned()));

        self.brillig_context.deallocate_single_addr(size);
        self.brillig_context.deallocate_single_addr(condition);
    }

    /// Array set operation in SSA returns a new array or slice that is a copy of the parameter array or slice
    /// With a specific value changed.
    ///
    /// Returns `source_size_as_register`, which is expected to be deallocated with:
    /// `self.brillig_context.deallocate_register(source_size_as_register)`
    fn convert_ssa_array_set(
        &mut self,
        source_variable: BrilligVariable,
        destination_variable: BrilligVariable,
        index_register: SingleAddrVariable,
        value_variable: BrilligVariable,
    ) {
        assert!(index_register.bit_size == BRILLIG_MEMORY_ADDRESSING_BIT_SIZE);
        match (source_variable, destination_variable) {
            (
                BrilligVariable::BrilligArray(source_array),
                BrilligVariable::BrilligArray(destination_array),
            ) => {
                self.brillig_context.call_array_copy_procedure(source_array, destination_array);
            }
            (
                BrilligVariable::BrilligVector(source_vector),
                BrilligVariable::BrilligVector(destination_vector),
            ) => {
                self.brillig_context.call_vector_copy_procedure(source_vector, destination_vector);
            }
            _ => unreachable!("ICE: array set on non-array"),
        }

        // Then set the value in the newly created array
        let items_pointer =
            self.brillig_context.codegen_make_array_or_vector_items_pointer(destination_variable);

        self.brillig_context.codegen_array_set(
            items_pointer,
            index_register,
            value_variable.extract_register(),
        );
    }

    /// Convert the SSA slice operations to brillig slice operations
    fn convert_ssa_slice_intrinsic_call(
        &mut self,
        dfg: &DataFlowGraph,
        intrinsic: &Value,
        instruction_id: InstructionId,
        arguments: &[ValueId],
    ) {
        let slice_id = arguments[1];
        let element_size = dfg.type_of_value(slice_id).element_size();
        let source_vector = self.convert_ssa_value(slice_id, dfg).extract_vector();

        let results = dfg.instruction_results(instruction_id);
        match intrinsic {
            Value::Intrinsic(Intrinsic::SlicePushBack) => {
                let target_len = match self.variables.define_variable(
                    self.function_context,
                    self.brillig_context,
                    results[0],
                    dfg,
                ) {
                    BrilligVariable::SingleAddr(register_index) => register_index,
                    _ => unreachable!("ICE: first value of a slice must be a register index"),
                };

                let target_variable = self.variables.define_variable(
                    self.function_context,
                    self.brillig_context,
                    results[1],
                    dfg,
                );

                let target_vector = target_variable.extract_vector();
                let item_values = vecmap(&arguments[2..element_size + 2], |arg| {
                    self.convert_ssa_value(*arg, dfg)
                });

                self.update_slice_length(
                    target_len.address,
                    arguments[0],
                    dfg,
                    BrilligBinaryOp::Add,
                );

                self.slice_push_back_operation(target_vector, source_vector, &item_values);
            }
            Value::Intrinsic(Intrinsic::SlicePushFront) => {
                let target_len = match self.variables.define_variable(
                    self.function_context,
                    self.brillig_context,
                    results[0],
                    dfg,
                ) {
                    BrilligVariable::SingleAddr(register_index) => register_index,
                    _ => unreachable!("ICE: first value of a slice must be a register index"),
                };

                let target_variable = self.variables.define_variable(
                    self.function_context,
                    self.brillig_context,
                    results[1],
                    dfg,
                );
                let target_vector = target_variable.extract_vector();
                let item_values = vecmap(&arguments[2..element_size + 2], |arg| {
                    self.convert_ssa_value(*arg, dfg)
                });

                self.update_slice_length(
                    target_len.address,
                    arguments[0],
                    dfg,
                    BrilligBinaryOp::Add,
                );

                self.slice_push_front_operation(target_vector, source_vector, &item_values);
            }
            Value::Intrinsic(Intrinsic::SlicePopBack) => {
                let target_len = match self.variables.define_variable(
                    self.function_context,
                    self.brillig_context,
                    results[0],
                    dfg,
                ) {
                    BrilligVariable::SingleAddr(register_index) => register_index,
                    _ => unreachable!("ICE: first value of a slice must be a register index"),
                };

                let target_variable = self.variables.define_variable(
                    self.function_context,
                    self.brillig_context,
                    results[1],
                    dfg,
                );

                let target_vector = target_variable.extract_vector();

                let pop_variables = vecmap(&results[2..element_size + 2], |result| {
                    self.variables.define_variable(
                        self.function_context,
                        self.brillig_context,
                        *result,
                        dfg,
                    )
                });

                self.update_slice_length(
                    target_len.address,
                    arguments[0],
                    dfg,
                    BrilligBinaryOp::Sub,
                );

                self.slice_pop_back_operation(target_vector, source_vector, &pop_variables);
            }
            Value::Intrinsic(Intrinsic::SlicePopFront) => {
                let target_len = match self.variables.define_variable(
                    self.function_context,
                    self.brillig_context,
                    results[element_size],
                    dfg,
                ) {
                    BrilligVariable::SingleAddr(register_index) => register_index,
                    _ => unreachable!("ICE: first value of a slice must be a register index"),
                };

                let pop_variables = vecmap(&results[0..element_size], |result| {
                    self.variables.define_variable(
                        self.function_context,
                        self.brillig_context,
                        *result,
                        dfg,
                    )
                });

                let target_variable = self.variables.define_variable(
                    self.function_context,
                    self.brillig_context,
                    results[element_size + 1],
                    dfg,
                );
                let target_vector = target_variable.extract_vector();

                self.update_slice_length(
                    target_len.address,
                    arguments[0],
                    dfg,
                    BrilligBinaryOp::Sub,
                );

                self.slice_pop_front_operation(target_vector, source_vector, &pop_variables);
            }
            Value::Intrinsic(Intrinsic::SliceInsert) => {
                let target_len = match self.variables.define_variable(
                    self.function_context,
                    self.brillig_context,
                    results[0],
                    dfg,
                ) {
                    BrilligVariable::SingleAddr(register_index) => register_index,
                    _ => unreachable!("ICE: first value of a slice must be a register index"),
                };

                let target_id = results[1];
                let target_variable = self.variables.define_variable(
                    self.function_context,
                    self.brillig_context,
                    target_id,
                    dfg,
                );

                let target_vector = target_variable.extract_vector();

                // Remove if indexing in insert is changed to flattened indexing
                // https://github.com/noir-lang/noir/issues/1889#issuecomment-1668048587
                let user_index = self.convert_ssa_single_addr_value(arguments[2], dfg);

                let converted_index =
                    self.brillig_context.make_usize_constant_instruction(element_size.into());

                self.brillig_context.memory_op_instruction(
                    converted_index.address,
                    user_index.address,
                    converted_index.address,
                    BrilligBinaryOp::Mul,
                );

                let items = vecmap(&arguments[3..element_size + 3], |arg| {
                    self.convert_ssa_value(*arg, dfg)
                });

                self.update_slice_length(
                    target_len.address,
                    arguments[0],
                    dfg,
                    BrilligBinaryOp::Add,
                );

                self.slice_insert_operation(target_vector, source_vector, converted_index, &items);
                self.brillig_context.deallocate_single_addr(converted_index);
            }
            Value::Intrinsic(Intrinsic::SliceRemove) => {
                let target_len = match self.variables.define_variable(
                    self.function_context,
                    self.brillig_context,
                    results[0],
                    dfg,
                ) {
                    BrilligVariable::SingleAddr(register_index) => register_index,
                    _ => unreachable!("ICE: first value of a slice must be a register index"),
                };

                let target_id = results[1];

                let target_variable = self.variables.define_variable(
                    self.function_context,
                    self.brillig_context,
                    target_id,
                    dfg,
                );
                let target_vector = target_variable.extract_vector();

                // Remove if indexing in remove is changed to flattened indexing
                // https://github.com/noir-lang/noir/issues/1889#issuecomment-1668048587
                let user_index = self.convert_ssa_single_addr_value(arguments[2], dfg);

                let converted_index =
                    self.brillig_context.make_usize_constant_instruction(element_size.into());
                self.brillig_context.memory_op_instruction(
                    converted_index.address,
                    user_index.address,
                    converted_index.address,
                    BrilligBinaryOp::Mul,
                );

                let removed_items = vecmap(&results[2..element_size + 2], |result| {
                    self.variables.define_variable(
                        self.function_context,
                        self.brillig_context,
                        *result,
                        dfg,
                    )
                });

                self.update_slice_length(
                    target_len.address,
                    arguments[0],
                    dfg,
                    BrilligBinaryOp::Sub,
                );

                self.slice_remove_operation(
                    target_vector,
                    source_vector,
                    converted_index,
                    &removed_items,
                );

                self.brillig_context.deallocate_single_addr(converted_index);
            }
            _ => unreachable!("ICE: Slice operation not supported"),
        }
    }

    /// Slices have a tuple structure (slice length, slice contents) to enable logic
    /// that uses dynamic slice lengths (such as with merging slices in the flattening pass).
    /// This method codegens an update to the slice length.
    ///
    /// The binary operation performed on the slice length is always an addition or subtraction of `1`.
    /// This is because the slice length holds the user length (length as displayed by a `.len()` call),
    /// and not a flattened length used internally to represent arrays of tuples.
    /// The length inside of `RegisterOrMemory::HeapVector` represents the entire flattened number
    /// of fields in the vector.
    fn update_slice_length(
        &mut self,
        target_len: MemoryAddress,
        source_value: ValueId,
        dfg: &DataFlowGraph,
        binary_op: BrilligBinaryOp,
    ) {
        let source_len_variable = self.convert_ssa_value(source_value, dfg);
        let source_len = source_len_variable.extract_single_addr();

        self.brillig_context.codegen_usize_op(source_len.address, target_len, binary_op, 1);
    }

    /// Converts an SSA cast to a sequence of Brillig opcodes.
    /// Casting is only necessary when shrinking the bit size of a numeric value.
    fn convert_cast(&mut self, destination: SingleAddrVariable, source: SingleAddrVariable) {
        // We assume that `source` is a valid `target_type` as it's expected that a truncate instruction was emitted
        // to ensure this is the case.

        self.brillig_context.cast_instruction(destination, source);
    }

    /// Converts the Binary instruction into a sequence of Brillig opcodes.
    fn convert_ssa_binary(
        &mut self,
        binary: &Binary,
        dfg: &DataFlowGraph,
        result_variable: SingleAddrVariable,
    ) {
        let binary_type = type_of_binary_operation(
            dfg[binary.lhs].get_type(),
            dfg[binary.rhs].get_type(),
            binary.operator,
        );

        let left = self.convert_ssa_single_addr_value(binary.lhs, dfg);
        let right = self.convert_ssa_single_addr_value(binary.rhs, dfg);

        let (is_field, is_signed) = match binary_type {
            Type::Numeric(numeric_type) => match numeric_type {
                NumericType::Signed { .. } => (false, true),
                NumericType::Unsigned { .. } => (false, false),
                NumericType::NativeField => (true, false),
            },
            _ => unreachable!("only numeric types are allowed in binary operations. References are handled separately"),
        };

        let brillig_binary_op = match binary.operator {
            BinaryOp::Div => {
                if is_signed {
                    self.convert_signed_division(left, right, result_variable);
                    return;
                } else if is_field {
                    BrilligBinaryOp::FieldDiv
                } else {
                    BrilligBinaryOp::UnsignedDiv
                }
            }
            BinaryOp::Mod => {
                if is_signed {
                    self.convert_signed_modulo(left, right, result_variable);
                    return;
                } else {
                    BrilligBinaryOp::Modulo
                }
            }
            BinaryOp::Add => BrilligBinaryOp::Add,
            BinaryOp::Sub => BrilligBinaryOp::Sub,
            BinaryOp::Mul => BrilligBinaryOp::Mul,
            BinaryOp::Eq => BrilligBinaryOp::Equals,
            BinaryOp::Lt => {
                if is_signed {
                    self.convert_signed_less_than(left, right, result_variable);
                    return;
                } else {
                    BrilligBinaryOp::LessThan
                }
            }
            BinaryOp::And => BrilligBinaryOp::And,
            BinaryOp::Or => BrilligBinaryOp::Or,
            BinaryOp::Xor => BrilligBinaryOp::Xor,
            BinaryOp::Shl => BrilligBinaryOp::Shl,
            BinaryOp::Shr => BrilligBinaryOp::Shr,
        };

        self.brillig_context.binary_instruction(left, right, result_variable, brillig_binary_op);

        self.add_overflow_check(
            brillig_binary_op,
            left,
            right,
            result_variable,
            binary,
            dfg,
            is_signed,
        );
    }

    /// Splits a two's complement signed integer in the sign bit and the absolute value.
    /// For example, -6 i8 (11111010) is split to 00000110 (6, absolute value) and 1 (is_negative).
    fn absolute_value(
        &mut self,
        num: SingleAddrVariable,
        absolute_value: SingleAddrVariable,
        result_is_negative: SingleAddrVariable,
    ) {
        let max_positive = self
            .brillig_context
            .make_constant_instruction(((1_u128 << (num.bit_size - 1)) - 1).into(), num.bit_size);

        // Compute if num is negative
        self.brillig_context.binary_instruction(
            max_positive,
            num,
            result_is_negative,
            BrilligBinaryOp::LessThan,
        );

        // Two's complement of num
        let zero = self.brillig_context.make_constant_instruction(0_usize.into(), num.bit_size);
        let twos_complement =
            SingleAddrVariable::new(self.brillig_context.allocate_register(), num.bit_size);
        self.brillig_context.binary_instruction(zero, num, twos_complement, BrilligBinaryOp::Sub);

        // absolute_value = result_is_negative ? twos_complement : num
        self.brillig_context.conditional_mov_instruction(
            absolute_value.address,
            result_is_negative.address,
            twos_complement.address,
            num.address,
        );

        self.brillig_context.deallocate_single_addr(zero);
        self.brillig_context.deallocate_single_addr(max_positive);
        self.brillig_context.deallocate_single_addr(twos_complement);
    }

    fn convert_signed_division(
        &mut self,
        left: SingleAddrVariable,
        right: SingleAddrVariable,
        result: SingleAddrVariable,
    ) {
        let left_is_negative = SingleAddrVariable::new(self.brillig_context.allocate_register(), 1);
        let left_abs_value =
            SingleAddrVariable::new(self.brillig_context.allocate_register(), left.bit_size);

        let right_is_negative =
            SingleAddrVariable::new(self.brillig_context.allocate_register(), 1);
        let right_abs_value =
            SingleAddrVariable::new(self.brillig_context.allocate_register(), right.bit_size);

        let result_is_negative =
            SingleAddrVariable::new(self.brillig_context.allocate_register(), 1);

        // Compute both absolute values
        self.absolute_value(left, left_abs_value, left_is_negative);
        self.absolute_value(right, right_abs_value, right_is_negative);

        // Perform the division on the absolute values
        self.brillig_context.binary_instruction(
            left_abs_value,
            right_abs_value,
            result,
            BrilligBinaryOp::UnsignedDiv,
        );

        // Compute result sign
        self.brillig_context.binary_instruction(
            left_is_negative,
            right_is_negative,
            result_is_negative,
            BrilligBinaryOp::Xor,
        );

        // If result has to be negative, perform two's complement
        self.brillig_context.codegen_if(result_is_negative.address, |ctx| {
            let zero = ctx.make_constant_instruction(0_usize.into(), result.bit_size);
            ctx.binary_instruction(zero, result, result, BrilligBinaryOp::Sub);
            ctx.deallocate_single_addr(zero);
        });

        self.brillig_context.deallocate_single_addr(left_is_negative);
        self.brillig_context.deallocate_single_addr(left_abs_value);
        self.brillig_context.deallocate_single_addr(right_is_negative);
        self.brillig_context.deallocate_single_addr(right_abs_value);
        self.brillig_context.deallocate_single_addr(result_is_negative);
    }

    fn convert_signed_modulo(
        &mut self,
        left: SingleAddrVariable,
        right: SingleAddrVariable,
        result: SingleAddrVariable,
    ) {
        let scratch_var_i =
            SingleAddrVariable::new(self.brillig_context.allocate_register(), left.bit_size);
        let scratch_var_j =
            SingleAddrVariable::new(self.brillig_context.allocate_register(), left.bit_size);

        // i = left / right
        self.convert_signed_division(left, right, scratch_var_i);

        // j = i * right
        self.brillig_context.binary_instruction(
            scratch_var_i,
            right,
            scratch_var_j,
            BrilligBinaryOp::Mul,
        );

        // result_register = left - j
        self.brillig_context.binary_instruction(left, scratch_var_j, result, BrilligBinaryOp::Sub);
        // Free scratch registers
        self.brillig_context.deallocate_single_addr(scratch_var_i);
        self.brillig_context.deallocate_single_addr(scratch_var_j);
    }

    fn convert_signed_less_than(
        &mut self,
        left: SingleAddrVariable,
        right: SingleAddrVariable,
        result: SingleAddrVariable,
    ) {
        let biased_left =
            SingleAddrVariable::new(self.brillig_context.allocate_register(), left.bit_size);
        let biased_right =
            SingleAddrVariable::new(self.brillig_context.allocate_register(), right.bit_size);

        let bias = self
            .brillig_context
            .make_constant_instruction((1_u128 << (left.bit_size - 1)).into(), left.bit_size);

        self.brillig_context.binary_instruction(left, bias, biased_left, BrilligBinaryOp::Add);
        self.brillig_context.binary_instruction(right, bias, biased_right, BrilligBinaryOp::Add);

        self.brillig_context.binary_instruction(
            biased_left,
            biased_right,
            result,
            BrilligBinaryOp::LessThan,
        );

        self.brillig_context.deallocate_single_addr(biased_left);
        self.brillig_context.deallocate_single_addr(biased_right);
        self.brillig_context.deallocate_single_addr(bias);
    }

    #[allow(clippy::too_many_arguments)]
    fn add_overflow_check(
        &mut self,
        binary_operation: BrilligBinaryOp,
        left: SingleAddrVariable,
        right: SingleAddrVariable,
        result: SingleAddrVariable,
        binary: &Binary,
        dfg: &DataFlowGraph,
        is_signed: bool,
    ) {
        let bit_size = left.bit_size;
        let max_lhs_bits = dfg.get_value_max_num_bits(binary.lhs);
        let max_rhs_bits = dfg.get_value_max_num_bits(binary.rhs);

        if bit_size == FieldElement::max_num_bits() {
            return;
        }

        match (binary_operation, is_signed) {
            (BrilligBinaryOp::Add, false) => {
                if std::cmp::max(max_lhs_bits, max_rhs_bits) < bit_size {
                    // `left` and `right` have both been casted up from smaller types and so cannot overflow.
                    return;
                }

                let condition =
                    SingleAddrVariable::new(self.brillig_context.allocate_register(), 1);
                // Check that lhs <= result
                self.brillig_context.binary_instruction(
                    left,
                    result,
                    condition,
                    BrilligBinaryOp::LessThanEquals,
                );
                self.brillig_context
                    .codegen_constrain(condition, Some("attempt to add with overflow".to_string()));
                self.brillig_context.deallocate_single_addr(condition);
            }
            (BrilligBinaryOp::Sub, false) => {
                if dfg.is_constant(binary.lhs) && max_lhs_bits > max_rhs_bits {
                    // `left` is a fixed constant and `right` is restricted such that `left - right > 0`
                    // Note strict inequality as `right > left` while `max_lhs_bits == max_rhs_bits` is possible.
                    return;
                }

                let condition =
                    SingleAddrVariable::new(self.brillig_context.allocate_register(), 1);
                // Check that rhs <= lhs
                self.brillig_context.binary_instruction(
                    right,
                    left,
                    condition,
                    BrilligBinaryOp::LessThanEquals,
                );
                self.brillig_context.codegen_constrain(
                    condition,
                    Some("attempt to subtract with overflow".to_string()),
                );
                self.brillig_context.deallocate_single_addr(condition);
            }
            (BrilligBinaryOp::Mul, false) => {
                if bit_size == 1 || max_lhs_bits + max_rhs_bits <= bit_size {
                    // Either performing boolean multiplication (which cannot overflow),
                    // or `left` and `right` have both been casted up from smaller types and so cannot overflow.
                    return;
                }

                let is_right_zero =
                    SingleAddrVariable::new(self.brillig_context.allocate_register(), 1);
                let zero = self.brillig_context.make_constant_instruction(0_usize.into(), bit_size);
                self.brillig_context.binary_instruction(
                    zero,
                    right,
                    is_right_zero,
                    BrilligBinaryOp::Equals,
                );
                self.brillig_context.codegen_if_not(is_right_zero.address, |ctx| {
                    let condition = SingleAddrVariable::new(ctx.allocate_register(), 1);
                    let division = SingleAddrVariable::new(ctx.allocate_register(), bit_size);
                    // Check that result / rhs == lhs
                    ctx.binary_instruction(result, right, division, BrilligBinaryOp::UnsignedDiv);
                    ctx.binary_instruction(division, left, condition, BrilligBinaryOp::Equals);
                    ctx.codegen_constrain(
                        condition,
                        Some("attempt to multiply with overflow".to_string()),
                    );
                    ctx.deallocate_single_addr(condition);
                    ctx.deallocate_single_addr(division);
                });
                self.brillig_context.deallocate_single_addr(is_right_zero);
                self.brillig_context.deallocate_single_addr(zero);
            }
            _ => {}
        }
    }

    fn initialize_constants(&mut self, constants: &[ValueId], dfg: &DataFlowGraph) {
        for &constant_id in constants {
            self.convert_ssa_value(constant_id, dfg);
        }
    }

    /// Converts an SSA `ValueId` into a `RegisterOrMemory`. Initializes if necessary.
    fn convert_ssa_value(&mut self, value_id: ValueId, dfg: &DataFlowGraph) -> BrilligVariable {
        let value_id = dfg.resolve(value_id);
        let value = &dfg[value_id];

        match value {
            Value::Param { .. } | Value::Instruction { .. } => {
                // All block parameters and instruction results should have already been
                // converted to registers so we fetch from the cache.

                self.variables.get_allocation(self.function_context, value_id, dfg)
            }
            Value::NumericConstant { constant, .. } => {
                // Constants might have been converted previously or not, so we get or create and
                // (re)initialize the value inside.
                if self.variables.is_allocated(&value_id) {
                    self.variables.get_allocation(self.function_context, value_id, dfg)
                } else {
                    let new_variable = self.variables.define_variable(
                        self.function_context,
                        self.brillig_context,
                        value_id,
                        dfg,
                    );

                    self.brillig_context
                        .const_instruction(new_variable.extract_single_addr(), *constant);
                    new_variable
                }
            }
            Value::Array { array, typ } => {
                if self.variables.is_allocated(&value_id) {
                    self.variables.get_allocation(self.function_context, value_id, dfg)
                } else {
                    let new_variable = self.variables.define_variable(
                        self.function_context,
                        self.brillig_context,
                        value_id,
                        dfg,
                    );

                    // Initialize the variable
                    let items_pointer = self.brillig_context.allocate_register();
                    match new_variable {
                        BrilligVariable::BrilligArray(brillig_array) => {
                            self.brillig_context.codegen_allocate_immediate_mem(
                                brillig_array.pointer,
                                array.len() + 1,
                            );
                            self.brillig_context.indirect_const_instruction(
                                brillig_array.pointer,
                                BRILLIG_MEMORY_ADDRESSING_BIT_SIZE,
                                1_usize.into(),
                            );

                            self.brillig_context.codegen_usize_op(
                                brillig_array.pointer,
                                items_pointer,
                                BrilligBinaryOp::Add,
                                1,
                            );
                        }
                        BrilligVariable::BrilligVector(vector) => {
                            self.brillig_context
                                .codegen_allocate_immediate_mem(vector.pointer, array.len() + 2);

                            // Write RC
                            self.brillig_context.indirect_const_instruction(
                                vector.pointer,
                                BRILLIG_MEMORY_ADDRESSING_BIT_SIZE,
                                1_usize.into(),
                            );

                            // Write size
                            self.brillig_context.codegen_usize_op(
                                vector.pointer,
                                items_pointer,
                                BrilligBinaryOp::Add,
                                1,
                            );

                            let vector_size = self
                                .brillig_context
                                .make_usize_constant_instruction(array.len().into());
                            self.brillig_context
                                .store_instruction(items_pointer, vector_size.address);
                            self.brillig_context.deallocate_single_addr(vector_size);

                            // Move the pointer to the first item
                            self.brillig_context.codegen_usize_op_in_place(
                                items_pointer,
                                BrilligBinaryOp::Add,
                                1,
                            );
                        }
                        _ => unreachable!(
                            "ICE: Cannot initialize array value created as {new_variable:?}"
                        ),
                    };

                    // Write the items

                    self.initialize_constant_array(array, typ, dfg, items_pointer);

                    self.brillig_context.deallocate_register(items_pointer);

                    new_variable
                }
            }
            Value::Function(_) => {
                // For the debugger instrumentation we want to allow passing
                // around values representing function pointers, even though
                // there is no interaction with the function possible given that
                // value.
                let new_variable = self.variables.define_variable(
                    self.function_context,
                    self.brillig_context,
                    value_id,
                    dfg,
                );

                self.brillig_context.const_instruction(
                    new_variable.extract_single_addr(),
                    value_id.to_usize().into(),
                );
                new_variable
            }
            Value::Intrinsic(_) | Value::ForeignFunction(_) => {
                todo!("ICE: Cannot convert value {value:?}")
            }
        }
    }

    fn initialize_constant_array(
        &mut self,
        data: &im::Vector<ValueId>,
        typ: &Type,
        dfg: &DataFlowGraph,
        pointer: MemoryAddress,
    ) {
        if data.is_empty() {
            return;
        }
        let item_types = typ.clone().element_types();

        // Find out if we are repeating the same item over and over
        let first_item = data.iter().take(item_types.len()).copied().collect();
        let mut is_repeating = true;

        for item_index in (item_types.len()..data.len()).step_by(item_types.len()) {
            let item: Vec<_> = (0..item_types.len()).map(|i| data[item_index + i]).collect();
            if first_item != item {
                is_repeating = false;
                break;
            }
        }

        // If all the items are single address, and all have the same initial value, we can initialize the array in a runtime loop.
        // Since the cost in instructions for a runtime loop is in the order of magnitude of 10, we only do this if the item_count is bigger than that.
        let item_count = data.len() / item_types.len();

        if item_count > 10
            && is_repeating
            && item_types.iter().all(|typ| matches!(typ, Type::Numeric(_)))
        {
            self.initialize_constant_array_runtime(
                item_types, first_item, item_count, pointer, dfg,
            );
        } else {
            self.initialize_constant_array_comptime(data, dfg, pointer);
        }
    }

    fn initialize_constant_array_runtime(
        &mut self,
        item_types: Arc<Vec<Type>>,
        item_to_repeat: Vec<ValueId>,
        item_count: usize,
        pointer: MemoryAddress,
        dfg: &DataFlowGraph,
    ) {
        let mut subitem_to_repeat_variables = Vec::with_capacity(item_types.len());
        for subitem_id in item_to_repeat.into_iter() {
            subitem_to_repeat_variables.push(self.convert_ssa_value(subitem_id, dfg));
        }

        // Initialize loop bound with the array length
        let end_pointer_variable = self
            .brillig_context
            .make_usize_constant_instruction((item_count * item_types.len()).into());

        // Add the pointer to the array length
        self.brillig_context.memory_op_instruction(
            end_pointer_variable.address,
            pointer,
            end_pointer_variable.address,
            BrilligBinaryOp::Add,
        );

        // If this is an array with complex subitems, we need a custom step in the loop to write all the subitems while iterating.
        if item_types.len() > 1 {
            let step_variable =
                self.brillig_context.make_usize_constant_instruction(item_types.len().into());

            let subitem_pointer =
                SingleAddrVariable::new_usize(self.brillig_context.allocate_register());

            // Initializes a single subitem
            let initializer_fn =
                |ctx: &mut BrilligContext<_, _>, subitem_start_pointer: SingleAddrVariable| {
                    ctx.mov_instruction(subitem_pointer.address, subitem_start_pointer.address);
                    for (subitem_index, subitem) in
                        subitem_to_repeat_variables.into_iter().enumerate()
                    {
                        ctx.store_instruction(subitem_pointer.address, subitem.extract_register());
                        if subitem_index != item_types.len() - 1 {
                            ctx.memory_op_instruction(
                                subitem_pointer.address,
                                ReservedRegisters::usize_one(),
                                subitem_pointer.address,
                                BrilligBinaryOp::Add,
                            );
                        }
                    }
                };

            // for (let subitem_start_pointer = pointer; subitem_start_pointer < pointer + data_length; subitem_start_pointer += step) { initializer_fn(iterator) }
            self.brillig_context.codegen_for_loop(
                Some(pointer),
                end_pointer_variable.address,
                Some(step_variable.address),
                initializer_fn,
            );

            self.brillig_context.deallocate_single_addr(step_variable);
            self.brillig_context.deallocate_single_addr(subitem_pointer);
        } else {
            let subitem = subitem_to_repeat_variables.into_iter().next().unwrap();

            let initializer_fn =
                |ctx: &mut BrilligContext<_, _>, item_pointer: SingleAddrVariable| {
                    ctx.store_instruction(item_pointer.address, subitem.extract_register());
                };

            // for (let item_pointer = pointer; item_pointer < pointer + data_length; item_pointer += 1) { initializer_fn(iterator) }
            self.brillig_context.codegen_for_loop(
                Some(pointer),
                end_pointer_variable.address,
                None,
                initializer_fn,
            );
        }
        self.brillig_context.deallocate_single_addr(end_pointer_variable);
    }

    fn initialize_constant_array_comptime(
        &mut self,
        data: &im::Vector<crate::ssa::ir::map::Id<Value>>,
        dfg: &DataFlowGraph,
        pointer: MemoryAddress,
    ) {
        // Allocate a register for the iterator
        let write_pointer_register = self.brillig_context.allocate_register();

        self.brillig_context.mov_instruction(write_pointer_register, pointer);

        for (element_idx, element_id) in data.iter().enumerate() {
<<<<<<< HEAD
            if let Some((constant, typ)) = dfg.get_numeric_constant_with_type(*element_id) {
                self.brillig_context.indirect_const_instruction(
                    write_pointer_register,
                    typ.bit_size(),
                    constant,
                );
            } else {
                let element_variable = self.convert_ssa_value(*element_id, dfg);
                // Store the item in memory
                self.brillig_context
                    .store_instruction(write_pointer_register, element_variable.extract_register());
            }
=======
            let element_variable = self.convert_ssa_value(*element_id, dfg);
            // Store the item in memory
            self.brillig_context
                .codegen_store_variable_in_pointer(write_pointer_register, element_variable);
>>>>>>> 1e914694

            if element_idx != data.len() - 1 {
                // Increment the write_pointer_register
                self.brillig_context.memory_op_instruction(
                    write_pointer_register,
                    ReservedRegisters::usize_one(),
                    write_pointer_register,
                    BrilligBinaryOp::Add,
                );
            }
        }

        self.brillig_context.deallocate_register(write_pointer_register);
    }

    /// Converts an SSA `ValueId` into a `MemoryAddress`. Initializes if necessary.
    fn convert_ssa_single_addr_value(
        &mut self,
        value_id: ValueId,
        dfg: &DataFlowGraph,
    ) -> SingleAddrVariable {
        let variable = self.convert_ssa_value(value_id, dfg);
        variable.extract_single_addr()
    }

    fn allocate_external_call_result(
        &mut self,
        result: ValueId,
        dfg: &DataFlowGraph,
    ) -> BrilligVariable {
        let typ = dfg[result].get_type();
        match typ {
            Type::Numeric(_) => self.variables.define_variable(
                self.function_context,
                self.brillig_context,
                result,
                dfg,
            ),

            Type::Array(..) => {
                let variable = self.variables.define_variable(
                    self.function_context,
                    self.brillig_context,
                    result,
                    dfg,
                );
                let array = variable.extract_array();
                self.allocate_foreign_call_result_array(typ, array);

                variable
            }
            Type::Slice(_) => {
                let variable = self.variables.define_variable(
                    self.function_context,
                    self.brillig_context,
                    result,
                    dfg,
                );
                let vector = variable.extract_vector();

                // Set the pointer to the current stack frame
                // The stack pointer will then be updated by the caller of this method
                // once the external call is resolved and the array size is known
                self.brillig_context.load_free_memory_pointer_instruction(vector.pointer);
                self.brillig_context.indirect_const_instruction(
                    vector.pointer,
                    BRILLIG_MEMORY_ADDRESSING_BIT_SIZE,
                    1_usize.into(),
                );

                variable
            }
            _ => {
                unreachable!("ICE: unsupported return type for black box call {typ:?}")
            }
        }
    }

    fn allocate_foreign_call_result_array(&mut self, typ: &Type, array: BrilligArray) {
        let Type::Array(types, size) = typ else {
            unreachable!("ICE: allocate_foreign_call_array() expects an array, got {typ:?}")
        };

        self.brillig_context.codegen_initialize_array(array);

        let mut index = 0_usize;
        for _ in 0..*size {
            for element_type in types.iter() {
                match element_type {
                    Type::Array(_, nested_size) => {
                        let inner_array = BrilligArray {
                            pointer: self.brillig_context.allocate_register(),
                            size: *nested_size,
                        };
                        self.allocate_foreign_call_result_array(element_type, inner_array);

                        let idx =
                            self.brillig_context.make_usize_constant_instruction((index + 1).into()  );
                        self.brillig_context.codegen_array_set(array.pointer, idx, inner_array.pointer);

                        self.brillig_context.deallocate_single_addr(idx);
                        self.brillig_context.deallocate_register(inner_array.pointer);
                    }
                    Type::Slice(_) => unreachable!("ICE: unsupported slice type in allocate_nested_array(), expects an array or a numeric type"),
                    _ => (),
                }
                index += 1;
            }
        }
    }

    /// Gets the "user-facing" length of an array.
    /// An array of structs with two fields would be stored as an 2 * array.len() array/vector.
    /// So we divide the length by the number of subitems in an item to get the user-facing length.
    fn convert_ssa_array_len(
        &mut self,
        array_id: ValueId,
        result_register: MemoryAddress,
        dfg: &DataFlowGraph,
    ) {
        let array_variable = self.convert_ssa_value(array_id, dfg);
        let element_size = dfg.type_of_value(array_id).element_size();

        match array_variable {
            BrilligVariable::BrilligArray(BrilligArray { size, .. }) => {
                self.brillig_context
                    .usize_const_instruction(result_register, (size / element_size).into());
            }
            BrilligVariable::BrilligVector(vector) => {
                let size = self.brillig_context.codegen_make_vector_length(vector);

                self.brillig_context.codegen_usize_op(
                    size.address,
                    result_register,
                    BrilligBinaryOp::UnsignedDiv,
                    element_size,
                );

                self.brillig_context.deallocate_single_addr(size);
            }
            _ => {
                unreachable!("ICE: Cannot get length of {array_variable:?}")
            }
        }
    }
}

/// Returns the type of the operation considering the types of the operands
pub(crate) fn type_of_binary_operation(lhs_type: &Type, rhs_type: &Type, op: BinaryOp) -> Type {
    match (lhs_type, rhs_type) {
        (_, Type::Function) | (Type::Function, _) => {
            unreachable!("Functions are invalid in binary operations")
        }
        (_, Type::Reference(_)) | (Type::Reference(_), _) => {
            unreachable!("References are invalid in binary operations")
        }
        (_, Type::Array(..)) | (Type::Array(..), _) => {
            unreachable!("Arrays are invalid in binary operations")
        }
        (_, Type::Slice(..)) | (Type::Slice(..), _) => {
            unreachable!("Arrays are invalid in binary operations")
        }
        // If both sides are numeric type, then we expect their types to be
        // the same.
        (Type::Numeric(lhs_type), Type::Numeric(rhs_type))
            if op != BinaryOp::Shl && op != BinaryOp::Shr =>
        {
            assert_eq!(
                lhs_type, rhs_type,
                "lhs and rhs types in a binary operation are always the same but got {lhs_type} and {rhs_type}"
            );
            Type::Numeric(*lhs_type)
        }
        _ => lhs_type.clone(),
    }
}<|MERGE_RESOLUTION|>--- conflicted
+++ resolved
@@ -667,23 +667,16 @@
                 let array_variable = self.convert_ssa_value(*array, dfg);
 
                 let index_variable = self.convert_ssa_single_addr_value(*index, dfg);
-<<<<<<< HEAD
-                self.validate_array_index(array_variable, index_variable);
+
+                if !dfg.is_safe_index(*index, *array) {
+                    self.validate_array_index(array_variable, index_variable);
+                }
 
                 let items_pointer =
                     self.brillig_context.codegen_make_array_or_vector_items_pointer(array_variable);
 
                 self.brillig_context.codegen_array_get(
                     items_pointer,
-=======
-
-                if !dfg.is_safe_index(*index, *array) {
-                    self.validate_array_index(array_variable, index_variable);
-                }
-
-                self.retrieve_variable_from_array(
-                    array_pointer,
->>>>>>> 1e914694
                     index_variable,
                     destination_variable.extract_register(),
                 );
@@ -702,14 +695,10 @@
                     result_ids[0],
                     dfg,
                 );
-<<<<<<< HEAD
-                self.validate_array_index(source_variable, index_register);
-=======
 
                 if !dfg.is_safe_index(*index, *array) {
                     self.validate_array_index(source_variable, index_register);
                 }
->>>>>>> 1e914694
 
                 self.convert_ssa_array_set(
                     source_variable,
@@ -1815,25 +1804,10 @@
         self.brillig_context.mov_instruction(write_pointer_register, pointer);
 
         for (element_idx, element_id) in data.iter().enumerate() {
-<<<<<<< HEAD
-            if let Some((constant, typ)) = dfg.get_numeric_constant_with_type(*element_id) {
-                self.brillig_context.indirect_const_instruction(
-                    write_pointer_register,
-                    typ.bit_size(),
-                    constant,
-                );
-            } else {
-                let element_variable = self.convert_ssa_value(*element_id, dfg);
-                // Store the item in memory
-                self.brillig_context
-                    .store_instruction(write_pointer_register, element_variable.extract_register());
-            }
-=======
             let element_variable = self.convert_ssa_value(*element_id, dfg);
             // Store the item in memory
             self.brillig_context
-                .codegen_store_variable_in_pointer(write_pointer_register, element_variable);
->>>>>>> 1e914694
+                .store_instruction(write_pointer_register, element_variable.extract_register());
 
             if element_idx != data.len() - 1 {
                 // Increment the write_pointer_register
