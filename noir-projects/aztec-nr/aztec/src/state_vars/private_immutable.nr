use dep::protocol_types::{
    address::AztecAddress, grumpkin_point::GrumpkinPoint,
    constants::GENERATOR_INDEX__INITIALIZATION_NULLIFIER, hash::pedersen_hash
};

use crate::context::PrivateContext;
use crate::note::{
    lifecycle::create_note, note_getter::{get_note, view_notes}, note_interface::NoteInterface,
    note_viewer_options::NoteViewerOptions
};
use crate::oracle::notes::check_nullifier_exists;
use crate::state_vars::storage::Storage;

// docs:start:struct
struct PrivateImmutable<Note, Context> {
    context: Context,
    storage_slot: Field,
}
// docs:end:struct

impl<T, Context> Storage<T> for PrivateImmutable<T, Context> {}

impl<Note, Context> PrivateImmutable<Note, Context> {
    // docs:start:new
    pub fn new(context: Context, storage_slot: Field) -> Self {
        assert(storage_slot != 0, "Storage slot 0 not allowed. Storage slots must start from 1.");
        Self { context, storage_slot }
    }
    // docs:end:new

    // The following computation is leaky, in that it doesn't hide the storage slot that has been initialized, nor does it hide the contract address of this contract.
    // When this initialization nullifier is emitted, an observer could do a dictionary or rainbow attack to learn the preimage of this nullifier to deduce the storage slot and contract address.
    // For some applications, leaking the details that a particular state variable of a particular contract has been initialized will be unacceptable.
    // Under such circumstances, such application developers might wish to _not_ use this state variable type.
    // This is especially dangerous for initial assignment to elements of a `Map<AztecAddress, PrivateImmutable>` type (for example), because the storage slot often also identifies an actor. 
    // e.g. the initial assignment to `my_map.at(msg.sender)` will leak: `msg.sender`, the fact that an element of `my_map` was assigned-to for the first time, and the contract_address.
    pub fn compute_initialization_nullifier(self) -> Field {
        pedersen_hash(
            [self.storage_slot],
            GENERATOR_INDEX__INITIALIZATION_NULLIFIER
        )
    }
}

impl<Note> PrivateImmutable<Note, &mut PrivateContext> {
    // docs:start:initialize
<<<<<<< HEAD
    pub fn initialize<N>(self, note: &mut Note, broadcast: bool) where Note: NoteInterface<N> {
=======
    pub fn initialize<N>(
        self,
        note: &mut Note,
        broadcast: bool,
        ivpk_m: GrumpkinPoint
    ) where Note: NoteInterface<N> {
        let context = self.context.unwrap();

>>>>>>> e298c766
        // Nullify the storage slot.
        let nullifier = self.compute_initialization_nullifier();
        self.context.push_new_nullifier(nullifier, 0);

<<<<<<< HEAD
        create_note(self.context, self.storage_slot, note, broadcast);
=======
        create_note(context, self.storage_slot, note, broadcast, ivpk_m);
>>>>>>> e298c766
    }
    // docs:end:initialize

    // docs:start:get_note
    pub fn get_note<N>(self) -> Note where Note: NoteInterface<N> {
        let storage_slot = self.storage_slot;
        get_note(self.context, storage_slot)
    }
    // docs:end:get_note
}

impl<Note> PrivateImmutable<Note, ()> {
    // docs:start:is_initialized
    unconstrained pub fn is_initialized(self) -> bool {
        let nullifier = self.compute_initialization_nullifier();
        check_nullifier_exists(nullifier)
    }
    // docs:end:is_initialized

    // view_note does not actually use the context, but it calls oracles that are only available in private
    // docs:start:view_note
    unconstrained pub fn view_note<N>(self) -> Note  where Note: NoteInterface<N> {
        let mut options = NoteViewerOptions::new();
        view_notes(self.storage_slot, options.set_limit(1))[0].unwrap()
    }
    // docs:end:view_note
}<|MERGE_RESOLUTION|>--- conflicted
+++ resolved
@@ -44,27 +44,17 @@
 
 impl<Note> PrivateImmutable<Note, &mut PrivateContext> {
     // docs:start:initialize
-<<<<<<< HEAD
-    pub fn initialize<N>(self, note: &mut Note, broadcast: bool) where Note: NoteInterface<N> {
-=======
     pub fn initialize<N>(
         self,
         note: &mut Note,
         broadcast: bool,
         ivpk_m: GrumpkinPoint
     ) where Note: NoteInterface<N> {
-        let context = self.context.unwrap();
-
->>>>>>> e298c766
         // Nullify the storage slot.
         let nullifier = self.compute_initialization_nullifier();
         self.context.push_new_nullifier(nullifier, 0);
 
-<<<<<<< HEAD
-        create_note(self.context, self.storage_slot, note, broadcast);
-=======
-        create_note(context, self.storage_slot, note, broadcast, ivpk_m);
->>>>>>> e298c766
+        create_note(self.context, self.storage_slot, note, broadcast, ivpk_m);
     }
     // docs:end:initialize
 
