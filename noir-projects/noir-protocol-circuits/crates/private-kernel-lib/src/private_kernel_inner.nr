use crate::{
    components::{
    private_call_data_validator::PrivateCallDataValidator,
    private_kernel_circuit_output_validator::PrivateKernelCircuitOutputValidator,
    private_kernel_circuit_public_inputs_composer::PrivateKernelCircuitPublicInputsComposer
}
};
use dep::types::{
    abis::{
    kernel_circuit_public_inputs::{PrivateKernelCircuitPublicInputs, PrivateKernelCircuitPublicInputsArrayLengths},
    private_kernel_data::PrivateKernelData, private_kernel::private_call_data::PrivateCallData
},
    constants::{
    PRIVATE_KERNEL_INIT_INDEX, PRIVATE_KERNEL_INNER_INDEX, PRIVATE_KERNEL_RESET_FULL_INDEX,
    PRIVATE_KERNEL_RESET_BIG_INDEX, PRIVATE_KERNEL_RESET_MEDIUM_INDEX, PRIVATE_KERNEL_RESET_SMALL_INDEX
}
};

global ALLOWED_PREVIOUS_CIRCUITS = [
    PRIVATE_KERNEL_INIT_INDEX,
    PRIVATE_KERNEL_INNER_INDEX,
    PRIVATE_KERNEL_RESET_FULL_INDEX,
    PRIVATE_KERNEL_RESET_BIG_INDEX,
    PRIVATE_KERNEL_RESET_MEDIUM_INDEX,
    PRIVATE_KERNEL_RESET_SMALL_INDEX,
];

struct PrivateKernelInnerCircuitPrivateInputs {
    previous_kernel: PrivateKernelData,
    private_call: PrivateCallData,
}

impl PrivateKernelInnerCircuitPrivateInputs {
    unconstrained fn generate_output(self) -> PrivateKernelCircuitPublicInputs {
        PrivateKernelCircuitPublicInputsComposer::new_from_previous_kernel(self.previous_kernel.public_inputs).pop_top_call_request().with_private_call(
            self.private_call.call_stack_item.public_inputs,
            self.private_call.call_stack_item.contract_address,
            self.private_call.public_call_stack,
            self.private_call.public_teardown_call_request
        ).finish()
    }

    pub fn execute(self) -> PrivateKernelCircuitPublicInputs {
        // Generate output.
        let output = self.generate_output();

        // Validate inputs.
        let private_call_data_validator = PrivateCallDataValidator::new(self.private_call);
        let previous_kernel_array_lengths = PrivateKernelCircuitPublicInputsArrayLengths::new(self.previous_kernel.public_inputs);
        let private_call_stack_size = previous_kernel_array_lengths.private_call_stack;
        let call_request = self.previous_kernel.public_inputs.end.private_call_stack[private_call_stack_size - 1];
        private_call_data_validator.validate_against_call_request(call_request);
        private_call_data_validator.validate_against_previous_kernel(self.previous_kernel.public_inputs);
<<<<<<< HEAD
        private_call_data_validator.validate(output.end.new_note_hashes);
=======
        private_call_data_validator.validate(output.end.note_hashes);
        if !std::runtime::is_unconstrained() {
            // verify/aggregate the private call proof
            self.private_call.verify();
            // verify/aggregate the previous kernel
            self.previous_kernel.verify();
            self.previous_kernel.validate_in_vk_tree(ALLOWED_PREVIOUS_CIRCUITS);
        }
>>>>>>> 633eb6b7

        // Validate output.
        if !std::runtime::is_unconstrained() {
            PrivateKernelCircuitOutputValidator::new(output).validate_as_inner_call(
                self.previous_kernel.public_inputs,
                previous_kernel_array_lengths,
                self.private_call.call_stack_item.public_inputs,
                private_call_data_validator.array_lengths,
                self.private_call.call_stack_item.contract_address,
                self.private_call.public_call_stack,
                self.private_call.public_teardown_call_request
            );
        }
        output
    }
}

mod tests {
    use crate::private_kernel_inner::{PrivateKernelInnerCircuitPrivateInputs, ALLOWED_PREVIOUS_CIRCUITS};
    use dep::types::{
        abis::{kernel_circuit_public_inputs::PrivateKernelCircuitPublicInputs},
        constants::{PRIVATE_KERNEL_INIT_INDEX, PRIVATE_KERNEL_INNER_INDEX, BASE_ROLLUP_INDEX},
        tests::{fixture_builder::FixtureBuilder, utils::assert_array_eq}
    };

    struct PrivateKernelInnerInputsBuilder {
        previous_kernel: FixtureBuilder,
        private_call: FixtureBuilder,
    }

    impl PrivateKernelInnerInputsBuilder {
        pub fn new() -> Self {
            let mut previous_kernel = FixtureBuilder::new_from_counter(15).in_vk_tree(PRIVATE_KERNEL_INIT_INDEX).as_parent_contract();
            let private_call = FixtureBuilder::new_from_counter(200);

            // 0th nullifier must be non-zero.
            previous_kernel.append_nullifiers(1);

            PrivateKernelInnerInputsBuilder { previous_kernel, private_call }
        }

        pub fn execute(&mut self) -> PrivateKernelCircuitPublicInputs {
            let private_call = self.private_call.to_private_call_data();
            // Update the previous_kernel's private_call_stack with the current call_stack_item.
            self.previous_kernel.add_private_call_from_call_stack_item(private_call.call_stack_item);
            let previous_kernel = self.previous_kernel.to_private_kernel_data();

            let kernel = PrivateKernelInnerCircuitPrivateInputs { previous_kernel, private_call };

            kernel.execute()
        }
    }

    #[test]
    fn private_kernel_inner_output_as_expected() {
        let mut builder = PrivateKernelInnerInputsBuilder::new();

        // note_hash_read_requests
        builder.previous_kernel.append_note_hash_read_requests(1);
        let prev_note_hash_read_requests = builder.previous_kernel.note_hash_read_requests.storage;
        builder.private_call.append_note_hash_read_requests(2);
        let curr_note_hash_read_requests = builder.private_call.note_hash_read_requests.storage;

        // encrypted_logs_hashes
        builder.previous_kernel.append_encrypted_log_hashes(2);
        let prev_encrypted_log_hashes = builder.previous_kernel.encrypted_logs_hashes.storage;
        builder.private_call.append_encrypted_log_hashes(1);
        let curr_encrypted_log_hashes = builder.private_call.encrypted_logs_hashes.storage;

        let public_inputs = builder.execute();
        assert_array_eq(
            public_inputs.validation_requests.note_hash_read_requests,
            [
            prev_note_hash_read_requests[0], curr_note_hash_read_requests[0], curr_note_hash_read_requests[1]
        ]
        );
        assert_array_eq(
            public_inputs.end.encrypted_logs_hashes,
            [prev_encrypted_log_hashes[0], prev_encrypted_log_hashes[1], curr_encrypted_log_hashes[0]]
        );
    }

    #[test]
    fn valid_previous_kernel() {
        for i in 0..ALLOWED_PREVIOUS_CIRCUITS.len() {
            let mut builder = PrivateKernelInnerInputsBuilder::new();
            builder.previous_kernel = builder.previous_kernel.in_vk_tree(ALLOWED_PREVIOUS_CIRCUITS[i]);

            let _res = builder.execute();
        }
    }

    #[test(should_fail_with="Invalid vk index")]
    fn invalid_previous_kernel() {
        let mut builder = PrivateKernelInnerInputsBuilder::new();

        builder.previous_kernel = builder.previous_kernel.in_vk_tree(BASE_ROLLUP_INDEX);

        let _res = builder.execute();
    }
}<|MERGE_RESOLUTION|>--- conflicted
+++ resolved
@@ -51,18 +51,10 @@
         let call_request = self.previous_kernel.public_inputs.end.private_call_stack[private_call_stack_size - 1];
         private_call_data_validator.validate_against_call_request(call_request);
         private_call_data_validator.validate_against_previous_kernel(self.previous_kernel.public_inputs);
-<<<<<<< HEAD
-        private_call_data_validator.validate(output.end.new_note_hashes);
-=======
         private_call_data_validator.validate(output.end.note_hashes);
         if !std::runtime::is_unconstrained() {
-            // verify/aggregate the private call proof
-            self.private_call.verify();
-            // verify/aggregate the previous kernel
-            self.previous_kernel.verify();
             self.previous_kernel.validate_in_vk_tree(ALLOWED_PREVIOUS_CIRCUITS);
         }
->>>>>>> 633eb6b7
 
         // Validate output.
         if !std::runtime::is_unconstrained() {
