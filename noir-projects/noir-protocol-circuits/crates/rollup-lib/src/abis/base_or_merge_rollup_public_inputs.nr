--- conflicted
+++ resolved
@@ -42,22 +42,16 @@
             constants: ConstantRollupData::empty(),
             start: PartialStateReference::empty(),
             end: PartialStateReference::empty(),
-<<<<<<< HEAD
             start_sponge_blob: SpongeBlob::empty(),
             end_sponge_blob: SpongeBlob::empty(),
             // txs_effects_hash : 0,
             out_hash : 0,
-=======
-            txs_effects_hash: 0,
-            out_hash: 0,
->>>>>>> 0d5b116b
             accumulated_fees: 0
         }
     }
 }
 
 impl Eq for BaseOrMergeRollupPublicInputs {
-<<<<<<< HEAD
   fn eq(self, other: Self) -> bool {
     (self.rollup_type == other.rollup_type) &
     (self.num_txs == other.num_txs) &
@@ -70,45 +64,22 @@
     (self.out_hash == other.out_hash) &
     (self.accumulated_fees == other.accumulated_fees)
   }
-=======
-    fn eq(self, other: Self) -> bool {
-        (self.rollup_type == other.rollup_type)
-            & (self.num_txs == other.num_txs)
-            & (self.constants.eq(other.constants))
-            & (self.start.eq(other.start))
-            & (self.end.eq(other.end))
-            & (self.txs_effects_hash == other.txs_effects_hash)
-            & (self.out_hash == other.out_hash)
-            & (self.accumulated_fees == other.accumulated_fees)
-    }
->>>>>>> 0d5b116b
 }
 
 impl Serialize<BASE_OR_MERGE_PUBLIC_INPUTS_LENGTH> for BaseOrMergeRollupPublicInputs {
     fn serialize(self) -> [Field; BASE_OR_MERGE_PUBLIC_INPUTS_LENGTH] {
         let mut fields: BoundedVec<Field, BASE_OR_MERGE_PUBLIC_INPUTS_LENGTH> = BoundedVec::new();
 
-<<<<<<< HEAD
-    fields.push(self.rollup_type as Field);
-    fields.push(self.num_txs as Field);
-    fields.extend_from_array(self.constants.serialize());
-    fields.extend_from_array(self.start.serialize());
-    fields.extend_from_array(self.end.serialize());
-    fields.extend_from_array(self.start_sponge_blob.serialize());
-    fields.extend_from_array(self.end_sponge_blob.serialize());
-    // fields.push(self.txs_effects_hash as Field);
-    fields.push(self.out_hash as Field);
-    fields.push(self.accumulated_fees as Field);
-=======
         fields.push(self.rollup_type as Field);
         fields.push(self.num_txs as Field);
         fields.extend_from_array(self.constants.serialize());
         fields.extend_from_array(self.start.serialize());
         fields.extend_from_array(self.end.serialize());
-        fields.push(self.txs_effects_hash as Field);
+        fields.extend_from_array(self.start_sponge_blob.serialize());
+        fields.extend_from_array(self.end_sponge_blob.serialize());
+        // fields.push(self.txs_effects_hash as Field);
         fields.push(self.out_hash as Field);
         fields.push(self.accumulated_fees as Field);
->>>>>>> 0d5b116b
 
         assert_eq(fields.len(), BASE_OR_MERGE_PUBLIC_INPUTS_LENGTH);
 
@@ -117,7 +88,6 @@
 }
 
 impl Deserialize<BASE_OR_MERGE_PUBLIC_INPUTS_LENGTH> for BaseOrMergeRollupPublicInputs {
-<<<<<<< HEAD
   fn deserialize(fields: [Field; BASE_OR_MERGE_PUBLIC_INPUTS_LENGTH]) -> BaseOrMergeRollupPublicInputs {
     let mut reader = Reader::new(fields);
     let item = Self {
@@ -132,20 +102,6 @@
         out_hash: reader.read(),
         accumulated_fees: reader.read()
     };
-=======
-    fn deserialize(fields: [Field; BASE_OR_MERGE_PUBLIC_INPUTS_LENGTH]) -> BaseOrMergeRollupPublicInputs {
-        let mut reader = Reader::new(fields);
-        let item = Self {
-            rollup_type: reader.read() as u32,
-            num_txs: reader.read() as u32,
-            constants: reader.read_struct(ConstantRollupData::deserialize),
-            start: reader.read_struct(PartialStateReference::deserialize),
-            end: reader.read_struct(PartialStateReference::deserialize),
-            txs_effects_hash: reader.read(),
-            out_hash: reader.read(),
-            accumulated_fees: reader.read()
-        };
->>>>>>> 0d5b116b
 
         reader.finish();
         item
