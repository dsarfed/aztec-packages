--- conflicted
+++ resolved
@@ -70,13 +70,9 @@
             out_hash: 0,
             fees: [FeeRecipient::empty(); AZTEC_EPOCH_DURATION],
             vk_tree_root: 0,
-<<<<<<< HEAD
+            protocol_contract_tree_root: 0,
             prover_id: 0,
             blob_public_inputs: [BlobPublicInputs::empty(); 32]
-=======
-            protocol_contract_tree_root: 0,
-            prover_id: 0
->>>>>>> 1d860a82
         }
     }
 }
@@ -141,16 +137,12 @@
                 [FeeRecipient::empty(); AZTEC_EPOCH_DURATION]
             ),
             vk_tree_root: reader.read(),
-<<<<<<< HEAD
+            protocol_contract_tree_root: reader.read(),
             prover_id: reader.read(),
             blob_public_inputs: reader.read_struct_array(
                 BlobPublicInputs::deserialize,
                 [BlobPublicInputs::empty(); 32]
             )
-=======
-            protocol_contract_tree_root: reader.read(),
-            prover_id: reader.read()
->>>>>>> 1d860a82
         };
 
         reader.finish();
