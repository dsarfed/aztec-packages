use crate::abis::{
    base_or_merge_rollup_public_inputs::BaseOrMergeRollupPublicInputs,
    block_root_or_block_merge_public_inputs::{BlockRootOrBlockMergePublicInputs, FeeRecipient},
    previous_rollup_data::PreviousRollupData, previous_rollup_block_data::PreviousRollupBlockData
};
use dep::types::{
    hash::{
    accumulate_sha256, silo_unencrypted_log_hash, compute_tx_logs_hash, silo_encrypted_log_hash,
    compute_tx_note_logs_hash
},
    merkle_tree::VariableMerkleTree,
    constants::{
<<<<<<< HEAD
    MAX_NOTE_HASHES_PER_TX, MAX_NULLIFIERS_PER_TX, MAX_L2_TO_L1_MSGS_PER_TX,
    MAX_TOTAL_PUBLIC_DATA_UPDATE_REQUESTS_PER_TX, MAX_UNENCRYPTED_LOGS_PER_TX,
    MAX_ENCRYPTED_LOGS_PER_TX, MAX_NOTE_ENCRYPTED_LOGS_PER_TX
=======
    AZTEC_EPOCH_DURATION, MAX_NOTE_HASHES_PER_TX, MAX_NULLIFIERS_PER_TX, MAX_L2_TO_L1_MSGS_PER_TX,
    MAX_TOTAL_PUBLIC_DATA_UPDATE_REQUESTS_PER_TX, MAX_UNENCRYPTED_LOGS_PER_TX
>>>>>>> 1d860a82
},
    utils::{arrays::{array_length, array_merge}},
    abis::{
    accumulated_data::CombinedAccumulatedData, public_data_update_request::PublicDataUpdateRequest,
    log_hash::{LogHash, ScopedLogHash}, sponge_blob::SpongeBlob
}
};
use blob::blob_public_inputs::BlobPublicInputs;

/**
 * Asserts that the tree formed by rollup circuits is filled greedily from L to R
 *
 */
pub fn assert_txs_filled_from_left(
    left: BaseOrMergeRollupPublicInputs,
    right: BaseOrMergeRollupPublicInputs
) {
    // assert that the left rollup is either a base (1 tx) or a balanced tree (num txs = power of 2)
    if (left.rollup_type == 1) {
        let left_txs = left.num_txs;
        let right_txs = right.num_txs;
        // See https://graphics.stanford.edu/~seander/bithacks.html#DetermineIfPowerOf2
        assert(
            (left_txs) & (left_txs - 1) == 0, "The rollup should be filled greedily from L to R, but received an unbalanced left subtree"
        );
        assert(
            right_txs <= left_txs, "The rollup should be filled greedily from L to R, but received a L txs < R txs"
        );
    } else {
        assert(
            right.rollup_type == 0, "The rollup should be filled greedily from L to R, but received a L base and R merge"
        );
    }
}

/**
 * Asserts that the constants used in the left and right child are identical
 *
 */
pub fn assert_equal_constants(
    left: BaseOrMergeRollupPublicInputs,
    right: BaseOrMergeRollupPublicInputs
) {
    assert(left.constants.eq(right.constants), "input proofs have different constants");
}

// asserts that the end snapshot of previous_rollup 0 equals the start snapshot of previous_rollup 1 (i.e. ensure they
// follow on from one-another). Ensures that right uses the tree that was updated by left.
pub fn assert_prev_rollups_follow_on_from_each_other(
    left: BaseOrMergeRollupPublicInputs,
    right: BaseOrMergeRollupPublicInputs
) {
    assert(
        left.end.note_hash_tree.eq(right.start.note_hash_tree), "input proofs have different note hash tree snapshots"
    );
    assert(
        left.end.nullifier_tree.eq(right.start.nullifier_tree), "input proofs have different nullifier tree snapshots"
    );
    assert(
        left.end.public_data_tree.eq(right.start.public_data_tree), "input proofs have different public data tree snapshots"
    );
    assert(
        left.end_sponge_blob.eq(right.start_sponge_blob), "input proofs have different blob data sponges"
    );
}

// TODO(Miranda): split out?
pub fn assert_prev_block_rollups_follow_on_from_each_other(
    left: BlockRootOrBlockMergePublicInputs,
    right: BlockRootOrBlockMergePublicInputs
) {
    assert(left.vk_tree_root == right.vk_tree_root, "input blocks have different vk tree roots");
    assert(
        left.protocol_contract_tree_root == right.protocol_contract_tree_root, "input blocks have different protocol contract tree roots"
    );
    assert(
        left.new_archive.eq(right.previous_archive), "input blocks have different archive tree snapshots"
    );
    assert(
        left.end_block_hash.eq(right.previous_block_hash), "input block hashes do not follow on from each other"
    );
    assert(
        left.end_global_variables.chain_id == right.start_global_variables.chain_id, "input blocks have different chain id"
    );
    assert(
        left.end_global_variables.version == right.start_global_variables.version, "input blocks have different chain version"
    );

    if right.is_padding() {
        assert(
            left.end_global_variables.block_number == right.start_global_variables.block_number, "input block numbers do not match"
        );
        assert(
            left.end_global_variables.timestamp == right.start_global_variables.timestamp, "input block timestamps do not match"
        );
    } else {
        assert(
            left.end_global_variables.block_number + 1 == right.start_global_variables.block_number, "input block numbers do not follow on from each other"
        );
        assert(
            left.end_global_variables.timestamp < right.start_global_variables.timestamp, "input block timestamps do not follow on from each other"
        );
    }
}

pub fn accumulate_fees(left: BaseOrMergeRollupPublicInputs, right: BaseOrMergeRollupPublicInputs) -> Field {
    left.accumulated_fees + right.accumulated_fees
}

pub fn accumulate_blocks_fees(
    left: BlockRootOrBlockMergePublicInputs,
    right: BlockRootOrBlockMergePublicInputs
) -> [FeeRecipient; AZTEC_EPOCH_DURATION] {
    let left_len = array_length(left.fees);
    let right_len = array_length(right.fees);
    assert(
        left_len + right_len <= AZTEC_EPOCH_DURATION, "too many fee payment structs accumulated in rollup"
    );
    // TODO(Miranda): combine fees with same recipient depending on rollup structure
    // Assuming that the final rollup tree (block root -> block merge -> root) has max 32 leaves (TODO: constrain in root), then
    // in the worst case, we would be checking the left 16 values (left_len = 16) against the right 16 (right_len = 16).
    // Either way, construct arr in unconstrained and make use of hints to point to merged fee array.
    array_merge(left.fees, right.fees)
}

// TODO: This fn will be obselete once we have integrated accumulation of blob PIs
// The goal is to acc. the commitments and openings s.t. one set verifies the opening of many blobs
// How we accumulate is being worked on by @Mike
pub fn accumulate_blob_public_inputs(
    left: BlockRootOrBlockMergePublicInputs,
    right: BlockRootOrBlockMergePublicInputs
) -> [BlobPublicInputs; 32] {
    let left_len = array_length(left.fees);
    let right_len = array_length(right.fees);
    assert(left_len + right_len <= 32, "too many blob public input structs accumulated in rollup");
    array_merge(left.blob_public_inputs, right.blob_public_inputs)
}

/**
 * @brief From two previous rollup data, compute a single out hash
 *
 * @param previous_rollup_data
 * @return out hash stored in 2 fields
 */
pub fn compute_out_hash(previous_rollup_data: [PreviousRollupData; 2]) -> Field {
    accumulate_sha256(
        [
        previous_rollup_data[0].base_or_merge_rollup_public_inputs.out_hash,
        previous_rollup_data[1].base_or_merge_rollup_public_inputs.out_hash
    ]
    )
}
// TODO(Miranda): combine fns?
pub fn compute_blocks_out_hash(previous_rollup_data: [PreviousRollupBlockData; 2]) -> Field {
    if previous_rollup_data[1].block_root_or_block_merge_public_inputs.is_padding() {
        previous_rollup_data[0].block_root_or_block_merge_public_inputs.out_hash
    } else {
        accumulate_sha256(
            [
            previous_rollup_data[0].block_root_or_block_merge_public_inputs.out_hash,
            previous_rollup_data[1].block_root_or_block_merge_public_inputs.out_hash
        ]
        )
    }
}

pub fn compute_kernel_out_hash(l2_to_l1_msgs: [Field; MAX_L2_TO_L1_MSGS_PER_TX]) -> Field {
    let non_empty_items = array_length(l2_to_l1_msgs);
    let merkle_tree = VariableMerkleTree::new_sha(l2_to_l1_msgs, non_empty_items);
    merkle_tree.get_root()
}

fn silo_and_hash_unencrypted_logs(unencrypted_logs_hashes: [ScopedLogHash; MAX_UNENCRYPTED_LOGS_PER_TX]) -> Field {
    let siloed_logs = unencrypted_logs_hashes.map(
        |log: ScopedLogHash| {
        LogHash {
            value: silo_unencrypted_log_hash(log),
            counter: log.log_hash.counter,
            length: log.log_hash.length
        }
    }
    );
    compute_tx_logs_hash(siloed_logs)
}

fn silo_and_hash_encrypted_logs(encrypted_logs_hashes: [ScopedLogHash; MAX_ENCRYPTED_LOGS_PER_TX]) -> Field {
    let siloed_encrypted_logs = encrypted_logs_hashes.map(
        |log: ScopedLogHash| {
        LogHash {
            value: silo_encrypted_log_hash(log),
            counter: log.log_hash.counter,
            length: log.log_hash.length
        }
    }
    );
    compute_tx_logs_hash(siloed_encrypted_logs)
}

/**
 * Asserts that the first sponge blob was empty to begin with.
 * This prevents injecting unchecked tx effects in the first base of a rollup.
 */
pub fn assert_first_sponge_blob_empty(left: BaseOrMergeRollupPublicInputs) {
    let expected_sponge_blob = SpongeBlob::new(left.start_sponge_blob.expected_fields);
    assert(left.start_sponge_blob.eq(expected_sponge_blob), "block's first blob sponge was not empty");
}

// Tx effects hash consists of
// 1 field for revert code
// 1 field for transaction fee
// MAX_NOTE_HASHES_PER_TX fields for note hashes
// MAX_NULLIFIERS_PER_TX fields for nullifiers
// 1 field for L2 to L1 messages (represented by the out_hash)
// MAX_TOTAL_PUBLIC_DATA_UPDATE_REQUESTS_PER_TX public data update requests -> MAX_TOTAL_PUBLIC_DATA_UPDATE_REQUESTS_PER_TX * 2 fields
//                                          __
// 1 note encrypted logs length --> 1 field   |
// 1 encrypted logs length --> 1 field        | -> 3 types of logs - 3 fields for its lengths
// 1 unencrypted logs length --> 1 field    __|
//                                                                                                                                   __
// 1 note encrypted logs hash --> 1 sha256 hash -> 31 bytes -> 1 fields | Beware when populating bytes that we fill (prepend) to 32!   |
// 1 encrypted logs hash --> 1 sha256 hash -> 31 bytes -> 1 fields | Beware when populating bytes that we fill (prepend) to 32!        | -> 3 types of logs - 3 fields for its hashes
// 1 unencrypted logs hash --> 1 sha256 hash -> 31 bytes  -> 1 fields | Beware when populating bytes that we fill (prepend) to 32!   __|

// TODO(Miranda): For now just absorbing effects to poseidon sponge in the same structure as the old tx_effects hash
// Idea is to recreate all below effects in block_root, then add to a blob

global TX_EFFECTS_BLOB_HASH_INPUT_FIELDS = 1 + 1 + MAX_NOTE_HASHES_PER_TX + MAX_NULLIFIERS_PER_TX + 1 + MAX_TOTAL_PUBLIC_DATA_UPDATE_REQUESTS_PER_TX * 2 + 3 + MAX_NOTE_ENCRYPTED_LOGS_PER_TX + MAX_ENCRYPTED_LOGS_PER_TX + MAX_UNENCRYPTED_LOGS_PER_TX;
pub fn append_tx_effects_for_blob(
    combined: CombinedAccumulatedData,
    revert_code: u8,
    transaction_fee: Field,
    all_public_data_update_requests: [PublicDataUpdateRequest; MAX_TOTAL_PUBLIC_DATA_UPDATE_REQUESTS_PER_TX],
    out_hash: Field,
    start_sponge_blob: SpongeBlob
) -> SpongeBlob {
    let mut tx_effects_hash_input = [0; TX_EFFECTS_BLOB_HASH_INPUT_FIELDS];

    let note_hashes = combined.note_hashes;
    let nullifiers = combined.nullifiers;

    // Public writes are the concatenation of all non-empty user update requests and protocol update requests, then padded with zeroes.
    // The incoming all_public_data_update_requests may have empty update requests in the middle, so we move those to the end of the array.
    let public_data_update_requests = get_all_update_requests_for_tx_effects(all_public_data_update_requests);
    let note_logs_length = combined.note_encrypted_log_preimages_length;
    let encrypted_logs_length = combined.encrypted_log_preimages_length;
    let unencrypted_logs_length = combined.unencrypted_log_preimages_length;
    let note_encrypted_logs = combined.note_encrypted_logs_hashes.map(|log: LogHash| log.value);
    let encrypted_logs = combined.encrypted_logs_hashes.map(|log: ScopedLogHash| silo_encrypted_log_hash(log));
    let unencrypted_logs = combined.unencrypted_logs_hashes.map(|log: ScopedLogHash| silo_unencrypted_log_hash(log));

    let mut offset = 0;

    // REVERT CODE
    // upcast to Field to have the same size for the purposes of the hash
    tx_effects_hash_input[offset] = revert_code as Field;
    offset += 1;

    // TX FEE
    tx_effects_hash_input[offset] = transaction_fee;
    offset += 1;

    // NOTE HASHES
    for j in 0..MAX_NOTE_HASHES_PER_TX {
        tx_effects_hash_input[offset + j] = note_hashes[j];
    }
    offset += MAX_NOTE_HASHES_PER_TX ;

    // NULLIFIERS
    for j in 0..MAX_NULLIFIERS_PER_TX {
        tx_effects_hash_input[offset + j] = nullifiers[j];
    }
    offset += MAX_NULLIFIERS_PER_TX ;

    // L2 TO L1 MESSAGES
    tx_effects_hash_input[offset] = out_hash;
    offset += 1;

    // PUBLIC DATA UPDATE REQUESTS
    for j in 0..MAX_TOTAL_PUBLIC_DATA_UPDATE_REQUESTS_PER_TX {
        tx_effects_hash_input[offset + j * 2] =
                public_data_update_requests[j].leaf_slot;
        tx_effects_hash_input[offset + j * 2 + 1] =
                public_data_update_requests[j].new_value;
    }
    offset += MAX_TOTAL_PUBLIC_DATA_UPDATE_REQUESTS_PER_TX * 2;

    // NOTE ENCRYPTED LOGS LENGTH
    tx_effects_hash_input[offset] = note_logs_length;
    offset += 1;

    // ENCRYPTED LOGS LENGTH
    tx_effects_hash_input[offset] = encrypted_logs_length;
    offset += 1;

    // UNENCRYPTED LOGS LENGTH
    tx_effects_hash_input[offset] = unencrypted_logs_length;
    offset += 1;

    // NOTE ENCRYPTED LOGS
    for j in 0..MAX_NOTE_ENCRYPTED_LOGS_PER_TX {
        tx_effects_hash_input[offset + j] = note_encrypted_logs[j];
    }
    offset += MAX_NOTE_ENCRYPTED_LOGS_PER_TX;

    // ENCRYPTED LOGS
    for j in 0..MAX_ENCRYPTED_LOGS_PER_TX {
        tx_effects_hash_input[offset + j] = encrypted_logs[j];
    }
    offset += MAX_ENCRYPTED_LOGS_PER_TX;

    // UNENCRYPTED LOGS HASH
    for j in 0..MAX_UNENCRYPTED_LOGS_PER_TX {
        tx_effects_hash_input[offset + j] = unencrypted_logs[j];
    }
    offset += MAX_UNENCRYPTED_LOGS_PER_TX;

    assert_eq(offset, TX_EFFECTS_BLOB_HASH_INPUT_FIELDS); // Sanity check

<<<<<<< HEAD
    // NB: using start.absorb & returning start caused issues in ghost values appearing in
    // base_rollup_inputs.start when using a fresh sponge. These only appeared when simulating via wasm.
    let mut out_sponge = start_sponge_blob;
=======
    let mut hash_input_flattened = [0; TX_EFFECTS_HASH_INPUT_FIELDS * 32];
    for offset in 0..TX_EFFECTS_HASH_INPUT_FIELDS {
        // TODO: This is not checking that the decomposition is smaller than P
        let input_as_bytes: [u8; 32] = tx_effects_hash_input[offset].to_be_radix(256);
        for byte_index in 0..32 {
            hash_input_flattened[offset * 32 + byte_index] = input_as_bytes[byte_index];
        }
    }
>>>>>>> 1d860a82

    out_sponge.absorb(tx_effects_hash_input, TX_EFFECTS_BLOB_HASH_INPUT_FIELDS);
    out_sponge
}

fn get_all_update_requests_for_tx_effects(all_public_data_update_requests: [PublicDataUpdateRequest; MAX_TOTAL_PUBLIC_DATA_UPDATE_REQUESTS_PER_TX]) -> [PublicDataUpdateRequest; MAX_TOTAL_PUBLIC_DATA_UPDATE_REQUESTS_PER_TX] {
    let mut all_update_requests: BoundedVec<PublicDataUpdateRequest, MAX_TOTAL_PUBLIC_DATA_UPDATE_REQUESTS_PER_TX> = BoundedVec::new();
    for update_request in all_public_data_update_requests {
        if !update_request.is_empty() {
            all_update_requests.push(update_request);
        }
    }
    all_update_requests.storage
}<|MERGE_RESOLUTION|>--- conflicted
+++ resolved
@@ -10,14 +10,9 @@
 },
     merkle_tree::VariableMerkleTree,
     constants::{
-<<<<<<< HEAD
-    MAX_NOTE_HASHES_PER_TX, MAX_NULLIFIERS_PER_TX, MAX_L2_TO_L1_MSGS_PER_TX,
+    AZTEC_EPOCH_DURATION, MAX_NOTE_HASHES_PER_TX, MAX_NULLIFIERS_PER_TX, MAX_L2_TO_L1_MSGS_PER_TX,
     MAX_TOTAL_PUBLIC_DATA_UPDATE_REQUESTS_PER_TX, MAX_UNENCRYPTED_LOGS_PER_TX,
     MAX_ENCRYPTED_LOGS_PER_TX, MAX_NOTE_ENCRYPTED_LOGS_PER_TX
-=======
-    AZTEC_EPOCH_DURATION, MAX_NOTE_HASHES_PER_TX, MAX_NULLIFIERS_PER_TX, MAX_L2_TO_L1_MSGS_PER_TX,
-    MAX_TOTAL_PUBLIC_DATA_UPDATE_REQUESTS_PER_TX, MAX_UNENCRYPTED_LOGS_PER_TX
->>>>>>> 1d860a82
 },
     utils::{arrays::{array_length, array_merge}},
     abis::{
@@ -336,20 +331,9 @@
 
     assert_eq(offset, TX_EFFECTS_BLOB_HASH_INPUT_FIELDS); // Sanity check
 
-<<<<<<< HEAD
     // NB: using start.absorb & returning start caused issues in ghost values appearing in
     // base_rollup_inputs.start when using a fresh sponge. These only appeared when simulating via wasm.
     let mut out_sponge = start_sponge_blob;
-=======
-    let mut hash_input_flattened = [0; TX_EFFECTS_HASH_INPUT_FIELDS * 32];
-    for offset in 0..TX_EFFECTS_HASH_INPUT_FIELDS {
-        // TODO: This is not checking that the decomposition is smaller than P
-        let input_as_bytes: [u8; 32] = tx_effects_hash_input[offset].to_be_radix(256);
-        for byte_index in 0..32 {
-            hash_input_flattened[offset * 32 + byte_index] = input_as_bytes[byte_index];
-        }
-    }
->>>>>>> 1d860a82
 
     out_sponge.absorb(tx_effects_hash_input, TX_EFFECTS_BLOB_HASH_INPUT_FIELDS);
     out_sponge
