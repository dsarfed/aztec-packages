--- conflicted
+++ resolved
@@ -487,17 +487,9 @@
     },
         partial_state_reference::PartialStateReference,
         data::{PublicDataTreeLeaf, PublicDataTreeLeafPreimage},
-<<<<<<< HEAD
-        tests::{
-        fixtures, fixture_builder::FixtureBuilder,
-        merkle_tree_utils::{NonEmptyMerkleTree, compute_zero_hashes}
-    },
-        utils::{arrays::get_sorted_tuple::get_sorted_tuple, field::full_field_less_than}, traits::Empty
-=======
         tests::{fixtures, fixture_builder::FixtureBuilder, merkle_tree_utils::NonEmptyMerkleTree},
         utils::{arrays::get_sorted_tuple::get_sorted_tuple, field::{full_field_less_than, field_from_bytes_32_trunc}},
         traits::Empty
->>>>>>> 0d5b116b
     };
 
     struct NullifierInsertion {
