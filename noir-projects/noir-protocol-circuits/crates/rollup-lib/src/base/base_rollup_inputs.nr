use crate::{
    abis::{
<<<<<<< HEAD
    constant_rollup_data::ConstantRollupData,
    base_or_merge_rollup_public_inputs::{BaseOrMergeRollupPublicInputs, BASE_ROLLUP_TYPE}
},
    base::state_diff_hints::StateDiffHints,
    components::{append_tx_effects_for_blob, compute_kernel_out_hash}
=======
        constant_rollup_data::ConstantRollupData,
        base_or_merge_rollup_public_inputs::{BaseOrMergeRollupPublicInputs, BASE_ROLLUP_TYPE},
    }, base::state_diff_hints::StateDiffHints,
    components::{compute_tx_effects_hash, compute_kernel_out_hash},
>>>>>>> 3a1a62cb
};
use dep::types::{
    hash::silo_l2_to_l1_message,
    data::{
        public_data_hint::PublicDataHint,
        hash::{compute_public_data_tree_index, compute_public_data_tree_value},
    }, storage::map::derive_storage_slot_in_map, address::AztecAddress,
    abis::{
<<<<<<< HEAD
    append_only_tree_snapshot::AppendOnlyTreeSnapshot, nullifier_leaf_preimage::NullifierLeafPreimage,
    public_data_update_request::PublicDataUpdateRequest, kernel_data::KernelData,
    sponge_blob::SpongeBlob
},
    messaging::l2_to_l1_message::ScopedL2ToL1Message,
=======
        append_only_tree_snapshot::AppendOnlyTreeSnapshot,
        nullifier_leaf_preimage::NullifierLeafPreimage,
        public_data_update_request::PublicDataUpdateRequest, kernel_data::KernelData,
    }, messaging::l2_to_l1_message::ScopedL2ToL1Message,
>>>>>>> 3a1a62cb
    constants::{
        PUBLIC_DATA_TREE_HEIGHT, NOTE_HASH_SUBTREE_HEIGHT, MAX_NOTE_HASHES_PER_TX,
        MAX_TOTAL_PUBLIC_DATA_UPDATE_REQUESTS_PER_TX, NULLIFIER_SUBTREE_HEIGHT,
        NULLIFIER_TREE_HEIGHT, PUBLIC_DATA_SUBTREE_SIBLING_PATH_LENGTH, PUBLIC_DATA_SUBTREE_HEIGHT,
        ARCHIVE_HEIGHT, FEE_JUICE_ADDRESS, MAX_PUBLIC_DATA_UPDATE_REQUESTS_PER_TX,
        PUBLIC_KERNEL_TAIL_INDEX, PRIVATE_KERNEL_EMPTY_INDEX, TUBE_INDEX,
    },
    merkle_tree::{
        append_only_tree, assert_check_membership, calculate_empty_tree_root,
        calculate_subtree_root, indexed_tree, MembershipWitness,
    }, partial_state_reference::PartialStateReference,
    data::{PublicDataTreeLeaf, PublicDataTreeLeafPreimage}, traits::is_empty,
    utils::field::{full_field_less_than, full_field_greater_than},
};

global ALLOWED_PREVIOUS_CIRCUITS =
    [PRIVATE_KERNEL_EMPTY_INDEX, TUBE_INDEX, PUBLIC_KERNEL_TAIL_INDEX];

pub struct BaseRollupInputs {
    kernel_data: KernelData,
    start: PartialStateReference,
    start_sponge_blob: SpongeBlob,

    state_diff_hints: StateDiffHints,
    fee_payer_fee_juice_balance_read_hint: PublicDataHint,

    // TODO: The following 6 values are eventually going to be nuked from here. See discussion:
    // https://aztecprotocol.slack.com/archives/C060PU5R327/p1701965354071269
    sorted_public_data_writes: [PublicDataTreeLeaf; MAX_TOTAL_PUBLIC_DATA_UPDATE_REQUESTS_PER_TX],
    sorted_public_data_writes_indexes: [u32; MAX_TOTAL_PUBLIC_DATA_UPDATE_REQUESTS_PER_TX],
    low_public_data_writes_preimages: [PublicDataTreeLeafPreimage; MAX_TOTAL_PUBLIC_DATA_UPDATE_REQUESTS_PER_TX],
    low_public_data_writes_witnesses: [MembershipWitness<PUBLIC_DATA_TREE_HEIGHT>; MAX_TOTAL_PUBLIC_DATA_UPDATE_REQUESTS_PER_TX],

    archive_root_membership_witness: MembershipWitness<ARCHIVE_HEIGHT>,

    constants: ConstantRollupData,
}

impl BaseRollupInputs {
    pub fn base_rollup_circuit(self) -> BaseOrMergeRollupPublicInputs {
        if !dep::std::runtime::is_unconstrained() {
            // Recursively verify the tube proof if straight from private, or the public kernel tail
            self.kernel_data.verify();
            self.kernel_data.validate_in_vk_tree(ALLOWED_PREVIOUS_CIRCUITS);
        }
        // Verify the kernel chain_id and versions
        assert(
            self.kernel_data.public_inputs.constants.tx_context.chain_id
                == self.constants.global_variables.chain_id,
            "kernel chain_id does not match the rollup chain_id",
        );
        assert(
            self.kernel_data.public_inputs.constants.tx_context.version
                == self.constants.global_variables.version,
            "kernel version does not match the rollup version",
        );
        assert(
            self.kernel_data.public_inputs.constants.vk_tree_root == self.constants.vk_tree_root,
            "kernel vk_tree_root does not match the rollup vk_tree_root",
        );
        assert(
            self.kernel_data.public_inputs.constants.protocol_contract_tree_root
                == self.constants.protocol_contract_tree_root,
            "kernel protocol_contract_tree_root does not match the rollup protocol_contract_tree_root",
        );

        // Verify the kernel global variables if set, note these can be empty if this is a request coming directly from the private kernel tail.
        // TODO(@spalladino) How can we check that this is a request coming from the private kernel tail?
        assert(
            self.kernel_data.public_inputs.constants.global_variables.is_empty()
                | (
                    self.kernel_data.public_inputs.constants.global_variables
                        == self.constants.global_variables
                ),
            "kernel global variables do not match the rollup global variables",
        );

        self.validate_kernel_start_state();

        let rollup_validation_requests = self.kernel_data.public_inputs.rollup_validation_requests;

        // Verify the max block number
        // TODO #5345: why is block_number a Field and not u32?
        if rollup_validation_requests.max_block_number.is_some() {
            assert(
                self.constants.global_variables.block_number as u32
                    <= rollup_validation_requests.max_block_number.unwrap_unchecked(),
                "kernel max_block_number is smaller than block number",
            );
        }

        let commitments_tree_subroot = self.calculate_commitments_subtree();

        let empty_commitments_subtree_root = calculate_empty_tree_root(NOTE_HASH_SUBTREE_HEIGHT);

        let end_note_hash_tree_snapshot = append_only_tree::insert_subtree_to_snapshot_tree(
            self.start.note_hash_tree,
            self.state_diff_hints.note_hash_subtree_sibling_path,
            empty_commitments_subtree_root,
            commitments_tree_subroot,
            NOTE_HASH_SUBTREE_HEIGHT as u8,
        );

        // Insert nullifiers:
        let end_nullifier_tree_snapshot =
            self.check_nullifier_tree_non_membership_and_insert_to_tree();

        // Inject protocol update requests for deducting tx_fee from fee_payer's balance
        let gas_fees = self.constants.global_variables.gas_fees;
        let transaction_fee = self.kernel_data.public_inputs.compute_transaction_fee(gas_fees);
        let all_public_data_update_requests =
            self.calculate_all_public_data_update_requests(transaction_fee);

        // Validate public data update requests and update public data tree
        let end_public_data_tree_snapshot =
            self.validate_and_process_public_state(all_public_data_update_requests);

        // Calculate the tx effects hash of the transaction
        let siloed_l2_to_l1_msgs = self.kernel_data.public_inputs.end.l2_to_l1_msgs.map(
            |message: ScopedL2ToL1Message| silo_l2_to_l1_message(
                message,
                self.kernel_data.public_inputs.constants.tx_context.version,
                self.kernel_data.public_inputs.constants.tx_context.chain_id,
            ),
        );
        let out_hash = compute_kernel_out_hash(siloed_l2_to_l1_msgs);
        let end_sponge_blob = append_tx_effects_for_blob(
            self.kernel_data.public_inputs.end,
            self.kernel_data.public_inputs.revert_code,
            transaction_fee,
            all_public_data_update_requests,
            out_hash,
<<<<<<< HEAD
            self.start_sponge_blob
=======
>>>>>>> 3a1a62cb
        );

        // Perform membership checks that the notes provided exist within the historical trees data
        self.perform_archive_membership_checks();

        BaseOrMergeRollupPublicInputs {
            rollup_type: BASE_ROLLUP_TYPE,
            num_txs: 1,
            constants: self.constants,
            start: self.start,
            end: PartialStateReference {
                note_hash_tree: end_note_hash_tree_snapshot,
                nullifier_tree: end_nullifier_tree_snapshot,
                public_data_tree: end_public_data_tree_snapshot,
            },
            start_sponge_blob: self.start_sponge_blob,
            end_sponge_blob,
            out_hash,
            accumulated_fees: transaction_fee,
        }
    }

    // TODO(Kev): This should say calculate_commitments_subtree_root
    // Cpp code says calculate_commitments_subtree, so I'm leaving it as is for now
    fn calculate_commitments_subtree(self) -> Field {
        calculate_subtree_root(self.kernel_data.public_inputs.end.note_hashes)
    }

    fn check_nullifier_tree_non_membership_and_insert_to_tree(self) -> AppendOnlyTreeSnapshot {
        indexed_tree::batch_insert(
            self.start.nullifier_tree,
            self.kernel_data.public_inputs.end.nullifiers,
            self.state_diff_hints.sorted_nullifiers,
            self.state_diff_hints.sorted_nullifier_indexes,
            self.state_diff_hints.nullifier_subtree_sibling_path,
            self.state_diff_hints.nullifier_predecessor_preimages,
            self.state_diff_hints.nullifier_predecessor_membership_witnesses.map(
                |witness: MembershipWitness<NULLIFIER_TREE_HEIGHT>| {
                    MembershipWitness {
                        leaf_index: witness.leaf_index,
                        sibling_path: witness.sibling_path,
                    }
                },
            ),
            |low_leaf: NullifierLeafPreimage, nullifier: Field| {
                // Is valid low leaf
                let is_less_than_nullifier = full_field_less_than(low_leaf.nullifier, nullifier);
                let is_next_greater_than = full_field_less_than(nullifier, low_leaf.next_nullifier);

                (!low_leaf.is_empty())
                    & is_less_than_nullifier
                    & (
                        is_next_greater_than
                            | ((low_leaf.next_index == 0) & (low_leaf.next_nullifier == 0))
                    )
            },
            |low_leaf: NullifierLeafPreimage, nullifier: Field, nullifier_index: u32| {
                // Update low leaf
                NullifierLeafPreimage {
                    nullifier: low_leaf.nullifier,
                    next_nullifier: nullifier,
                    next_index: nullifier_index,
                }
            },
            |nullifier: Field, low_leaf: NullifierLeafPreimage| {
                // Build insertion leaf
                NullifierLeafPreimage {
                    nullifier: nullifier,
                    next_nullifier: low_leaf.next_nullifier,
                    next_index: low_leaf.next_index,
                }
            },
            [0; NULLIFIER_SUBTREE_HEIGHT],
            [0; NULLIFIER_TREE_HEIGHT],
        )
    }

    fn create_nullifier_subtree<let N: u32>(leaves: [NullifierLeafPreimage; N]) -> Field {
        calculate_subtree_root(leaves.map(|leaf: NullifierLeafPreimage| leaf.hash()))
    }

    fn validate_kernel_start_state(self) {
        let kernel_state = self.kernel_data.public_inputs.start_state;
        if !is_empty(kernel_state) {
            assert(
                kernel_state.note_hash_tree.eq(self.start.note_hash_tree),
                "Mismatch start state for note hash tree",
            );
            assert(
                kernel_state.nullifier_tree.eq(self.start.nullifier_tree),
                "Mismatch start state for nullifier tree",
            );
            assert(
                kernel_state.public_data_tree.eq(self.start.public_data_tree),
                "Mismatch start state for public data tree",
            );
        }
    }

    fn validate_and_process_public_state(
        self,
        all_update_requests: [PublicDataUpdateRequest; MAX_TOTAL_PUBLIC_DATA_UPDATE_REQUESTS_PER_TX],
    ) -> AppendOnlyTreeSnapshot {
        let end_public_data_tree_snapshot = insert_public_data_update_requests(
            self.start.public_data_tree,
            all_update_requests.map(PublicDataTreeLeaf::from),
            self.sorted_public_data_writes,
            self.sorted_public_data_writes_indexes,
            self.low_public_data_writes_preimages,
            self.low_public_data_writes_witnesses,
            self.state_diff_hints.public_data_sibling_path,
        );

        end_public_data_tree_snapshot
    }

    // Returns an array with all public data update requests for this tx. This includes all update requests
    // generated by app circuits, plus the protocol update requests injected by this circuit. The only protocol
    // update request we have at the time of this writing is deducting the tx_fee from the fee_payer balance.
    fn calculate_all_public_data_update_requests(
        self,
        tx_fee: Field,
    ) -> [PublicDataUpdateRequest; MAX_TOTAL_PUBLIC_DATA_UPDATE_REQUESTS_PER_TX] {
        let mut all_update_requests: [PublicDataUpdateRequest; MAX_TOTAL_PUBLIC_DATA_UPDATE_REQUESTS_PER_TX] =
            [PublicDataUpdateRequest::empty(); MAX_TOTAL_PUBLIC_DATA_UPDATE_REQUESTS_PER_TX];
        for i in 0..MAX_PUBLIC_DATA_UPDATE_REQUESTS_PER_TX {
            all_update_requests[i] =
                self.kernel_data.public_inputs.end.public_data_update_requests[i];
        }

        let (payment_update_request, payment_update_index) =
            self.build_or_patch_payment_update_request(tx_fee);
        all_update_requests[payment_update_index] = payment_update_request;

        all_update_requests
    }

    // Deducts the tx_fee from the FeeJuice balance of the fee_payer. If there is already a PublicDataUpdateRequest
    // in this tx for their balance (because they issued a 'claim' to increase their balance by bridging from L1),
    // update it by subtracting the tx_fee. Otherwise, build a new PublicDataUpdateRequest to subtract the tx_fee
    // from the balance of the fee_payer, using the fee_payer_fee_juice_balance_read_hint to read the current balance.
    // Returns the data update request that subtracts the tx_fee from the fee_payer's balance, and the index where it
    // should be inserted in the public data update requests array.
    fn build_or_patch_payment_update_request(
        self,
        tx_fee: Field,
    ) -> (PublicDataUpdateRequest, u32) {
        let fee_payer = self.kernel_data.public_inputs.fee_payer;

        // TODO(@spalladino) Eventually remove the is_zero condition as we should always charge fees to every tx
        if !fee_payer.is_zero() {
            let read_hint = self.fee_payer_fee_juice_balance_read_hint;
            let leaf_slot = compute_fee_payer_fee_juice_balance_leaf_slot(fee_payer);

            if read_hint.leaf_slot == 0 {
                // Is there a balance update already in this tx? If so, update it and return its index.
                let existing_update_index =
                    unsafe { self.find_fee_payer_fee_juice_update_index(leaf_slot) };
                let existing_update = self.kernel_data.public_inputs.end.public_data_update_requests
                    [existing_update_index];
                    assert(
                        existing_update.leaf_slot == leaf_slot,
                        "Wrong leaf slot for Fee Juice balance update request",
                    );
                    assert(
                        !existing_update.new_value.lt(tx_fee),
                        "Not enough balance for fee payer after claim to pay for transaction",
                    );

                    let new_value =
                        compute_public_data_tree_value(existing_update.new_value - tx_fee);
                    let protocol_update_request =
                        PublicDataUpdateRequest { leaf_slot, new_value, counter: 0 };
                    (protocol_update_request, existing_update_index as u32)
                } else {
                    // Otherwise, build a new one to be inserted into the protocol update requests at the end of the array.
                    read_hint.validate(self.start.public_data_tree.root);

                    let balance = read_hint.value;
                    assert(
                        read_hint.leaf_slot == leaf_slot,
                        "Wrong leaf slot for Fee Juice balance read hint",
                    );
                    assert(
                        !balance.lt(tx_fee),
                        "Not enough balance for fee payer to pay for transaction",
                    );

                    let new_value = compute_public_data_tree_value(balance - tx_fee);
                    let protocol_update_request =
                        PublicDataUpdateRequest { leaf_slot, new_value, counter: 0 };
                    (protocol_update_request, MAX_PUBLIC_DATA_UPDATE_REQUESTS_PER_TX)
                }
            } else {
                // Nothing to do, just place an empty update request at the end of the array
                (PublicDataUpdateRequest::empty(), MAX_PUBLIC_DATA_UPDATE_REQUESTS_PER_TX)
            }
        }

    // Check that the block header used by each kernel is a member of the blocks tree --> since the block header
    // contains roots of all the trees this is sufficient to verify that the tree roots used by kernels are correct
    fn perform_archive_membership_checks(self) {
        // For each of the block header (their block hashes), we need to do an inclusion proof
        // against the blocks tree root from the beginning of a rollup provided in the rollup constants
        let archive_root = self.constants.last_archive.root;

        // Rebuild the block hash
        let header = self.kernel_data.public_inputs.constants.historical_header;
        let previous_block_hash = header.hash();

        let previous_block_hash_witness = self.archive_root_membership_witness;

        // Now check that the previous block hash is in the blocks tree from the beginning of the rollup
        assert_check_membership(
            previous_block_hash,
            previous_block_hash_witness.leaf_index,
            previous_block_hash_witness.sibling_path,
            archive_root,
        );
    }

    unconstrained fn find_fee_payer_fee_juice_update_index(self, leaf_slot: Field) -> u32 {
        let mut update_index = MAX_PUBLIC_DATA_UPDATE_REQUESTS_PER_TX + 1;
        for i in 0..MAX_PUBLIC_DATA_UPDATE_REQUESTS_PER_TX {
            if self.kernel_data.public_inputs.end.public_data_update_requests[i].leaf_slot
                == leaf_slot {
                update_index = i;
            }
        }
        assert(
            update_index < MAX_PUBLIC_DATA_UPDATE_REQUESTS_PER_TX,
            "Could not find fee payer Fee Juice update request",
        );
        update_index
    }
}

fn insert_public_data_update_requests(
    prev_snapshot: AppendOnlyTreeSnapshot,
    public_data_writes: [PublicDataTreeLeaf; MAX_TOTAL_PUBLIC_DATA_UPDATE_REQUESTS_PER_TX],
    sorted_public_data_writes: [PublicDataTreeLeaf; MAX_TOTAL_PUBLIC_DATA_UPDATE_REQUESTS_PER_TX],
    sorted_public_data_writes_indexes: [u32; MAX_TOTAL_PUBLIC_DATA_UPDATE_REQUESTS_PER_TX],
    low_public_data_writes_preimages: [PublicDataTreeLeafPreimage; MAX_TOTAL_PUBLIC_DATA_UPDATE_REQUESTS_PER_TX],
    low_public_data_writes_witnesses: [MembershipWitness<PUBLIC_DATA_TREE_HEIGHT>; MAX_TOTAL_PUBLIC_DATA_UPDATE_REQUESTS_PER_TX],
    public_data_writes_subtree_sibling_path: [Field; PUBLIC_DATA_SUBTREE_SIBLING_PATH_LENGTH],
) -> AppendOnlyTreeSnapshot {
    indexed_tree::batch_insert(
        prev_snapshot,
        public_data_writes,
        sorted_public_data_writes,
        sorted_public_data_writes_indexes,
        public_data_writes_subtree_sibling_path,
        low_public_data_writes_preimages,
        low_public_data_writes_witnesses.map(
            |witness: MembershipWitness<PUBLIC_DATA_TREE_HEIGHT>| {
                MembershipWitness {
                    leaf_index: witness.leaf_index,
                    sibling_path: witness.sibling_path,
                }
            },
        ),
        |low_preimage: PublicDataTreeLeafPreimage, write: PublicDataTreeLeaf| {
            // Is valid low preimage
            let is_update = low_preimage.slot == write.slot;
            let is_low_empty = low_preimage.is_empty();

            let is_less_than_slot = full_field_less_than(low_preimage.slot, write.slot);
            let is_next_greater_than = full_field_less_than(write.slot, low_preimage.next_slot);
            let is_in_range = is_less_than_slot
                & (
                    is_next_greater_than
                        | ((low_preimage.next_index == 0) & (low_preimage.next_slot == 0))
                );

            (!is_low_empty) & (is_update | is_in_range)
        },
        |low_preimage: PublicDataTreeLeafPreimage, write: PublicDataTreeLeaf, write_index: u32| {
            // Update low leaf
            let is_update = low_preimage.slot == write.slot;
            if is_update {
                PublicDataTreeLeafPreimage {
                    slot: low_preimage.slot,
                    value: write.value,
                    next_slot: low_preimage.next_slot,
                    next_index: low_preimage.next_index,
                }
            } else {
                PublicDataTreeLeafPreimage {
                    slot: low_preimage.slot,
                    value: low_preimage.value,
                    next_slot: write.slot,
                    next_index: write_index,
                }
            }
        },
        |write: PublicDataTreeLeaf, low_preimage: PublicDataTreeLeafPreimage| {
            // Build insertion leaf
            let is_update = low_preimage.slot == write.slot;
            if is_update {
                PublicDataTreeLeafPreimage::empty()
            } else {
                PublicDataTreeLeafPreimage {
                    slot: write.slot,
                    value: write.value,
                    next_slot: low_preimage.next_slot,
                    next_index: low_preimage.next_index,
                }
            }
        },
        [0; PUBLIC_DATA_SUBTREE_HEIGHT],
        [0; PUBLIC_DATA_TREE_HEIGHT],
    )
}

fn compute_fee_payer_fee_juice_balance_leaf_slot(fee_payer: AztecAddress) -> Field {
    let balances_slot_in_fee_juice_contract = 1;
    let fee_payer_balance_slot_in_fee_juice_contract =
        derive_storage_slot_in_map(balances_slot_in_fee_juice_contract, fee_payer);
    compute_public_data_tree_index(
        FEE_JUICE_ADDRESS,
        fee_payer_balance_slot_in_fee_juice_contract,
    )
}

#[test]
fn consistent_not_hash_subtree_width() {
    assert_eq(
        MAX_NOTE_HASHES_PER_TX as Field,
        2.pow_32(NOTE_HASH_SUBTREE_HEIGHT as Field),
        "note hash subtree width is incorrect",
    );
}

#[test]
fn test_u256_less_than() {
    assert(full_field_less_than(1, 1000));
    assert(!full_field_less_than(1000, 1000));
    assert(!full_field_less_than(1000, 1));
    assert(full_field_less_than(0, 0 - 1));
    assert(!full_field_less_than(0 - 1, 0));
}

#[test]
fn test_u256_greater_than() {
    assert(full_field_greater_than(1000, 1));
    assert(!full_field_greater_than(1000, 1000));
    assert(!full_field_greater_than(1, 1000));
    assert(!full_field_greater_than(0, 0 - 1));
    assert(full_field_greater_than(0 - 1, 0));
}

mod tests {
    use crate::{
        abis::{
            constant_rollup_data::ConstantRollupData,
            base_or_merge_rollup_public_inputs::BaseOrMergeRollupPublicInputs,
        },
        base::{
<<<<<<< HEAD
        state_diff_hints::StateDiffHints,
        base_rollup_inputs::{BaseRollupInputs, compute_fee_payer_fee_juice_balance_leaf_slot}
    },
        components::{TX_EFFECTS_BLOB_HASH_INPUT_FIELDS, append_tx_effects_for_blob}
    };
    use dep::types::{
        abis::{
        append_only_tree_snapshot::AppendOnlyTreeSnapshot, accumulated_data::CombinedAccumulatedData,
        nullifier_leaf_preimage::NullifierLeafPreimage, sponge_blob::SpongeBlob,
        public_data_update_request::PublicDataUpdateRequest, kernel_data::KernelData
    },
        messaging::l2_to_l1_message::ScopedL2ToL1Message, merkle_tree::MembershipWitness,
=======
            state_diff_hints::StateDiffHints,
            base_rollup_inputs::{BaseRollupInputs, compute_fee_payer_fee_juice_balance_leaf_slot},
        }, components::TX_EFFECTS_HASH_INPUT_FIELDS,
    };
    use dep::types::{
        abis::{
            append_only_tree_snapshot::AppendOnlyTreeSnapshot,
            nullifier_leaf_preimage::NullifierLeafPreimage,
            public_data_update_request::PublicDataUpdateRequest, kernel_data::KernelData,
        }, messaging::l2_to_l1_message::ScopedL2ToL1Message, merkle_tree::MembershipWitness,
>>>>>>> 3a1a62cb
        hash::silo_l2_to_l1_message, data::public_data_hint::PublicDataHint,
        address::{AztecAddress, EthAddress},
        constants::{
            ARCHIVE_HEIGHT, MAX_TOTAL_PUBLIC_DATA_UPDATE_REQUESTS_PER_TX, MAX_NOTE_HASHES_PER_TX,
            MAX_NULLIFIERS_PER_TX, NOTE_HASH_SUBTREE_SIBLING_PATH_LENGTH, NOTE_HASH_TREE_HEIGHT,
            NOTE_HASH_SUBTREE_HEIGHT, NULLIFIER_SUBTREE_SIBLING_PATH_LENGTH, NULLIFIER_TREE_HEIGHT,
            NULLIFIER_SUBTREE_HEIGHT, PUBLIC_DATA_TREE_HEIGHT, PUBLIC_DATA_SUBTREE_HEIGHT,
            PUBLIC_DATA_SUBTREE_SIBLING_PATH_LENGTH, MAX_L2_TO_L1_MSGS_PER_TX,
            PROTOCOL_PUBLIC_DATA_UPDATE_REQUESTS_PER_TX, MAX_PUBLIC_DATA_UPDATE_REQUESTS_PER_TX,
            PRIVATE_KERNEL_EMPTY_INDEX, PRIVATE_KERNEL_TAIL_INDEX, PUBLIC_KERNEL_TAIL_INDEX,
            BASE_ROLLUP_INDEX, TUBE_INDEX,
        }, partial_state_reference::PartialStateReference,
        data::{PublicDataTreeLeaf, PublicDataTreeLeafPreimage},
        tests::{fixtures, fixture_builder::FixtureBuilder, merkle_tree_utils::NonEmptyMerkleTree},
        utils::{
            arrays::get_sorted_tuple::get_sorted_tuple,
            field::{full_field_less_than, field_from_bytes_32_trunc},
        }, traits::Empty,
    };

    struct NullifierInsertion {
        existing_index: u32,
        value: Field,
    }

    global MAX_nullifiers_PER_TEST: u32 = 4;
    global MAX_PUBLIC_DATA_READS_PER_TEST: u32 = 2;

    fn update_public_data_tree<let EXISTING_LEAVES: u32, let SUBTREE_SIBLING_PATH_LENGTH: u32, let SUBTREE_HEIGHT: u32>(
        public_data_tree: &mut NonEmptyMerkleTree<EXISTING_LEAVES, PUBLIC_DATA_TREE_HEIGHT, SUBTREE_SIBLING_PATH_LENGTH, SUBTREE_HEIGHT>,
        kernel_data: &mut KernelData,
        snapshot: AppendOnlyTreeSnapshot,
        user_public_data_writes: BoundedVec<(u32, PublicDataTreeLeaf), MAX_PUBLIC_DATA_UPDATE_REQUESTS_PER_TX>,
        protocol_public_data_writes: BoundedVec<(u32, PublicDataTreeLeaf), PROTOCOL_PUBLIC_DATA_UPDATE_REQUESTS_PER_TX>,
        mut final_public_data_writes: BoundedVec<(u32, PublicDataTreeLeaf), MAX_TOTAL_PUBLIC_DATA_UPDATE_REQUESTS_PER_TX>,
        mut pre_existing_public_data: [PublicDataTreeLeafPreimage; EXISTING_LEAVES],
    ) -> ([Field; PUBLIC_DATA_SUBTREE_SIBLING_PATH_LENGTH], [PublicDataTreeLeaf; MAX_TOTAL_PUBLIC_DATA_UPDATE_REQUESTS_PER_TX], [u32; MAX_TOTAL_PUBLIC_DATA_UPDATE_REQUESTS_PER_TX], [PublicDataTreeLeafPreimage; MAX_TOTAL_PUBLIC_DATA_UPDATE_REQUESTS_PER_TX], [MembershipWitness<PUBLIC_DATA_TREE_HEIGHT>; MAX_TOTAL_PUBLIC_DATA_UPDATE_REQUESTS_PER_TX], [PublicDataTreeLeafPreimage; EXISTING_LEAVES]) {
        let mut subtree_path = [0; PUBLIC_DATA_SUBTREE_SIBLING_PATH_LENGTH];
        let mut sorted_public_data_writes =
            [PublicDataTreeLeaf::empty(); MAX_TOTAL_PUBLIC_DATA_UPDATE_REQUESTS_PER_TX];
        let mut sorted_public_data_writes_indexes =
            [0 as u32; MAX_TOTAL_PUBLIC_DATA_UPDATE_REQUESTS_PER_TX];
        let mut low_public_data_writes_preimages =
            [PublicDataTreeLeafPreimage::empty(); MAX_TOTAL_PUBLIC_DATA_UPDATE_REQUESTS_PER_TX];
        let mut low_public_data_writes_witnesses =
            [MembershipWitness::empty(); MAX_TOTAL_PUBLIC_DATA_UPDATE_REQUESTS_PER_TX];
        let mut new_subtree =
            [PublicDataTreeLeafPreimage::empty(); MAX_TOTAL_PUBLIC_DATA_UPDATE_REQUESTS_PER_TX];

        for i in 0..MAX_PUBLIC_DATA_UPDATE_REQUESTS_PER_TX {
            if i < (user_public_data_writes.len()) {
                let leaf = user_public_data_writes.get_unchecked(i).1;

                kernel_data.public_inputs.end.public_data_update_requests[i] = PublicDataUpdateRequest {
                    leaf_slot: leaf.slot,
                    new_value: leaf.value,
                    counter: 0,
                };
            }
        }

        // Default final_public_data_writes to user_public_data_writes + protocol_public_data_writes if not set
        if final_public_data_writes.len() == 0 {
            final_public_data_writes.extend_from_array(user_public_data_writes.storage);
            final_public_data_writes.extend_from_array(protocol_public_data_writes.storage);
        }

        let mut sorted_write_tuples = unsafe {
            get_sorted_tuple(
                final_public_data_writes.storage,
                |(_, leaf_a): (u32, PublicDataTreeLeaf), (_, leaf_b): (u32, PublicDataTreeLeaf)| {
                    full_field_less_than(leaf_b.slot, leaf_a.slot)
                },
            )
        };

        for i in 0..MAX_TOTAL_PUBLIC_DATA_UPDATE_REQUESTS_PER_TX {
            if i < final_public_data_writes.len() {
                let (low_leaf_index, leaf): (u32, PublicDataTreeLeaf) = sorted_write_tuples[i].elem;

                sorted_public_data_writes[i] = leaf;
                sorted_public_data_writes_indexes[i] = sorted_write_tuples[i].original_index;

                if !leaf.is_empty() {
                    let low_leaf = pre_existing_public_data[low_leaf_index];
                    if low_leaf.slot == leaf.slot {
                        pre_existing_public_data[low_leaf_index].value = leaf.value;
                    } else {
                        new_subtree[sorted_write_tuples[i].original_index] = PublicDataTreeLeafPreimage {
                            slot: leaf.slot,
                            value: leaf.value,
                            next_slot: low_leaf.next_slot,
                            next_index: low_leaf.next_index,
                        };
                        pre_existing_public_data[low_leaf_index] = PublicDataTreeLeafPreimage {
                            slot: low_leaf.slot,
                            value: low_leaf.value,
                            next_slot: leaf.slot,
                            next_index: MAX_TOTAL_PUBLIC_DATA_UPDATE_REQUESTS_PER_TX + i,
                        };
                    }
                    low_public_data_writes_preimages[i] = low_leaf;
                    low_public_data_writes_witnesses[i] = MembershipWitness {
                        leaf_index: low_leaf_index as Field,
                        sibling_path: public_data_tree.get_sibling_path(low_leaf_index),
                    };

                    public_data_tree.update_leaf(
                        low_leaf_index,
                        pre_existing_public_data[low_leaf_index].hash(),
                    );
                }
            } else {
                sorted_public_data_writes[i] = PublicDataTreeLeaf::empty();
                sorted_public_data_writes_indexes[i] = i;
            }
        }

        subtree_path = BaseRollupInputsBuilder::extract_subtree_sibling_path(
            public_data_tree.get_sibling_path(snapshot.next_available_leaf_index as u32),
            [0; PUBLIC_DATA_SUBTREE_SIBLING_PATH_LENGTH],
        );

        (
            subtree_path, sorted_public_data_writes, sorted_public_data_writes_indexes,
            low_public_data_writes_preimages, low_public_data_writes_witnesses,
            pre_existing_public_data,
        )
    }

    struct BaseRollupInputsBuilder {
        kernel_data: FixtureBuilder,
        pre_existing_notes: [Field; MAX_NOTE_HASHES_PER_TX],
        pre_existing_nullifiers: [NullifierLeafPreimage; MAX_NULLIFIERS_PER_TX],
        pre_existing_contracts: [Field; 2],
        pre_existing_public_data: [PublicDataTreeLeafPreimage; MAX_TOTAL_PUBLIC_DATA_UPDATE_REQUESTS_PER_TX],
        pre_existing_blocks: [Field; 2],
        public_data_reads: BoundedVec<u32, MAX_PUBLIC_DATA_READS_PER_TEST>,
        // Public data writes as returned from the last public kernel (ie all data writes generated by app code)
        public_data_writes: BoundedVec<(u32, PublicDataTreeLeaf), MAX_PUBLIC_DATA_UPDATE_REQUESTS_PER_TX>,
        // New public data writes to be created by the protocol (eg a data update request for updating fee payer balance)
        protocol_public_data_writes: BoundedVec<(u32, PublicDataTreeLeaf), PROTOCOL_PUBLIC_DATA_UPDATE_REQUESTS_PER_TX>,
        // Public data writes after processing by the base rollup circuit (defaults to public_data_writes ++ protocol_public_data_writes if empty)
        final_public_data_writes: BoundedVec<(u32, PublicDataTreeLeaf), MAX_TOTAL_PUBLIC_DATA_UPDATE_REQUESTS_PER_TX>,
        nullifiers: BoundedVec<NullifierInsertion, MAX_nullifiers_PER_TEST>,
        constants: ConstantRollupData,
        // Index of the item in the pre_existing_public_data array that contains the fee payer's Fee Juice balance.
        // Used for building the public data hint read for the payment update request. If set to none, no hint is built.
        fee_payer_fee_juice_balance_pre_existing_public_data_index: Option<u32>,
    }

    impl BaseRollupInputsBuilder {
        fn new() -> Self {
            let mut inputs = BaseRollupInputsBuilder::empty();
            inputs.kernel_data = FixtureBuilder::new().in_vk_tree(PRIVATE_KERNEL_TAIL_INDEX);
            inputs.constants.global_variables.chain_id = fixtures::CHAIN_ID;
            inputs.constants.global_variables.version = fixtures::VERSION;
            inputs.constants.vk_tree_root = inputs.kernel_data.vk_tree_root;

            inputs.pre_existing_blocks[0] = inputs.kernel_data.historical_header.hash();

            inputs
        }

        unconstrained fn new_with_previous_kernel(previous_vk_index: u32) -> Self {
            let mut builder = BaseRollupInputsBuilder::new();
            builder.kernel_data = builder.kernel_data.in_vk_tree(previous_vk_index);
            builder
        }

        fn build_fee_payer_fee_juice_balance_read_hint(
            self,
            start_public_data_tree: NonEmptyMerkleTree<MAX_TOTAL_PUBLIC_DATA_UPDATE_REQUESTS_PER_TX, PUBLIC_DATA_TREE_HEIGHT, PUBLIC_DATA_TREE_HEIGHT - PUBLIC_DATA_SUBTREE_HEIGHT, PUBLIC_DATA_SUBTREE_HEIGHT>,
        ) -> PublicDataHint {
            self.fee_payer_fee_juice_balance_pre_existing_public_data_index.map_or(
                PublicDataHint::empty(),
                |leaf_index_u32: u32| {
                    let leaf_index = leaf_index_u32 as Field;
                    let leaf_preimage = self.pre_existing_public_data[leaf_index];
                    let membership_witness = MembershipWitness {
                        leaf_index,
                        sibling_path: start_public_data_tree.get_sibling_path(leaf_index_u32),
                    };
                    PublicDataHint {
                        leaf_slot: leaf_preimage.slot,
                        value: leaf_preimage.value,
                        override_counter: 0,
                        membership_witness,
                        leaf_preimage,
                    }
                },
            )
        }

        fn build_pre_existing_tx_effects(self) -> (CombinedAccumulatedData, [PublicDataUpdateRequest; MAX_TOTAL_PUBLIC_DATA_UPDATE_REQUESTS_PER_TX]) {
            let mut res = CombinedAccumulatedData::empty();
            res.note_hashes = self.pre_existing_notes;
            res.nullifiers = self.pre_existing_nullifiers.map(|nullifier: NullifierLeafPreimage| nullifier.nullifier);
            let all_public_data_update_requests = self.pre_existing_public_data.map(
                |leaf_preimage: PublicDataTreeLeafPreimage|
            PublicDataUpdateRequest {
                leaf_slot: leaf_preimage.slot,
                new_value:leaf_preimage.value,
                counter: 0
            }
            );

            (res, all_public_data_update_requests)
        }

        fn extract_subtree_sibling_path<let FULL_HEIGHT: u32, let SIBLING_PATH_LENGTH: u32>(
            path: [Field; FULL_HEIGHT],
            mut sibling_path: [Field; SIBLING_PATH_LENGTH],
        ) -> [Field; SIBLING_PATH_LENGTH] {
            let subtree_height = FULL_HEIGHT - SIBLING_PATH_LENGTH;
            for i in subtree_height..FULL_HEIGHT {
                sibling_path[i - subtree_height] = path[i];
            }
            sibling_path
        }

        fn update_nullifier_tree_with_new_leaves(
            mut self,
            nullifier_tree: &mut NonEmptyMerkleTree<MAX_NULLIFIERS_PER_TX, NULLIFIER_TREE_HEIGHT, NULLIFIER_SUBTREE_SIBLING_PATH_LENGTH, NULLIFIER_SUBTREE_HEIGHT>,
            kernel_data: &mut KernelData,
            start_nullifier_tree_snapshot: AppendOnlyTreeSnapshot,
        ) -> ([NullifierLeafPreimage; MAX_NULLIFIERS_PER_TX], [MembershipWitness<NULLIFIER_TREE_HEIGHT>; MAX_NULLIFIERS_PER_TX], [Field; MAX_NULLIFIERS_PER_TX], [u32; MAX_NULLIFIERS_PER_TX]) {
            let mut nullifier_predecessor_preimages =
                [NullifierLeafPreimage::empty(); MAX_NULLIFIERS_PER_TX];
            let mut low_nullifier_membership_witness =
                [MembershipWitness::empty(); MAX_NULLIFIERS_PER_TX];

            let sorted_new_nullifier_tuples = unsafe {
                get_sorted_tuple(
                    self.nullifiers.storage.map(|insertion: NullifierInsertion| insertion.value),
                    |a, b| full_field_less_than(b, a),
                )
            };

            let mut sorted_nullifiers = [0; MAX_NULLIFIERS_PER_TX];
            let mut sorted_nullifiers_indexes = [0; MAX_NULLIFIERS_PER_TX];

            for i in 0..MAX_NULLIFIERS_PER_TX {
                if (i as u32) < (MAX_nullifiers_PER_TEST as u32) {
                    sorted_nullifiers[i] = sorted_new_nullifier_tuples[i].elem;
                    sorted_nullifiers_indexes[i] = sorted_new_nullifier_tuples[i].original_index;
                } else {
                    sorted_nullifiers[i] = 0;
                    sorted_nullifiers_indexes[i] = i;
                }
            }

            let mut pre_existing_nullifiers = self.pre_existing_nullifiers;

            for i in 0..MAX_nullifiers_PER_TEST {
                if i < self.nullifiers.len() {
                    let sorted_tuple = sorted_new_nullifier_tuples[i];
                    let new_nullifier = sorted_tuple.elem;
                    let original_index = sorted_tuple.original_index;

                    let low_index = self.nullifiers.get_unchecked(original_index).existing_index;

                    kernel_data.public_inputs.end.nullifiers[original_index] = new_nullifier;

                    let mut low_preimage = pre_existing_nullifiers[low_index];
                    nullifier_predecessor_preimages[i] = low_preimage;
                    low_nullifier_membership_witness[i] = MembershipWitness {
                        leaf_index: low_index as Field,
                        sibling_path: nullifier_tree.get_sibling_path(low_index),
                    };

                    low_preimage.next_nullifier = new_nullifier;
                    low_preimage.next_index = start_nullifier_tree_snapshot
                        .next_available_leaf_index as u32
                        + original_index;
                    pre_existing_nullifiers[low_index] = low_preimage;

                    nullifier_tree.update_leaf(low_index, low_preimage.hash());
                }
            }

            (
                nullifier_predecessor_preimages, low_nullifier_membership_witness,
                sorted_nullifiers, sorted_nullifiers_indexes,
            )
        }

        unconstrained fn build_inputs(mut self) -> BaseRollupInputs {
            let mut kernel_data = self.kernel_data.to_kernel_data();

            let start_note_hash_tree = NonEmptyMerkleTree::new(
                self.pre_existing_notes,
                [0; NOTE_HASH_TREE_HEIGHT],
                [0; NOTE_HASH_TREE_HEIGHT - NOTE_HASH_SUBTREE_HEIGHT],
                [0; NOTE_HASH_SUBTREE_HEIGHT],
            );
            let start_note_hash_tree_snapshot = AppendOnlyTreeSnapshot {
                root: start_note_hash_tree.get_root(),
                next_available_leaf_index: start_note_hash_tree.get_next_available_index() as u32,
            };
            let note_hash_subtree_sibling_path = BaseRollupInputsBuilder::extract_subtree_sibling_path(
                start_note_hash_tree.get_sibling_path(self.pre_existing_notes.len()),
                [0; NOTE_HASH_SUBTREE_SIBLING_PATH_LENGTH],
            );

            let mut start_nullifier_tree = NonEmptyMerkleTree::new(
                self.pre_existing_nullifiers.map(|preimage: NullifierLeafPreimage| preimage.hash()),
                [0; NULLIFIER_TREE_HEIGHT],
                [0; NULLIFIER_TREE_HEIGHT - NULLIFIER_SUBTREE_HEIGHT],
                [0; NULLIFIER_SUBTREE_HEIGHT],
            );

            let start_nullifier_tree_snapshot = AppendOnlyTreeSnapshot {
                root: start_nullifier_tree.get_root(),
                next_available_leaf_index: start_nullifier_tree.get_next_available_index() as u32,
            };

            let mut start_public_data_tree = NonEmptyMerkleTree::new(
                self.pre_existing_public_data.map(|preimage: PublicDataTreeLeafPreimage| {
                    preimage.hash()
                }),
                [0; PUBLIC_DATA_TREE_HEIGHT],
                [0; PUBLIC_DATA_TREE_HEIGHT - PUBLIC_DATA_SUBTREE_HEIGHT],
                [0; PUBLIC_DATA_SUBTREE_HEIGHT],
            );
            let start_public_data_tree_snapshot = AppendOnlyTreeSnapshot {
                root: start_public_data_tree.get_root(),
                next_available_leaf_index: start_public_data_tree.get_next_available_index() as u32,
            };

            let fee_payer_fee_juice_balance_read_hint =
                self.build_fee_payer_fee_juice_balance_read_hint(start_public_data_tree);

            let start_archive = NonEmptyMerkleTree::new(
                self.pre_existing_blocks,
                [0; ARCHIVE_HEIGHT],
                [0; ARCHIVE_HEIGHT - 1],
                [0; 1],
            );
            self.constants.last_archive = AppendOnlyTreeSnapshot {
                root: start_archive.get_root(),
                next_available_leaf_index: start_archive.get_next_available_index() as u32,
            };

            let (nullifier_predecessor_preimages, nullifier_predecessor_membership_witnesses, sorted_nullifiers, sorted_nullifier_indexes) = self
                .update_nullifier_tree_with_new_leaves(
                    &mut start_nullifier_tree,
                    &mut kernel_data,
                    start_nullifier_tree_snapshot,
                );

            let nullifier_subtree_sibling_path = BaseRollupInputsBuilder::extract_subtree_sibling_path(
                start_nullifier_tree.get_sibling_path(self.pre_existing_nullifiers.len()),
                [0; NULLIFIER_SUBTREE_SIBLING_PATH_LENGTH],
            );

            let (public_data_sibling_path, sorted_public_data_writes, sorted_public_data_writes_indexes, low_public_data_writes_preimages, low_public_data_writes_witnesses, _new_subtree) = update_public_data_tree(
                &mut start_public_data_tree,
                &mut kernel_data,
                start_public_data_tree_snapshot,
                self.public_data_writes,
                self.protocol_public_data_writes,
                self.final_public_data_writes,
                self.pre_existing_public_data,
            );

            let start = PartialStateReference {
                note_hash_tree: start_note_hash_tree_snapshot,
                nullifier_tree: start_nullifier_tree_snapshot,
                public_data_tree: start_public_data_tree_snapshot,
            };

            let (pre_existing_tx_effects, pre_existing_public_data_update_requests) = self.build_pre_existing_tx_effects();

            let start_sponge_blob = append_tx_effects_for_blob(
                pre_existing_tx_effects,
                0,
                0,
                pre_existing_public_data_update_requests,
                0,
                SpongeBlob::new(TX_EFFECTS_BLOB_HASH_INPUT_FIELDS)
            );

            let state_diff_hints = StateDiffHints {
                nullifier_predecessor_preimages,
                nullifier_predecessor_membership_witnesses,
                sorted_nullifiers,
                sorted_nullifier_indexes,
                note_hash_subtree_sibling_path,
                nullifier_subtree_sibling_path,
                public_data_sibling_path,
            };

            BaseRollupInputs {
                kernel_data,
                start,
                start_sponge_blob,
                state_diff_hints,
                sorted_public_data_writes,
                sorted_public_data_writes_indexes,
                low_public_data_writes_preimages,
                low_public_data_writes_witnesses,
                archive_root_membership_witness: MembershipWitness {
                    leaf_index: 0,
                    sibling_path: start_archive.get_sibling_path(0),
                },
                constants: self.constants,
                fee_payer_fee_juice_balance_read_hint,
            }
        }

        fn execute(self) -> BaseOrMergeRollupPublicInputs {
            let inputs = unsafe { self.build_inputs() };
            inputs.base_rollup_circuit()
        }

        fn succeeds(self) {
            let _ = self.execute();
        }

        fn fails(self) {
            let _ = self.execute();
        }
    }

    impl Empty for BaseRollupInputsBuilder {
        fn empty() -> Self {
            BaseRollupInputsBuilder {
                kernel_data: FixtureBuilder::new(),
                pre_existing_notes: [0; MAX_NOTE_HASHES_PER_TX],
                pre_existing_nullifiers: [NullifierLeafPreimage::empty(); MAX_NULLIFIERS_PER_TX],
                pre_existing_contracts: [0; 2],
                pre_existing_public_data: [
                    PublicDataTreeLeafPreimage::empty();
                         MAX_TOTAL_PUBLIC_DATA_UPDATE_REQUESTS_PER_TX
                    ],
                    pre_existing_blocks: [0; 2],
                    public_data_reads: BoundedVec::new(),
                    public_data_writes: BoundedVec::new(),
                    protocol_public_data_writes: BoundedVec::new(),
                    final_public_data_writes: BoundedVec::new(),
                    nullifiers: BoundedVec::new(),
                    constants: ConstantRollupData::empty(),
                    fee_payer_fee_juice_balance_pre_existing_public_data_index: Option::none(),
                }
            }
    }

    #[test]
    unconstrained fn note_hashes_tree() {
        let mut builder = BaseRollupInputsBuilder::new();

        let note_hashes = [27, 28, 29, 30, 31, 32];
        for i in 0..note_hashes.len() {
            builder.kernel_data.add_new_note_hash(note_hashes[i]);
        }
        let mut expected_commitments_tree = NonEmptyMerkleTree::new(
            [0; MAX_NOTE_HASHES_PER_TX * 2],
            [0; NOTE_HASH_TREE_HEIGHT],
            [0; NOTE_HASH_TREE_HEIGHT - NOTE_HASH_SUBTREE_HEIGHT - 1],
            [0; NOTE_HASH_SUBTREE_HEIGHT + 1],
        );

        let outputs = builder.execute();
        let expected_start_note_hash_tree_snapshot = AppendOnlyTreeSnapshot {
            root: expected_commitments_tree.get_root(),
            next_available_leaf_index: MAX_NOTE_HASHES_PER_TX as u32,
        };
        assert(outputs.start.note_hash_tree.eq(expected_start_note_hash_tree_snapshot));

        for i in 0..note_hashes.len() {
            expected_commitments_tree.update_leaf(i + MAX_NOTE_HASHES_PER_TX, note_hashes[i]);
        }
        let expected_end_note_hash_tree_snapshot = AppendOnlyTreeSnapshot {
            root: expected_commitments_tree.get_root(),
            next_available_leaf_index: (MAX_NOTE_HASHES_PER_TX * 2) as u32,
        };
        assert(outputs.end.note_hash_tree.eq(expected_end_note_hash_tree_snapshot));
    }

    #[test]
    unconstrained fn new_nullifier_tree_empty() {
        // This test checks for insertions of all 0 values
        // In this special case we will not need to provide sibling paths to check insertion of the nullifier values
        // This is because 0 values are not actually inserted into the tree, rather the inserted subtree is left
        // empty to begin with.
        let mut builder = BaseRollupInputsBuilder::new();

        builder.pre_existing_nullifiers[0] =
            NullifierLeafPreimage { nullifier: 0, next_nullifier: 7, next_index: 1 };
        builder.pre_existing_nullifiers[1] =
            NullifierLeafPreimage { nullifier: 7, next_nullifier: 0, next_index: 0 };

        builder.succeeds();
    }

    #[test]
    unconstrained fn nullifier_insertion_test() {
        let mut builder = BaseRollupInputsBuilder::new();

        builder.pre_existing_nullifiers[0] =
            NullifierLeafPreimage { nullifier: 0, next_nullifier: 7, next_index: 1 };
        builder.pre_existing_nullifiers[1] =
            NullifierLeafPreimage { nullifier: 7, next_nullifier: 0, next_index: 0 };

        builder.nullifiers.push(NullifierInsertion { existing_index: 0, value: 1 });
        let mut tree_nullifiers = [NullifierLeafPreimage::empty(); MAX_NULLIFIERS_PER_TX * 2];
        tree_nullifiers[0] = NullifierLeafPreimage {
            nullifier: 0,
            next_nullifier: 1,
            next_index: MAX_NULLIFIERS_PER_TX,
        };
        tree_nullifiers[1] = builder.pre_existing_nullifiers[1];
        tree_nullifiers[MAX_NULLIFIERS_PER_TX] =
            NullifierLeafPreimage { nullifier: 1, next_nullifier: 7, next_index: 1 };

        let mut end_nullifier_tree = NonEmptyMerkleTree::new(
            tree_nullifiers.map(|preimage: NullifierLeafPreimage| preimage.hash()),
            [0; NULLIFIER_TREE_HEIGHT],
            [0; NULLIFIER_TREE_HEIGHT - NULLIFIER_SUBTREE_HEIGHT - 1],
            [0; NULLIFIER_SUBTREE_HEIGHT + 1],
        );

        let output = builder.execute();

        assert(output.end.nullifier_tree.eq(
            AppendOnlyTreeSnapshot {
                root: end_nullifier_tree.get_root(),
                next_available_leaf_index: 2 * MAX_NULLIFIERS_PER_TX as u32,
            },
        ));
    }

    #[test]
    unconstrained fn new_nullifier_tree_all_larger() {
        let mut builder = BaseRollupInputsBuilder::new();

        builder.pre_existing_nullifiers[0] =
            NullifierLeafPreimage { nullifier: 0, next_nullifier: 7, next_index: 1 };
        builder.pre_existing_nullifiers[1] =
            NullifierLeafPreimage { nullifier: 7, next_nullifier: 0, next_index: 0 };

        builder.nullifiers.push(NullifierInsertion { existing_index: 1, value: 8 });
        for i in 1..builder.nullifiers.max_len() {
            builder.nullifiers.push(
                NullifierInsertion { existing_index: 1, value: (8 + i) as Field },
            );
        }

        let output = builder.execute();
        let mut tree_nullifiers = [NullifierLeafPreimage::empty(); MAX_NULLIFIERS_PER_TX * 2];
        tree_nullifiers[0] = builder.pre_existing_nullifiers[0];

        tree_nullifiers[1] = NullifierLeafPreimage {
            nullifier: 7,
            next_nullifier: 8,
            next_index: MAX_NULLIFIERS_PER_TX,
        };

        let last_index = builder.nullifiers.max_len() - 1;
        for i in 0..last_index {
            tree_nullifiers[MAX_NULLIFIERS_PER_TX + i] = NullifierLeafPreimage {
                nullifier: (8 + i) as Field,
                next_nullifier: (8 + i + 1) as Field,
                next_index: MAX_NULLIFIERS_PER_TX + i + 1,
            };
        }
        tree_nullifiers[MAX_NULLIFIERS_PER_TX + last_index] = NullifierLeafPreimage {
            nullifier: (8 + last_index) as Field,
            next_nullifier: 0,
            next_index: 0,
        };

        let mut end_nullifier_tree = NonEmptyMerkleTree::new(
            tree_nullifiers.map(|preimage: NullifierLeafPreimage| preimage.hash()),
            [0; NULLIFIER_TREE_HEIGHT],
            [0; NULLIFIER_TREE_HEIGHT - NULLIFIER_SUBTREE_HEIGHT - 1],
            [0; NULLIFIER_SUBTREE_HEIGHT + 1],
        );

        assert(output.end.nullifier_tree.eq(
            AppendOnlyTreeSnapshot {
                root: end_nullifier_tree.get_root(),
                next_available_leaf_index: 2 * MAX_NULLIFIERS_PER_TX as u32,
            },
        ));
    }

    #[test(should_fail_with = "Invalid low leaf")]
    unconstrained fn new_nullifier_tree_double_spend() {
        let mut builder = BaseRollupInputsBuilder::new();

        builder.pre_existing_nullifiers[0] =
            NullifierLeafPreimage { nullifier: 0, next_nullifier: 7, next_index: 1 };
        builder.pre_existing_nullifiers[1] =
            NullifierLeafPreimage { nullifier: 7, next_nullifier: 0, next_index: 0 };

        builder.nullifiers.push(NullifierInsertion { existing_index: 1, value: 8 });
        builder.nullifiers.push(NullifierInsertion { existing_index: 1, value: 8 });

        builder.fails();
    }

    #[test(should_fail_with = "Invalid low leaf")]
    unconstrained fn new_nullifier_tree_double_spend_same_batch() {
        let mut builder = BaseRollupInputsBuilder::new();

        builder.pre_existing_nullifiers[0] =
            NullifierLeafPreimage { nullifier: 0, next_nullifier: 7, next_index: 1 };
        builder.pre_existing_nullifiers[1] =
            NullifierLeafPreimage { nullifier: 7, next_nullifier: 0, next_index: 0 };

        builder.nullifiers.push(NullifierInsertion { existing_index: 1, value: 8 });
        builder.nullifiers.push(NullifierInsertion { existing_index: 1, value: 8 });

        builder.fails();
    }

    #[test]
    unconstrained fn empty_tx_effects_sponge() {
        let outputs = BaseRollupInputsBuilder::new().execute();
        let empty_tx_effects = [0; TX_EFFECTS_BLOB_HASH_INPUT_FIELDS];
        let mut expected_sponge = outputs.start_sponge_blob;
        expected_sponge.absorb(empty_tx_effects, empty_tx_effects.len());
        assert(outputs.end_sponge_blob.eq(expected_sponge));
    }

    #[test]
    unconstrained fn non_empty_tx_effects_sponge() {
        let mut builder = BaseRollupInputsBuilder::new();
        builder.kernel_data.append_note_hashes(50);
        let outputs = builder.execute();
        let mut tx_effects = [0; TX_EFFECTS_BLOB_HASH_INPUT_FIELDS];
        // Indices 0 and 1 are used by revert code and fee resp.
        for i in 0..50 {
            tx_effects[i+2] = builder.kernel_data.note_hashes.storage[i].value();
        }
        let mut expected_sponge = outputs.start_sponge_blob;

        expected_sponge.absorb(tx_effects, tx_effects.len());
        assert(outputs.end_sponge_blob.eq(expected_sponge));
    }

    #[test]
    unconstrained fn empty_block_out_hash() {
        let outputs = BaseRollupInputsBuilder::new().execute();
        assert_eq(outputs.out_hash, 0);
    }

    #[test]
    unconstrained fn nonempty_block_out_hash() {
        let mut builder = BaseRollupInputsBuilder::new();

        for i in 0..MAX_L2_TO_L1_MSGS_PER_TX {
            builder.kernel_data.add_exposed_l2_to_l1_message(
                i as Field,
                EthAddress::from_field(1 + i as Field),
            );
        }

        let out_hash = builder.execute().out_hash;
        let siloed_l2_to_l1_msgs = builder.kernel_data.l2_to_l1_msgs.map(
            |l2_to_l1_message: ScopedL2ToL1Message| silo_l2_to_l1_message(
                l2_to_l1_message,
                builder.constants.global_variables.version,
                builder.constants.global_variables.chain_id,
            ),
        );

        // Since we fill the tree completely, we know to expect a full tree as below
        let expected_tree = dep::types::merkle_tree::variable_merkle_tree::tests::generate_full_sha_tree(
            siloed_l2_to_l1_msgs.storage,
        );
        assert_eq(out_hash, expected_tree.get_root());
    }

    #[test(should_fail_with = "membership check failed")]
    unconstrained fn compute_membership_archive_negative() {
        let mut inputs = BaseRollupInputsBuilder::new().build_inputs();
        inputs.archive_root_membership_witness.sibling_path[0] = 27;
        let _output = inputs.base_rollup_circuit();
    }

    #[test]
    unconstrained fn constants_dont_change() {
        let inputs = BaseRollupInputsBuilder::new().build_inputs();
        let outputs = inputs.base_rollup_circuit();

        assert(inputs.constants.eq(outputs.constants));
    }

    #[test(should_fail_with = "kernel chain_id does not match the rollup chain_id")]
    unconstrained fn constants_dont_match_kernels_chain_id() {
        let mut builder = BaseRollupInputsBuilder::new();
        builder.constants.global_variables.chain_id = 3;
        builder.fails();
    }

    #[test(should_fail_with = "kernel version does not match the rollup version")]
    unconstrained fn constants_dont_match_kernels_version() {
        let mut builder = BaseRollupInputsBuilder::new();
        builder.constants.global_variables.version += 1;
        builder.fails();
    }

    #[test(should_fail_with = "kernel global variables do not match the rollup global variables")]
    unconstrained fn constants_global_variables_dont_match_kernels() {
        let mut builder = BaseRollupInputsBuilder::new();
        builder.kernel_data.global_variables.block_number = 6;
        builder.constants.global_variables.block_number = 7;
        builder.fails();
    }

    #[test(should_fail_with = "kernel max_block_number is smaller than block number")]
    unconstrained fn constants_dont_satisfy_smaller_max_block_number() {
        let mut builder = BaseRollupInputsBuilder::new();
        builder.constants.global_variables.block_number = 42;
        builder.kernel_data.set_max_block_number(5);
        builder.fails();
    }

    #[test]
    unconstrained fn constants_satisfy_equal_max_block_number() {
        let mut builder = BaseRollupInputsBuilder::new();
        builder.constants.global_variables.block_number = 42;
        builder.kernel_data.set_max_block_number(42);
        builder.succeeds();
    }

    #[test]
    unconstrained fn constants_satisfy_larger_max_block_number() {
        let mut builder = BaseRollupInputsBuilder::new();
        builder.constants.global_variables.block_number = 42;
        builder.kernel_data.set_max_block_number(4294967295);
        builder.succeeds();
    }

    #[test]
    unconstrained fn num_txs_is_1() {
        let outputs = BaseRollupInputsBuilder::new().execute();

        assert_eq(outputs.num_txs, 1);
    }

    #[test]
    unconstrained fn single_public_state_write() {
        let mut builder = BaseRollupInputsBuilder::new();

        builder.pre_existing_public_data[0] =
            PublicDataTreeLeafPreimage { slot: 27, value: 28, next_slot: 0, next_index: 0 };
        builder.public_data_writes.push((0, PublicDataTreeLeaf { slot: 27, value: 29 }));
        let outputs = builder.execute();

        let updated_leaf =
            PublicDataTreeLeafPreimage { slot: 27, value: 29, next_slot: 0, next_index: 0 };

        let mut expected_public_data_tree = NonEmptyMerkleTree::new(
            [updated_leaf.hash(), 0],
            [0; PUBLIC_DATA_TREE_HEIGHT],
            [0; PUBLIC_DATA_TREE_HEIGHT - 1],
            [0; 1],
        );

        assert_eq(outputs.end.public_data_tree.root, expected_public_data_tree.get_root());
    }

    #[test]
    unconstrained fn multiple_public_state_read_writes() {
        let mut builder = BaseRollupInputsBuilder::new();

        builder.pre_existing_public_data[0] =
            PublicDataTreeLeafPreimage { slot: 20, value: 40, next_slot: 28, next_index: 1 };
        builder.pre_existing_public_data[1] =
            PublicDataTreeLeafPreimage { slot: 28, value: 41, next_slot: 29, next_index: 2 };
        builder.pre_existing_public_data[2] =
            PublicDataTreeLeafPreimage { slot: 29, value: 42, next_slot: 30, next_index: 3 };
        builder.pre_existing_public_data[3] =
            PublicDataTreeLeafPreimage { slot: 30, value: 43, next_slot: 0, next_index: 0 };
        builder.public_data_reads.push(0);
        builder.public_data_writes.push((0, PublicDataTreeLeaf { slot: 25, value: 60 }));
        builder.public_data_reads.push(4);
        builder.public_data_writes.push((0, PublicDataTreeLeaf { slot: 20, value: 90 }));

        let outputs = builder.execute();

        let mut public_data_leaves = [0; MAX_TOTAL_PUBLIC_DATA_UPDATE_REQUESTS_PER_TX * 2];
        public_data_leaves[0] = PublicDataTreeLeafPreimage {
            slot: 20,
            value: 90,
            next_slot: 25,
            next_index: MAX_TOTAL_PUBLIC_DATA_UPDATE_REQUESTS_PER_TX,
        }
            .hash();
        public_data_leaves[1] =
            PublicDataTreeLeafPreimage { slot: 28, value: 41, next_slot: 29, next_index: 2 }.hash();
        public_data_leaves[2] =
            PublicDataTreeLeafPreimage { slot: 29, value: 42, next_slot: 30, next_index: 3 }.hash();
        public_data_leaves[3] =
            PublicDataTreeLeafPreimage { slot: 30, value: 43, next_slot: 0, next_index: 0 }.hash();
        public_data_leaves[MAX_TOTAL_PUBLIC_DATA_UPDATE_REQUESTS_PER_TX] =
            PublicDataTreeLeafPreimage { slot: 25, value: 60, next_slot: 28, next_index: 1 }.hash();

        let mut expected_public_data_tree = NonEmptyMerkleTree::new(
            public_data_leaves,
            [0; PUBLIC_DATA_TREE_HEIGHT],
            [0; PUBLIC_DATA_TREE_HEIGHT - PUBLIC_DATA_SUBTREE_HEIGHT - 1],
            [0; PUBLIC_DATA_SUBTREE_HEIGHT + 1],
        );

        assert_eq(outputs.end.public_data_tree.root, expected_public_data_tree.get_root());
    }

    #[test]
    unconstrained fn updates_fee_payer_balance_with_new_data_write() {
        let fee_payer = AztecAddress::from_field(0x1234);
        let balance_slot = compute_fee_payer_fee_juice_balance_leaf_slot(fee_payer);
        let initial_balance = 300_000;
        let tx_fee = 100_000;
        let expected_balance = 200_000;

        let mut builder = BaseRollupInputsBuilder::new();

        // Set fee payer
        builder.kernel_data.fee_payer = fee_payer;

        // Set pre-existing balance
        builder.pre_existing_public_data[0] = PublicDataTreeLeafPreimage {
            slot: balance_slot,
            value: initial_balance,
            next_slot: 0,
            next_index: 0,
        };
        builder.fee_payer_fee_juice_balance_pre_existing_public_data_index = Option::some(0);

        // Set values for computing exact tx_fee
        builder.kernel_data.tx_context.gas_settings.inclusion_fee = tx_fee;

        // Set expected protocol data update
        builder.protocol_public_data_writes.push((
            0, PublicDataTreeLeaf { slot: balance_slot, value: expected_balance },
        ));

        let outputs = builder.execute();

        // The new public data tree should have updated the balance of the fee payer
        let updated_leaf = PublicDataTreeLeafPreimage {
            slot: balance_slot,
            value: expected_balance,
            next_slot: 0,
            next_index: 0,
        };
        let mut expected_public_data_tree = NonEmptyMerkleTree::new(
            [updated_leaf.hash(), 0],
            [0; PUBLIC_DATA_TREE_HEIGHT],
            [0; PUBLIC_DATA_TREE_HEIGHT - 1],
            [0; 1],
        );

        assert_eq(outputs.end.public_data_tree.root, expected_public_data_tree.get_root());
    }

    #[test]
    unconstrained fn updates_fee_payer_balance_in_existing_data_write() {
        let fee_payer = AztecAddress::from_field(0x1234);
        let balance_slot = compute_fee_payer_fee_juice_balance_leaf_slot(fee_payer);
        let initial_balance = 100_000;
        let after_claim_balance = 300_000;
        let tx_fee = 100_000;
        let expected_balance = 200_000;

        let mut builder = BaseRollupInputsBuilder::new();

        // Set fee payer
        builder.kernel_data.fee_payer = fee_payer;

        // Set pre-existing balance, but set no hint for it since we'll update a user update request
        builder.pre_existing_public_data[0] = PublicDataTreeLeafPreimage {
            slot: balance_slot,
            value: initial_balance,
            next_slot: 0,
            next_index: 0,
        };

        // Set values for computing exact tx_fee
        builder.kernel_data.tx_context.gas_settings.inclusion_fee = tx_fee;

        // Create an existing data update that corresponds to a claim
        builder.public_data_writes.push((
            0, PublicDataTreeLeaf { slot: balance_slot, value: after_claim_balance },
        ));

        // Set expected data updates after base rollup runs
        // Note that we tweak the final_public_data_writes directly, since we need to overwrite the output of the user public_data_writes
        builder.final_public_data_writes.push((
            0, PublicDataTreeLeaf { slot: balance_slot, value: expected_balance },
        ));

        let outputs = builder.execute();

        // The new public data tree should have updated the balance of the fee payer
        let updated_leaf = PublicDataTreeLeafPreimage {
            slot: balance_slot,
            value: expected_balance,
            next_slot: 0,
            next_index: 0,
        };
        let mut expected_public_data_tree = NonEmptyMerkleTree::new(
            [updated_leaf.hash(), 0],
            [0; PUBLIC_DATA_TREE_HEIGHT],
            [0; PUBLIC_DATA_TREE_HEIGHT - 1],
            [0; 1],
        );

        assert_eq(outputs.end.public_data_tree.root, expected_public_data_tree.get_root());
    }

    #[test(should_fail_with = "Not enough balance for fee payer to pay for transaction")]
    unconstrained fn fails_to_update_fee_payer_balance_if_not_enough_funds() {
        let fee_payer = AztecAddress::from_field(0x1234);
        let balance_slot = compute_fee_payer_fee_juice_balance_leaf_slot(fee_payer);
        // Set low initial balance so it fails!
        let initial_balance = 10_000;
        let tx_fee = 100_000;

        let mut builder = BaseRollupInputsBuilder::new();

        // Set fee payer
        builder.kernel_data.fee_payer = fee_payer;

        // Set pre-existing balance
        builder.pre_existing_public_data[0] = PublicDataTreeLeafPreimage {
            slot: balance_slot,
            value: initial_balance,
            next_slot: 0,
            next_index: 0,
        };
        builder.fee_payer_fee_juice_balance_pre_existing_public_data_index = Option::some(0);

        // Set values for computing exact tx_fee
        builder.kernel_data.tx_context.gas_settings.inclusion_fee = tx_fee;

        // Set expected protocol data update
        builder.protocol_public_data_writes.push((
            0, PublicDataTreeLeaf { slot: balance_slot, value: -90_000 },
        ));

        builder.fails();
    }

    #[test(should_fail_with = "Wrong leaf slot for Fee Juice balance read hint")]
    unconstrained fn fails_to_update_fee_payer_balance_if_wrong_read_hint() {
        let fee_payer = AztecAddress::from_field(0x1234);
        let balance_slot = compute_fee_payer_fee_juice_balance_leaf_slot(fee_payer);
        let initial_balance = 300_000;
        let expected_balance = 200_000;
        let tx_fee = 100_000;

        let mut builder = BaseRollupInputsBuilder::new();

        // Set fee payer
        builder.kernel_data.fee_payer = fee_payer;

        // Set pre-existing balance in index 0
        builder.pre_existing_public_data[0] = PublicDataTreeLeafPreimage {
            slot: balance_slot,
            value: initial_balance,
            next_slot: 0,
            next_index: 0,
        };

        builder.pre_existing_public_data[1] = PublicDataTreeLeafPreimage {
            slot: 1,
            value: initial_balance,
            next_slot: balance_slot,
            next_index: 0,
        };

        // But point the read hint to the wrong one!
        builder.fee_payer_fee_juice_balance_pre_existing_public_data_index = Option::some(1);

        // Set values for computing exact tx_fee
        builder.kernel_data.tx_context.gas_settings.inclusion_fee = tx_fee;

        // Set expected protocol data update
        builder.protocol_public_data_writes.push((
            0, PublicDataTreeLeaf { slot: balance_slot, value: expected_balance },
        ));

        builder.fails();
    }

    #[test]
    fn valid_previous_kernel_empty() {
        let builder = unsafe {
            BaseRollupInputsBuilder::new_with_previous_kernel(PRIVATE_KERNEL_EMPTY_INDEX)
        };

        let _res = builder.execute();
    }

    #[test]
    fn valid_previous_kernel_tube() {
        let builder = unsafe { BaseRollupInputsBuilder::new_with_previous_kernel(TUBE_INDEX) };

        let _res = builder.execute();
    }

    #[test]
    fn valid_previous_kernel_public_tail() {
        let builder =
            unsafe { BaseRollupInputsBuilder::new_with_previous_kernel(PUBLIC_KERNEL_TAIL_INDEX) };

        let _res = builder.execute();
    }

    #[test(should_fail_with = "Invalid vk index")]
    fn invalid_previous_kernel() {
        let mut builder = BaseRollupInputsBuilder::new();
        builder.kernel_data = builder.kernel_data.in_vk_tree(BASE_ROLLUP_INDEX);
        let _res = builder.execute();
    }
}<|MERGE_RESOLUTION|>--- conflicted
+++ resolved
@@ -1,17 +1,10 @@
 use crate::{
     abis::{
-<<<<<<< HEAD
     constant_rollup_data::ConstantRollupData,
     base_or_merge_rollup_public_inputs::{BaseOrMergeRollupPublicInputs, BASE_ROLLUP_TYPE}
 },
     base::state_diff_hints::StateDiffHints,
     components::{append_tx_effects_for_blob, compute_kernel_out_hash}
-=======
-        constant_rollup_data::ConstantRollupData,
-        base_or_merge_rollup_public_inputs::{BaseOrMergeRollupPublicInputs, BASE_ROLLUP_TYPE},
-    }, base::state_diff_hints::StateDiffHints,
-    components::{compute_tx_effects_hash, compute_kernel_out_hash},
->>>>>>> 3a1a62cb
 };
 use dep::types::{
     hash::silo_l2_to_l1_message,
@@ -20,18 +13,11 @@
         hash::{compute_public_data_tree_index, compute_public_data_tree_value},
     }, storage::map::derive_storage_slot_in_map, address::AztecAddress,
     abis::{
-<<<<<<< HEAD
     append_only_tree_snapshot::AppendOnlyTreeSnapshot, nullifier_leaf_preimage::NullifierLeafPreimage,
     public_data_update_request::PublicDataUpdateRequest, kernel_data::KernelData,
     sponge_blob::SpongeBlob
 },
     messaging::l2_to_l1_message::ScopedL2ToL1Message,
-=======
-        append_only_tree_snapshot::AppendOnlyTreeSnapshot,
-        nullifier_leaf_preimage::NullifierLeafPreimage,
-        public_data_update_request::PublicDataUpdateRequest, kernel_data::KernelData,
-    }, messaging::l2_to_l1_message::ScopedL2ToL1Message,
->>>>>>> 3a1a62cb
     constants::{
         PUBLIC_DATA_TREE_HEIGHT, NOTE_HASH_SUBTREE_HEIGHT, MAX_NOTE_HASHES_PER_TX,
         MAX_TOTAL_PUBLIC_DATA_UPDATE_REQUESTS_PER_TX, NULLIFIER_SUBTREE_HEIGHT,
@@ -164,10 +150,7 @@
             transaction_fee,
             all_public_data_update_requests,
             out_hash,
-<<<<<<< HEAD
             self.start_sponge_blob
-=======
->>>>>>> 3a1a62cb
         );
 
         // Perform membership checks that the notes provided exist within the historical trees data
@@ -526,7 +509,6 @@
             base_or_merge_rollup_public_inputs::BaseOrMergeRollupPublicInputs,
         },
         base::{
-<<<<<<< HEAD
         state_diff_hints::StateDiffHints,
         base_rollup_inputs::{BaseRollupInputs, compute_fee_payer_fee_juice_balance_leaf_slot}
     },
@@ -539,18 +521,6 @@
         public_data_update_request::PublicDataUpdateRequest, kernel_data::KernelData
     },
         messaging::l2_to_l1_message::ScopedL2ToL1Message, merkle_tree::MembershipWitness,
-=======
-            state_diff_hints::StateDiffHints,
-            base_rollup_inputs::{BaseRollupInputs, compute_fee_payer_fee_juice_balance_leaf_slot},
-        }, components::TX_EFFECTS_HASH_INPUT_FIELDS,
-    };
-    use dep::types::{
-        abis::{
-            append_only_tree_snapshot::AppendOnlyTreeSnapshot,
-            nullifier_leaf_preimage::NullifierLeafPreimage,
-            public_data_update_request::PublicDataUpdateRequest, kernel_data::KernelData,
-        }, messaging::l2_to_l1_message::ScopedL2ToL1Message, merkle_tree::MembershipWitness,
->>>>>>> 3a1a62cb
         hash::silo_l2_to_l1_message, data::public_data_hint::PublicDataHint,
         address::{AztecAddress, EthAddress},
         constants::{
