--- conflicted
+++ resolved
@@ -70,10 +70,7 @@
             vk_tree_root: left.vk_tree_root,
             protocol_contract_tree_root: left.protocol_contract_tree_root,
             prover_id: self.prover_id,
-<<<<<<< HEAD
             blob_public_inputs
-=======
->>>>>>> 3a1a62cb
         }
     }
 }