--- conflicted
+++ resolved
@@ -429,9 +429,6 @@
         );
     }
 
-<<<<<<< HEAD
-    pub fn append_new_note_hashes(&mut self, num_new_note_hashes: u32) {
-=======
     pub fn add_siloed_note_hash(&mut self, value: Field) {
         let first_nullifier = self.new_nullifiers.get(0).value();
         let index = self.new_note_hashes.len();
@@ -440,8 +437,7 @@
         self.add_new_note_hash(siloed_value, 0);
     }
 
-    pub fn append_new_note_hashes(&mut self, num_new_note_hashes: u64) {
->>>>>>> 3e44be53
+    pub fn append_new_note_hashes(&mut self, num_new_note_hashes: u32) {
         let index_offset = self.new_note_hashes.len();
         for i in 0..self.new_note_hashes.max_len() {
             if i < num_new_note_hashes {
@@ -451,10 +447,7 @@
         }
     }
 
-<<<<<<< HEAD
-    pub fn append_new_note_hashes_with_logs(&mut self, num_new_note_hashes: u32) {
-=======
-    pub fn append_siloed_note_hashes(&mut self, num_new_note_hashes: u64) {
+    pub fn append_siloed_note_hashes(&mut self, num_new_note_hashes: u32) {
         let index_offset = self.new_note_hashes.len();
         for i in 0..self.new_note_hashes.max_len() {
             if i < num_new_note_hashes {
@@ -464,8 +457,7 @@
         }
     }
 
-    pub fn append_new_note_hashes_with_logs(&mut self, num_new_note_hashes: u64) {
->>>>>>> 3e44be53
+    pub fn append_new_note_hashes_with_logs(&mut self, num_new_note_hashes: u32) {
         let index_offset = self.new_note_hashes.len();
         for i in 0..self.new_note_hashes.max_len() {
             if i < num_new_note_hashes {
@@ -514,9 +506,6 @@
         );
     }
 
-<<<<<<< HEAD
-    pub fn append_new_l2_to_l1_msgs(&mut self, num: u32) {
-=======
     pub fn add_siloed_l2_to_l1_message(&mut self, content: Field, recipient: EthAddress) {
         let siloed_content = compute_l2_to_l1_hash(
             self.storage_contract_address,
@@ -528,8 +517,7 @@
         self.add_l2_to_l1_message(siloed_content, recipient);
     }
 
-    pub fn append_new_l2_to_l1_msgs(&mut self, num: u64) {
->>>>>>> 3e44be53
+    pub fn append_new_l2_to_l1_msgs(&mut self, num: u32) {
         let index_offset = self.new_l2_to_l1_msgs.len();
         for i in 0..self.new_l2_to_l1_msgs.max_len() {
             if i < num {
@@ -539,7 +527,7 @@
         }
     }
 
-    pub fn append_siloed_l2_to_l1_msgs(&mut self, num: u64) {
+    pub fn append_siloed_l2_to_l1_msgs(&mut self, num: u32) {
         let index_offset = self.new_l2_to_l1_msgs.len();
         for i in 0..self.new_l2_to_l1_msgs.max_len() {
             if i < num {
