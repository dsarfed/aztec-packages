--- conflicted
+++ resolved
@@ -137,11 +137,7 @@
 // AZTEC_SLOT_DURATION should be a multiple of ETHEREUM_SLOT_DURATION
 global AZTEC_SLOT_DURATION: u32 = ETHEREUM_SLOT_DURATION * 1;
 global AZTEC_EPOCH_DURATION: u32 = 48;
-<<<<<<< HEAD
-global IS_DEV_NET: bool = false;
-=======
 global AZTEC_TARGET_COMMITTEE_SIZE: u32 = 48;
->>>>>>> 8b7b2d2b
 // The following is taken from building a block and looking at the `lastArchive` value in it.
 // You can run the `integration_l1_publisher.test.ts` and look at the first blocks in the fixtures.
 global GENESIS_ARCHIVE_ROOT: Field = 0x1200a06aae1368abe36530b585bd7a4d2ba4de5037b82076412691a187d7621e;
