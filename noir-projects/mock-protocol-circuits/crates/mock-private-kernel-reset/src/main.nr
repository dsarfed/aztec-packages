--- conflicted
+++ resolved
@@ -1,21 +1,14 @@
 use dep::mock_types::{
     PrivateKernelPublicInputs, MAX_COMMITMENT_READ_REQUESTS_PER_TX, MAX_COMMITMENTS_PER_TX,
-<<<<<<< HEAD
     PROOF_TYPE_PG, CLIENT_IVC_VERIFICATION_KEY_LENGTH_IN_FIELDS
-=======
->>>>>>> a166203a
 };
 
 // Mock reset kernel that reset read requests.
 // It needs hints to locate the commitment that matches the read requests.
 fn main(
     mut prev_kernel_public_inputs: call_data(0) PrivateKernelPublicInputs,
-<<<<<<< HEAD
     kernel_vk: [Field; CLIENT_IVC_VERIFICATION_KEY_LENGTH_IN_FIELDS],
     commitment_read_hints: [u32; MAX_COMMITMENT_READ_REQUESTS_PER_TX]
-=======
-    commitment_read_hints: [u32; MAX_COMMITMENT_READ_REQUESTS_PER_TX],
->>>>>>> a166203a
 ) -> return_data PrivateKernelPublicInputs {
     std::verify_proof_with_type(kernel_vk, [], [], 0, PROOF_TYPE_PG);
 
