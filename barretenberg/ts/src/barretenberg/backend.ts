import { BackendOptions, Barretenberg } from './index.js';
import { RawBuffer } from '../types/raw_buffer.js';

export class UltraPlonkBackend {
  // eslint-disable-next-line  @typescript-eslint/no-explicit-any
  protected acirComposer: any;

  constructor(protected api: Barretenberg, protected acirUncompressedBytecode: Uint8Array) {}

  static async new(acirUncompressedBytecode: Uint8Array, options?: BackendOptions): Promise<UltraPlonkBackend> {
    const api = await Barretenberg.new(options);
    return new UltraPlonkBackend(api, acirUncompressedBytecode);
  }

  /** @ignore */
  async instantiate(): Promise<void> {
<<<<<<< HEAD
    if (!this.acirComposer) {
=======
    if (!this.api) {
      const api = await Barretenberg.new(this.options);

>>>>>>> 97e4b9b2
      const honkRecursion = false;
      // eslint-disable-next-line @typescript-eslint/no-unused-vars
      const [_exact, _total, subgroupSize] = await this.api.acirGetCircuitSizes(
        this.acirUncompressedBytecode,
        honkRecursion,
      );

      await this.api.initSRSForCircuitSize(subgroupSize);
      this.acirComposer = await this.api.acirNewAcirComposer(subgroupSize);
      await this.api.acirInitProvingKey(this.acirComposer, this.acirUncompressedBytecode);
    }
  }

  /** @description Generates a proof */
  async generateProof(uncompressedWitness: Uint8Array): Promise<Uint8Array> {
    await this.instantiate();
    return this.api.acirCreateProof(this.acirComposer, this.acirUncompressedBytecode, uncompressedWitness);
  }

  /**
   * Generates artifacts that will be passed to a circuit that will verify this proof.
   *
   * Instead of passing the proof and verification key as a byte array, we pass them
   * as fields which makes it cheaper to verify in a circuit.
   *
   * The proof that is passed here will have been created using a circuit
   * that has the #[recursive] attribute on its `main` method.
   *
   * The number of public inputs denotes how many public inputs are in the inner proof.
   *
   * @example
   * ```typescript
   * const artifacts = await backend.generateRecursiveProofArtifacts(proof, numOfPublicInputs);
   * ```
   */
  async generateRecursiveProofArtifacts(
    proof: Uint8Array,
    numOfPublicInputs = 0,
  ): Promise<{
    proofAsFields: string[];
    vkAsFields: string[];
    vkHash: string;
  }> {
    await this.instantiate();
    const proofAsFields = (
      await this.api.acirSerializeProofIntoFields(this.acirComposer, proof, numOfPublicInputs)
    ).slice(numOfPublicInputs);

    // TODO: perhaps we should put this in the init function. Need to benchmark
    // TODO how long it takes.
    await this.api.acirInitVerificationKey(this.acirComposer);

    // Note: If you don't init verification key, `acirSerializeVerificationKeyIntoFields`` will just hang on serialization
    const vk = await this.api.acirSerializeVerificationKeyIntoFields(this.acirComposer);

    return {
      proofAsFields: proofAsFields.map(p => p.toString()),
      vkAsFields: vk[0].map(vk => vk.toString()),
      vkHash: vk[1].toString(),
    };
  }

  /** @description Verifies a proof */
  async verifyProof(proof: Uint8Array): Promise<boolean> {
    await this.instantiate();
    await this.api.acirInitVerificationKey(this.acirComposer);
    return await this.api.acirVerifyProof(this.acirComposer, proof);
  }

  async getVerificationKey(): Promise<Uint8Array> {
    await this.instantiate();
    await this.api.acirInitVerificationKey(this.acirComposer);
    return await this.api.acirGetVerificationKey(this.acirComposer);
  }

  async destroy(): Promise<void> {
    await this.api.destroy();
  }
}

export class UltraHonkBackend {
  protected initialized = false;

  constructor(protected api: Barretenberg, protected acirUncompressedBytecode: Uint8Array) {}

  static async new(acirUncompressedBytecode: Uint8Array, options?: BackendOptions): Promise<UltraHonkBackend> {
    const api = await Barretenberg.new(options);
    return new UltraHonkBackend(api, acirUncompressedBytecode);
  }

  /** @ignore */
  async instantiate(): Promise<void> {
<<<<<<< HEAD
    if (!this.initialized) {
      this.initialized = true;

=======
    if (!this.api) {
      const api = await Barretenberg.new(this.options);
>>>>>>> 97e4b9b2
      const honkRecursion = true;
      await this.api.acirInitSRS(this.acirUncompressedBytecode, honkRecursion);

      // We don't init a proving key here in the Honk API
      // await api.acirInitProvingKey(this.acirComposer, this.acirUncompressedBytecode);
    }
  }

  async generateProof(uncompressedWitness: Uint8Array): Promise<Uint8Array> {
    await this.instantiate();
    return this.api.acirProveUltraHonk(this.acirUncompressedBytecode, uncompressedWitness);
  }

  async verifyProof(proof: Uint8Array): Promise<boolean> {
    await this.instantiate();
    const vkBuf = await this.api.acirWriteVkUltraHonk(this.acirUncompressedBytecode);

    return await this.api.acirVerifyUltraHonk(proof, new RawBuffer(vkBuf));
  }

  async getVerificationKey(): Promise<Uint8Array> {
    await this.instantiate();
    return await this.api.acirWriteVkUltraHonk(this.acirUncompressedBytecode);
  }

  // TODO(https://github.com/noir-lang/noir/issues/5661): Update this to handle Honk recursive aggregation in the browser once it is ready in the backend itself
  async generateRecursiveProofArtifacts(
    // eslint-disable-next-line @typescript-eslint/no-unused-vars
    _proof: Uint8Array,
    // eslint-disable-next-line @typescript-eslint/no-unused-vars
    _numOfPublicInputs: number,
  ): Promise<{ proofAsFields: string[]; vkAsFields: string[]; vkHash: string }> {
    await this.instantiate();
    // TODO(https://github.com/noir-lang/noir/issues/5661): This needs to be updated to handle recursive aggregation.
    // There is still a proofAsFields method but we could consider getting rid of it as the proof itself
    // is a list of field elements.
    // UltraHonk also does not have public inputs directly prepended to the proof and they are still instead
    // inserted at an offset.
    // const proof = reconstructProofWithPublicInputs(proofData);
    // const proofAsFields = (await this.api.acirProofAsFieldsUltraHonk(proof)).slice(numOfPublicInputs);

    // TODO: perhaps we should put this in the init function. Need to benchmark
    // TODO how long it takes.
    const vkBuf = await this.api.acirWriteVkUltraHonk(this.acirUncompressedBytecode);
    const vk = await this.api.acirVkAsFieldsUltraHonk(vkBuf);

    return {
      // TODO(https://github.com/noir-lang/noir/issues/5661)
      proofAsFields: [],
      vkAsFields: vk.map(vk => vk.toString()),
      // We use an empty string for the vk hash here as it is unneeded as part of the recursive artifacts
      // The user can be expected to hash the vk inside their circuit to check whether the vk is the circuit
      // they expect
      vkHash: '',
    };
  }

  async destroy(): Promise<void> {
    await this.api.destroy();
  }
}<|MERGE_RESOLUTION|>--- conflicted
+++ resolved
@@ -14,13 +14,7 @@
 
   /** @ignore */
   async instantiate(): Promise<void> {
-<<<<<<< HEAD
     if (!this.acirComposer) {
-=======
-    if (!this.api) {
-      const api = await Barretenberg.new(this.options);
-
->>>>>>> 97e4b9b2
       const honkRecursion = false;
       // eslint-disable-next-line @typescript-eslint/no-unused-vars
       const [_exact, _total, subgroupSize] = await this.api.acirGetCircuitSizes(
@@ -113,14 +107,8 @@
 
   /** @ignore */
   async instantiate(): Promise<void> {
-<<<<<<< HEAD
     if (!this.initialized) {
       this.initialized = true;
-
-=======
-    if (!this.api) {
-      const api = await Barretenberg.new(this.options);
->>>>>>> 97e4b9b2
       const honkRecursion = true;
       await this.api.acirInitSRS(this.acirUncompressedBytecode, honkRecursion);
 
