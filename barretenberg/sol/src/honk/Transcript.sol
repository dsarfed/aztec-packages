--- conflicted
+++ resolved
@@ -238,17 +238,9 @@
             gR[4 + i * 4] = proof.geminiFoldUnivariates[i].y_1;
         }
 
-<<<<<<< HEAD
-        // console.logBytes(abi.encodePacked(zmY));
-        nextPreviousChallenge = FrLib.fromBytes32(keccak256(abi.encodePacked(zmY)));
-        Fr unused;
-        (zeromorphY, unused) = splitChallenge(nextPreviousChallenge);
-        // logFr("zmY", zeromorphY);
-=======
         nextPreviousChallenge = FrLib.fromBytes32(keccak256(abi.encodePacked(gR)));
         Fr unused;
         (geminiR, unused) = splitChallenge(nextPreviousChallenge);
->>>>>>> 01a49ce0
     }
 
     function generateShplonkNuChallenge(Honk.Proof memory proof, Fr prevChallenge)
@@ -263,12 +255,6 @@
             shplonkNuChallengeElements[i + 1] = Fr.unwrap(proof.geminiAEvaluations[i]);
         }
 
-<<<<<<< HEAD
-        nextPreviousChallenge = FrLib.fromBytes32(keccak256(abi.encodePacked(buf)));
-        (zeromorphX, zeromorphZ) = splitChallenge(nextPreviousChallenge);
-        // logFr("zmX", zeromorphX);
-        // logFr("zmZ", zeromorphZ);
-=======
         nextPreviousChallenge = FrLib.fromBytes32(keccak256(abi.encodePacked(shplonkNuChallengeElements)));
         Fr unused;
         (shplonkNu, unused) = splitChallenge(nextPreviousChallenge);
@@ -290,7 +276,6 @@
         nextPreviousChallenge = FrLib.fromBytes32(keccak256(abi.encodePacked(shplonkZChallengeElements)));
         Fr unused;
         (shplonkZ, unused) = splitChallenge(nextPreviousChallenge);
->>>>>>> 01a49ce0
     }
 
     // TODO: mod q proof points
