--- conflicted
+++ resolved
@@ -360,62 +360,4 @@
     };
     run_test(true);
     run_test(false);
-<<<<<<< HEAD
-};
-
-// Tests a combiner on 4 instances, note currently we don't plan
-// to fold with num instances > 2, this would require an additional explicit instantiation in
-// protogalaxy_prover_ultra.cpp. Currently, we rather save the compile time.
-// TEST(Protogalaxy, CombinerOn4Instances)
-// {
-//     constexpr size_t NUM_INSTANCES = 4;
-//     using ProverInstance = ProverInstance_<Flavor>;
-//     using ProverInstances = ProverInstances_<Flavor, NUM_INSTANCES>;
-//     using ProtoGalaxyProver = ProtoGalaxyProver_<ProverInstances>;
-
-//     const auto zero_all_selectors = [](auto& polys) {
-//         std::fill(polys.q_arith.coeffs().begin(), polys.q_arith.coeffs().end(), 0);
-//         std::fill(polys.q_delta_range.coeffs().begin(), polys.q_delta_range.coeffs().end(), 0);
-//         std::fill(polys.q_elliptic.coeffs().begin(), polys.q_elliptic.coeffs().end(), 0);
-//         std::fill(polys.q_aux.coeffs().begin(), polys.q_aux.coeffs().end(), 0);
-//         std::fill(polys.q_lookup.coeffs().begin(), polys.q_lookup.coeffs().end(), 0);
-//         std::fill(polys.q_4.coeffs().begin(), polys.q_4.coeffs().end(), 0);
-//         std::fill(polys.w_4.coeffs().begin(), polys.w_4.coeffs().end(), 0);
-//         std::fill(polys.w_4_shift.coeffs().begin(), polys.w_4_shift.coeffs().end(), 0);
-//     };
-
-//     auto run_test = [&]() {
-//         std::vector<std::shared_ptr<ProverInstance>> instance_data(NUM_INSTANCES);
-//         ProtoGalaxyProver prover;
-
-//         for (size_t idx = 0; idx < NUM_INSTANCES; idx++) {
-//             auto instance = std::make_shared<ProverInstance>();
-//             auto prover_polynomials = get_zero_prover_polynomials<Flavor>(
-//                 /*log_circuit_size=*/1);
-//             instance->proving_key.polynomials = std::move(prover_polynomials);
-//             instance->proving_key.circuit_size = 2;
-//             instance_data[idx] = instance;
-//         }
-
-//         ProverInstances instances{ instance_data };
-//         instances.alphas.fill(bb::Univariate<FF, 40>(FF(0))); // focus on the arithmetic relation only
-
-//         zero_all_selectors(instances[0]->proving_key.polynomials);
-//         zero_all_selectors(instances[1]->proving_key.polynomials);
-//         zero_all_selectors(instances[2]->proving_key.polynomials);
-//         zero_all_selectors(instances[3]->proving_key.polynomials);
-
-//         auto pow_polynomial = PowPolynomial(std::vector<FF>{ 2 });
-//         auto result = prover.compute_combiner</*OptimisationEnabled=*/false>(instances, pow_polynomial);
-//         auto optimised_result = prover.compute_combiner(instances, pow_polynomial);
-//         std::array<FF, 40> zeroes;
-//         std::fill(zeroes.coeffs().begin(), zeroes.coeffs().end(), 0);
-//         auto expected_result = Univariate<FF, 40>(zeroes);
-//         EXPECT_EQ(result, expected_result);
-//         EXPECT_EQ(optimised_result, expected_result);
-//     };
-//     run_test();
-// };
-=======
-};
->>>>>>> 758c723f
+};