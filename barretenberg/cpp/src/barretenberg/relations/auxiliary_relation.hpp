#pragma once
#include "barretenberg/numeric/uint256/uint256.hpp"
#include "barretenberg/relations/relation_types.hpp"

namespace bb {

template <typename FF_> class AuxiliaryRelationImpl {
  public:
    using FF = FF_;
    /*
     * TODO(https://github.com/AztecProtocol/barretenberg/issues/757): Investigate optimizations.
     * It seems that we could have:
     *     static constexpr std::array<size_t, 6> SUBRELATION_PARTIAL_LENGTHS{
     *     5 // auxiliary sub-relation;
     *     6 // ROM consistency sub-relation 1
     *     6 // ROM consistency sub-relation 2
     *     6 // RAM consistency sub-relation 1
     *     5 // RAM consistency sub-relation 2
     *     5 // RAM consistency sub-relation 3
     * };
     *
     * and
     *
     *     static constexpr std::array<size_t, 6> TOTAL_LENGTH_ADJUSTMENTS{
     *     6, // auxiliary sub-relation
     *     0, // ROM consistency sub-relation 1
     *     0, // ROM consistency sub-relation 2
     *     3, // RAM consistency sub-relation 1
     *     0, // RAM consistency sub-relation 2
     *     1  // RAM consistency sub-relation 3
     * };
     */

    static constexpr std::array<size_t, 6> SUBRELATION_PARTIAL_LENGTHS{
        6, // auxiliary sub-relation;
        6, // ROM consistency sub-relation 1
        6, // ROM consistency sub-relation 2
        6, // RAM consistency sub-relation 1
        6, // RAM consistency sub-relation 2
        6  // RAM consistency sub-relation 3
    };
    /**
<<<<<<< HEAD
     * @brief Total degrees of sub-relations considered as polynomials in witnesses.
=======
     * @brief For ZK-Flavors: The degrees of subrelations considered as polynomials only in witness polynomials,
     * i.e. all selectors and public polynomials are treated as constants.
>>>>>>> 0c7459b7
     *
     */
    static constexpr std::array<size_t, 6> SUBRELATION_WITNESS_DEGREES{
        2, // auxiliary sub-relation;
        2, // ROM consistency sub-relation 1: adjacent values match if adjacent indices match and next access is a read
           // operation
        2, // ROM consistency sub-relation 2: index is monotonously increasing
        3, // RAM consistency sub-relation 1: adjacent values match if adjacent indices match and next access is a read
           // operation
        2, // RAM consistency sub-relation 2: index is monotonously increasing
        2  // RAM consistency sub-relation 3: next gate access type is boolean
    };

    static constexpr std::array<size_t, 6> TOTAL_LENGTH_ADJUSTMENTS{
        1, // auxiliary sub-relation
        1, // ROM consistency sub-relation 1
        1, // ROM consistency sub-relation 2
        1, // RAM consistency sub-relation 1
        1, // RAM consistency sub-relation 2
        1  // RAM consistency sub-relation 3
    };

    /**
     * @brief Returns true if the contribution from all subrelations for the provided inputs is identically zero
     *
     */
    template <typename AllEntities> inline static bool skip(const AllEntities& in) { return in.q_aux.is_zero(); }

    /**
     * @brief Expression for the generalized permutation sort gate.
     * @details The following explanation is reproduced from the Plonk analog 'plookup_auxiliary_widget':
     * Adds contributions for identities associated with several custom gates:
     *  * RAM/ROM read-write consistency check
     *  * RAM timestamp difference consistency check
     *  * RAM/ROM index difference consistency check
     *  * Bigfield product evaluation (3 in total)
     *  * Bigfield limb accumulation (2 in total)
     *
     * Multiple selectors are used to 'switch' aux gates on/off according to the following pattern:
     *
     * | gate type                    | q_aux | q_1 | q_2 | q_3 | q_4 | q_m | q_c | q_arith |
     * | ---------------------------- | ----- | --- | --- | --- | --- | --- | --- | ------  |
     * | Bigfield Limb Accumulation 1 | 1     | 0   | 0   | 1   | 1   | 0   | --- | 0       |
     * | Bigfield Limb Accumulation 2 | 1     | 0   | 0   | 1   | 0   | 1   | --- | 0       |
     * | Bigfield Product 1           | 1     | 0   | 1   | 1   | 0   | 0   | --- | 0       |
     * | Bigfield Product 2           | 1     | 0   | 1   | 0   | 1   | 0   | --- | 0       |
     * | Bigfield Product 3           | 1     | 0   | 1   | 0   | 0   | 1   | --- | 0       |
     * | RAM/ROM access gate          | 1     | 1   | 0   | 0   | 0   | 1   | --- | 0       |
     * | RAM timestamp check          | 1     | 1   | 0   | 0   | 1   | 0   | --- | 0       |
     * | ROM consistency check        | 1     | 1   | 1   | 0   | 0   | 0   | --- | 0       |
     * | RAM consistency check        | 1     | 0   | 0   | 0   | 0   | 0   | 0   | 1       |
     *
     * N.B. The RAM consistency check identity is degree 3. To keep the overall quotient degree at <=5, only 2 selectors
     * can be used to select it.
     *
     * N.B.2 The q_c selector is used to store circuit-specific values in the RAM/ROM access gate
     *
     * @param evals transformed to `evals + C(in(X)...)*scaling_factor`
     * @param in an std::array containing the Totaly extended Univariate edges.
     * @param parameters contains beta, gamma, and public_input_delta, ....
     * @param scaling_factor optional term to scale the evaluation before adding to evals.
     */
    template <typename ContainerOverSubrelations, typename AllEntities, typename Parameters>
    inline static void accumulate(ContainerOverSubrelations& accumulators,
                                  const AllEntities& in,
                                  const Parameters& params,
                                  const FF& scaling_factor)
    {
        BB_OP_COUNT_TIME_NAME("Auxiliary::accumulate");
<<<<<<< HEAD
        // All subrelations have the same length so we use the same length view for all calculations
        using Accumulator = typename std::tuple_element_t<3, ContainerOverSubrelations>;
        using View = typename Accumulator::View;
=======
        // declare the accumulator of the maximum length, in non-ZK Flavors, they are of the same length,
        // whereas in ZK Flavors, the accumulator corresponding to RAM consistency sub-relation 1 is the longest
        using Accumulator = typename std::tuple_element_t<3, ContainerOverSubrelations>;
        using View = typename Accumulator::View;
        // allows to re-use the values accumulated by accumulators of the sizes smaller or equal to
        // the size of Accumulator declared above
>>>>>>> 0c7459b7
        using ShortView = typename std::tuple_element_t<0, ContainerOverSubrelations>::View;
        using ParameterView = GetParameterView<Parameters, View>;

        const auto& eta = ParameterView(params.eta);
        const auto& eta_two = ParameterView(params.eta_two);
        const auto& eta_three = ParameterView(params.eta_three);

        auto w_1 = View(in.w_l);
        auto w_2 = View(in.w_r);
        auto w_3 = View(in.w_o);
        auto w_4 = View(in.w_4);
        auto w_1_shift = View(in.w_l_shift);
        auto w_2_shift = View(in.w_r_shift);
        auto w_3_shift = View(in.w_o_shift);
        auto w_4_shift = View(in.w_4_shift);

        auto q_1 = View(in.q_l);
        auto q_2 = View(in.q_r);
        auto q_3 = View(in.q_o);
        auto q_4 = View(in.q_4);
        auto q_m = View(in.q_m);
        auto q_c = View(in.q_c);
        auto q_arith = View(in.q_arith);
        auto q_aux = View(in.q_aux);

        const FF LIMB_SIZE(uint256_t(1) << 68);
        const FF SUBLIMB_SHIFT(uint256_t(1) << 14);

        /**
         * Non native field arithmetic gate 2
         * deg 4
         *
         *             _                                                                               _
         *            /   _                   _                               _       14                \
         * q_2 . q_4 |   (w_1 . w_2) + (w_1 . w_2) + (w_1 . w_4 + w_2 . w_3 - w_3) . 2    - w_3 - w_4   |
         *            \_                                                                               _/
         *
         **/
        auto limb_subproduct = w_1 * w_2_shift + w_1_shift * w_2;
        auto non_native_field_gate_2 = (w_1 * w_4 + w_2 * w_3 - w_3_shift);
        non_native_field_gate_2 *= LIMB_SIZE;
        non_native_field_gate_2 -= w_4_shift;
        non_native_field_gate_2 += limb_subproduct;
        non_native_field_gate_2 *= q_4;

        limb_subproduct *= LIMB_SIZE;
        limb_subproduct += (w_1_shift * w_2_shift);
        auto non_native_field_gate_1 = limb_subproduct;
        non_native_field_gate_1 -= (w_3 + w_4);
        non_native_field_gate_1 *= q_3;

        auto non_native_field_gate_3 = limb_subproduct;
        non_native_field_gate_3 += w_4;
        non_native_field_gate_3 -= (w_3_shift + w_4_shift);
        non_native_field_gate_3 *= q_m;

        auto non_native_field_identity = non_native_field_gate_1 + non_native_field_gate_2 + non_native_field_gate_3;
        non_native_field_identity *= q_2;

        // ((((w2' * 2^14 + w1') * 2^14 + w3) * 2^14 + w2) * 2^14 + w1 - w4) * qm
        // deg 2
        auto limb_accumulator_1 = w_2_shift * SUBLIMB_SHIFT;
        limb_accumulator_1 += w_1_shift;
        limb_accumulator_1 *= SUBLIMB_SHIFT;
        limb_accumulator_1 += w_3;
        limb_accumulator_1 *= SUBLIMB_SHIFT;
        limb_accumulator_1 += w_2;
        limb_accumulator_1 *= SUBLIMB_SHIFT;
        limb_accumulator_1 += w_1;
        limb_accumulator_1 -= w_4;
        limb_accumulator_1 *= q_4;

        // ((((w3' * 2^14 + w2') * 2^14 + w1') * 2^14 + w4) * 2^14 + w3 - w4') * qm
        // deg 2
        auto limb_accumulator_2 = w_3_shift * SUBLIMB_SHIFT;
        limb_accumulator_2 += w_2_shift;
        limb_accumulator_2 *= SUBLIMB_SHIFT;
        limb_accumulator_2 += w_1_shift;
        limb_accumulator_2 *= SUBLIMB_SHIFT;
        limb_accumulator_2 += w_4;
        limb_accumulator_2 *= SUBLIMB_SHIFT;
        limb_accumulator_2 += w_3;
        limb_accumulator_2 -= w_4_shift;
        limb_accumulator_2 *= q_m;

        auto limb_accumulator_identity = limb_accumulator_1 + limb_accumulator_2;
        limb_accumulator_identity *= q_3; //  deg 3

        /**
         * MEMORY
         *
         * A RAM memory record contains a tuple of the following fields:
         *  * i: `index` of memory cell being accessed
         *  * t: `timestamp` of memory cell being accessed (used for RAM, set to 0 for ROM)
         *  * v: `value` of memory cell being accessed
         *  * a: `access` type of record. read: 0 = read, 1 = write
         *  * r: `record` of memory cell. record = access + index * eta + timestamp * η₂ + value * η₃
         *
         * A ROM memory record contains a tuple of the following fields:
         *  * i: `index` of memory cell being accessed
         *  * v: `value1` of memory cell being accessed (ROM tables can store up to 2 values per index)
         *  * v2:`value2` of memory cell being accessed (ROM tables can store up to 2 values per index)
         *  * r: `record` of memory cell. record = index * eta + value2 * η₂ + value1 * η₃
         *
         *  When performing a read/write access, the values of i, t, v, v2, a, r are stored in the following wires +
         * selectors, depending on whether the gate is a RAM read/write or a ROM read
         *
         *  | gate type | i  | v2/t  |  v | a  | r  |
         *  | --------- | -- | ----- | -- | -- | -- |
         *  | ROM       | w1 | w2    | w3 | -- | w4 |
         *  | RAM       | w1 | w2    | w3 | qc | w4 |
         *
         * (for accesses where `index` is a circuit constant, it is assumed the circuit will apply a copy constraint on
         * `w2` to fix its value)
         *
         **/

        /**
         * Memory Record Check
         * Partial degree: 1
         * Total degree: 2
         *
         * A ROM/ROM access gate can be evaluated with the identity:
         *
         * qc + w1 \eta + w2 η₂ + w3 η₃ - w4 = 0
         *
         * For ROM gates, qc = 0
         */
        auto memory_record_check = w_3 * eta_three;
        memory_record_check += w_2 * eta_two;
        memory_record_check += w_1 * eta;
        memory_record_check += q_c;
        auto partial_record_check = memory_record_check; // used in RAM consistency check; deg 1 or 2
        memory_record_check = memory_record_check - w_4;

        /**
         * ROM Consistency Check
         * Partial degree: 1
         * Total degree: 4
         *
         * For every ROM read, a set equivalence check is applied between the record witnesses, and a second set of
         * records that are sorted.
         *
         * We apply the following checks for the sorted records:
         *
         * 1. w1, w2, w3 correctly map to 'index', 'v1, 'v2' for a given record value at w4
         * 2. index values for adjacent records are monotonically increasing
         * 3. if, at gate i, index_i == index_{i + 1}, then value1_i == value1_{i + 1} and value2_i == value2_{i + 1}
         *
         */
        auto index_delta = w_1_shift - w_1;
        auto record_delta = w_4_shift - w_4;

        auto index_is_monotonically_increasing = index_delta.sqr() - index_delta; // deg 2

        auto adjacent_values_match_if_adjacent_indices_match = (-index_delta + FF(1)) * record_delta; // deg 2

        auto q_aux_by_scaling = q_aux * scaling_factor;
        auto q_one_by_two = q_1 * q_2;
        auto q_one_by_two_by_aux_by_scaling = q_one_by_two * q_aux_by_scaling;

        std::get<1>(accumulators) +=
            ShortView(adjacent_values_match_if_adjacent_indices_match * q_one_by_two_by_aux_by_scaling); // deg 5
        std::get<2>(accumulators) +=
            ShortView(index_is_monotonically_increasing * q_one_by_two_by_aux_by_scaling); // deg 5
        auto ROM_consistency_check_identity = memory_record_check * q_one_by_two;          // deg 3 or 4

        /**
         * RAM Consistency Check
         *
         * The 'access' type of the record is extracted with the expression `w_4 - partial_record_check`
         * (i.e. for an honest Prover `w1 * η + w2 * η₂ + w3 * η₃ - w4 = access`.
         * This is validated by requiring `access` to be boolean
         *
         * For two adjacent entries in the sorted list if _both_
         *  A) index values match
         *  B) adjacent access value is 0 (i.e. next gate is a READ)
         * then
         *  C) both values must match.
         * The gate boolean check is
         * (A && B) => C  === !(A && B) || C ===  !A || !B || C
         *
         * N.B. it is the responsibility of the circuit writer to ensure that every RAM cell is initialized
         * with a WRITE operation.
         */
        auto access_type = (w_4 - partial_record_check);             // will be 0 or 1 for honest Prover; deg 1 or 2
        auto access_check = access_type * access_type - access_type; // check value is 0 or 1; deg 2 or 4

        // TODO(https://github.com/AztecProtocol/barretenberg/issues/757): If we sorted in
        // reverse order we could re-use `partial_record_check`  1 -  (w3' * eta_three + w2' * eta_two + w1' *
        // eta) deg 1 or 2
        auto next_gate_access_type = w_3_shift * eta_three;
        next_gate_access_type += w_2_shift * eta_two;
        next_gate_access_type += w_1_shift * eta;
        next_gate_access_type = w_4_shift - next_gate_access_type;

        auto value_delta = w_3_shift - w_3;
        auto adjacent_values_match_if_adjacent_indices_match_and_next_access_is_a_read_operation =
            (-index_delta + FF(1)) * value_delta * (-next_gate_access_type + FF(1)); // deg 3 or 4

        // We can't apply the RAM consistency check identity on the final entry in the sorted list (the wires in the
        // next gate would make the identity fail).  We need to validate that its 'access type' bool is correct. Can't
        // do  with an arithmetic gate because of the  `eta` factors. We need to check that the *next* gate's access
        // type is  correct, to cover this edge case
        // deg 2 or 4
        auto next_gate_access_type_is_boolean = next_gate_access_type.sqr() - next_gate_access_type;

        auto q_arith_by_aux_and_scaling = q_arith * q_aux_by_scaling;
        // Putting it all together...
        std::get<3>(accumulators) +=
            adjacent_values_match_if_adjacent_indices_match_and_next_access_is_a_read_operation *
            q_arith_by_aux_and_scaling; // deg 5 or 6
        std::get<4>(accumulators) += ShortView(index_is_monotonically_increasing * q_arith_by_aux_and_scaling); // deg 4
        std::get<5>(accumulators) +=
            ShortView(next_gate_access_type_is_boolean * q_arith_by_aux_and_scaling); // deg 4 or 6

        auto RAM_consistency_check_identity = access_check * (q_arith); // deg 3 or 5

        /**
         * RAM Timestamp Consistency Check
         *
         * | w1 | w2 | w3 | w4 |
         * | index | timestamp | timestamp_check | -- |
         *
         * Let delta_index = index_{i + 1} - index_{i}
         *
         * Iff delta_index == 0, timestamp_check = timestamp_{i + 1} - timestamp_i
         * Else timestamp_check = 0
         */
        auto timestamp_delta = w_2_shift - w_2;
        auto RAM_timestamp_check_identity = (-index_delta + FF(1)) * timestamp_delta - w_3; // deg 3

        /**
         * The complete RAM/ROM memory identity
         * Partial degree:
         */
        auto memory_identity = ROM_consistency_check_identity;         // deg 3 or 4
        memory_identity += RAM_timestamp_check_identity * (q_4 * q_1); // deg 4
        memory_identity += memory_record_check * (q_m * q_1);          // deg 3 or 4
        memory_identity += RAM_consistency_check_identity;             // deg 3 or 5

        // (deg 3 or 5) + (deg 4) + (deg 3)
        auto auxiliary_identity = memory_identity + non_native_field_identity + limb_accumulator_identity;
        auxiliary_identity *= q_aux_by_scaling; // deg 5 or 6
        std::get<0>(accumulators) += ShortView(auxiliary_identity);
    };
};

template <typename FF> using AuxiliaryRelation = Relation<AuxiliaryRelationImpl<FF>>;
} // namespace bb<|MERGE_RESOLUTION|>--- conflicted
+++ resolved
@@ -40,12 +40,8 @@
         6  // RAM consistency sub-relation 3
     };
     /**
-<<<<<<< HEAD
-     * @brief Total degrees of sub-relations considered as polynomials in witnesses.
-=======
      * @brief For ZK-Flavors: The degrees of subrelations considered as polynomials only in witness polynomials,
      * i.e. all selectors and public polynomials are treated as constants.
->>>>>>> 0c7459b7
      *
      */
     static constexpr std::array<size_t, 6> SUBRELATION_WITNESS_DEGREES{
@@ -115,18 +111,12 @@
                                   const FF& scaling_factor)
     {
         BB_OP_COUNT_TIME_NAME("Auxiliary::accumulate");
-<<<<<<< HEAD
-        // All subrelations have the same length so we use the same length view for all calculations
-        using Accumulator = typename std::tuple_element_t<3, ContainerOverSubrelations>;
-        using View = typename Accumulator::View;
-=======
         // declare the accumulator of the maximum length, in non-ZK Flavors, they are of the same length,
         // whereas in ZK Flavors, the accumulator corresponding to RAM consistency sub-relation 1 is the longest
         using Accumulator = typename std::tuple_element_t<3, ContainerOverSubrelations>;
         using View = typename Accumulator::View;
         // allows to re-use the values accumulated by accumulators of the sizes smaller or equal to
         // the size of Accumulator declared above
->>>>>>> 0c7459b7
         using ShortView = typename std::tuple_element_t<0, ContainerOverSubrelations>::View;
         using ParameterView = GetParameterView<Parameters, View>;
 
