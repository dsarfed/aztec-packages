--- conflicted
+++ resolved
@@ -901,18 +901,7 @@
 }
 #endif
 
-<<<<<<< HEAD
 // WORKTODO: This is a hack; inefficient to construct witnesses twice in prover_then_verify flow
-=======
-/**
- * @brief Create a Honk a prover from program bytecode and an optional witness
- *
- * @tparam Flavor
- * @param bytecodePath
- * @param witnessPath
- * @return UltraProver_<Flavor>
- */
->>>>>>> 17c8d3a0
 template <typename Flavor>
 UltraProver_<Flavor> compute_valid_prover(const std::string& bytecodePath, const std::string& witnessPath)
 {
@@ -934,7 +923,6 @@
     auto num_extra_gates = builder.get_num_gates_added_to_ensure_nonzero_polynomials();
     size_t srs_size = builder.get_circuit_subgroup_size(builder.get_total_circuit_size() + num_extra_gates);
     init_bn254_crs(srs_size);
-<<<<<<< HEAD
     // info("q_m");
     // uint64_t circuit_hash = builder.hash_circuit().data[0];
     // info("hashing circuit: ", circuit_hash);
@@ -942,9 +930,40 @@
     // file << builder.blocks.arithmetic.q_m();
     // file.close();
     // Construct Honk proof
-=======
-
->>>>>>> 17c8d3a0
+    Prover prover{ builder };
+    return prover;
+}
+
+/**
+ * @brief Create a Honk a prover from program bytecode and an optional witness
+ *
+ * @tparam Flavor
+ * @param bytecodePath
+ * @param witnessPath
+ * @return UltraProver_<Flavor>
+ */
+template <typename Flavor>
+UltraProver_<Flavor> compute_valid_prover(const std::string& bytecodePath, const std::string& witnessPath)
+{
+    using Builder = Flavor::CircuitBuilder;
+    using Prover = UltraProver_<Flavor>;
+
+    bool honk_recursion = false;
+    if constexpr (IsAnyOf<Flavor, UltraFlavor>) {
+        honk_recursion = true;
+    }
+    auto constraint_system = get_constraint_system(bytecodePath, honk_recursion);
+    acir_format::WitnessVector witness = {};
+    if (!witnessPath.empty()) {
+        witness = get_witness(witnessPath);
+    }
+
+    auto builder = acir_format::create_circuit<Builder>(constraint_system, 0, witness, honk_recursion);
+
+    auto num_extra_gates = builder.get_num_gates_added_to_ensure_nonzero_polynomials();
+    size_t srs_size = builder.get_circuit_subgroup_size(builder.get_total_circuit_size() + num_extra_gates);
+    init_bn254_crs(srs_size);
+
     Prover prover{ builder };
     return prover;
 }
@@ -1005,20 +1024,6 @@
     auto proof = from_buffer<std::vector<bb::fr>>(read_file(proof_path));
     auto vk = std::make_shared<VerificationKey>(from_buffer<VerificationKey>(read_file(vk_path)));
     vk->pcs_verification_key = std::make_shared<VerifierCommitmentKey>();
-<<<<<<< HEAD
-    // info("vk size: ",
-    //      vk->circuit_size,
-    //      ", num public inputs: ",
-    //      vk->num_public_inputs,
-    //      ", pub input offset: ",
-    //      vk->pub_inputs_offset,
-    //      ", hash: ",
-    //      vk.hash());
-    // for (auto comm : vk->get_all()) {
-    //     info("comm: ", comm);
-    // }
-=======
->>>>>>> 17c8d3a0
     Verifier verifier{ vk };
 
     bool verified = verifier.verify_proof(proof);
