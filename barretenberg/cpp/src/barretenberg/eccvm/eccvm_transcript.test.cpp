--- conflicted
+++ resolved
@@ -269,14 +269,7 @@
     // Check that the prover generated manifest agrees with the manifest hard coded in this suite
     auto manifest_expected = this->construct_eccvm_honk_manifest(prover.key->circuit_size);
     auto prover_manifest = prover.transcript->get_manifest();
-<<<<<<< HEAD
-    prover_manifest.print();
-
-    info("manifest expected: ");
-    manifest_expected.print();
-=======
-
->>>>>>> 7766c8e7
+
     // Note: a manifest can be printed using manifest.print()
     for (size_t round = 0; round < manifest_expected.size(); ++round) {
         ASSERT_EQ(prover_manifest[round], manifest_expected[round]) << "Prover manifest discrepency in round " << round;
