#include <gtest/gtest.h>
#include <memory>
#include <vector>

#include "acir_format.hpp"
#include "acir_format_mocks.hpp"
#include "barretenberg/common/streams.hpp"
#include "barretenberg/plonk/composer/standard_composer.hpp"
#include "barretenberg/plonk/composer/ultra_composer.hpp"
#include "barretenberg/plonk/proof_system/types/proof.hpp"
#include "barretenberg/serialize/test_helper.hpp"
#include "barretenberg/stdlib_circuit_builders/op_queue/ecc_op_queue.hpp"
#include "ecdsa_secp256k1.hpp"

using namespace bb;
using namespace bb::crypto;
using namespace acir_format;

using Composer = plonk::UltraComposer;

class AcirFormatTests : public ::testing::Test {
  protected:
    static void SetUpTestSuite() { srs::init_crs_factory("../srs_db/ignition"); }
};
TEST_F(AcirFormatTests, TestASingleConstraintNoPubInputs)
{

    poly_triple constraint{
        .a = 1,
        .b = 2,
        .c = 3,
        .q_m = 0,
        .q_l = 1,
        .q_r = 1,
        .q_o = -1,
        .q_c = 0,
    };

    AcirFormat constraint_system{
        .varnum = 4,
        .recursive = false,
        .num_acir_opcodes = 1,
        .public_inputs = {},
        .logic_constraints = {},
        .range_constraints = {},
        .aes128_constraints = {},
        .sha256_compression = {},
        .ecdsa_k1_constraints = {},
        .ecdsa_r1_constraints = {},
        .blake2s_constraints = {},
        .blake3_constraints = {},
        .keccak_constraints = {},
        .keccak_permutations = {},
        .pedersen_constraints = {},
        .pedersen_hash_constraints = {},
        .poseidon2_constraints = {},
        .multi_scalar_mul_constraints = {},
        .ec_add_constraints = {},
        .recursion_constraints = {},
        .honk_recursion_constraints = {},
        .avm_recursion_constraints = {},
        .ivc_recursion_constraints = {},
        .bigint_from_le_bytes_constraints = {},
        .bigint_to_le_bytes_constraints = {},
        .bigint_operations = {},
        .assert_equalities = {},
        .poly_triple_constraints = { constraint },
        .quad_constraints = {},
        .block_constraints = {},
        .original_opcode_indices = create_empty_original_opcode_indices(),
    };
    mock_opcode_indices(constraint_system);
    WitnessVector witness{ 0, 0, 1 };
    auto builder = create_circuit(constraint_system, /*size_hint*/ 0, witness);

    auto composer = Composer();
    auto prover = composer.create_ultra_with_keccak_prover(builder);
    auto proof = prover.construct_proof();

    auto verifier = composer.create_ultra_with_keccak_verifier(builder);

    EXPECT_EQ(verifier.verify_proof(proof), false);
}

TEST_F(AcirFormatTests, MsgpackLogicConstraint)
{
    auto [actual, expected] = msgpack_roundtrip(LogicConstraint{});
    EXPECT_EQ(actual, expected);
}
TEST_F(AcirFormatTests, TestLogicGateFromNoirCircuit)
{
    /**
     * constraints produced by Noir program:
     * fn main(x : u32, y : pub u32) {
     * let z = x ^ y;
     *
     * constrain z != 10;
     * }
     **/
    RangeConstraint range_a{
        .witness = 0,
        .num_bits = 32,
    };
    RangeConstraint range_b{
        .witness = 1,
        .num_bits = 32,
    };

    LogicConstraint logic_constraint{
        .a = WitnessOrConstant<bb::fr>::from_index(0),
        .b = WitnessOrConstant<bb::fr>::from_index(1),
        .result = 2,
        .num_bits = 32,
        .is_xor_gate = 1,
    };
    poly_triple expr_a{
        .a = 2,
        .b = 3,
        .c = 0,
        .q_m = 0,
        .q_l = 1,
        .q_r = -1,
        .q_o = 0,
        .q_c = -10,
    };
    poly_triple expr_b{
        .a = 3,
        .b = 4,
        .c = 5,
        .q_m = 1,
        .q_l = 0,
        .q_r = 0,
        .q_o = -1,
        .q_c = 0,
    };
    poly_triple expr_c{
        .a = 3,
        .b = 5,
        .c = 3,
        .q_m = 1,
        .q_l = 0,
        .q_r = 0,
        .q_o = -1,
        .q_c = 0,

    };
    poly_triple expr_d{
        .a = 5,
        .b = 0,
        .c = 0,
        .q_m = 0,
        .q_l = -1,
        .q_r = 0,
        .q_o = 0,
        .q_c = 1,
    };
    // EXPR [ (1, _4, _5) (-1, _6) 0 ]
    // EXPR [ (1, _4, _6) (-1, _4) 0 ]
    // EXPR [ (-1, _6) 1 ]

    AcirFormat constraint_system{
        .varnum = 6,
        .recursive = false,
        .num_acir_opcodes = 7,
        .public_inputs = { 1 },
        .logic_constraints = { logic_constraint },
        .range_constraints = { range_a, range_b },
        .aes128_constraints = {},
        .sha256_compression = {},
        .ecdsa_k1_constraints = {},
        .ecdsa_r1_constraints = {},
        .blake2s_constraints = {},
        .blake3_constraints = {},
        .keccak_constraints = {},
        .keccak_permutations = {},
        .pedersen_constraints = {},
        .pedersen_hash_constraints = {},
        .poseidon2_constraints = {},
        .multi_scalar_mul_constraints = {},
        .ec_add_constraints = {},
        .recursion_constraints = {},
        .honk_recursion_constraints = {},
        .avm_recursion_constraints = {},
        .ivc_recursion_constraints = {},
        .bigint_from_le_bytes_constraints = {},
        .bigint_to_le_bytes_constraints = {},
        .bigint_operations = {},
        .assert_equalities = {},
        .poly_triple_constraints = { expr_a, expr_b, expr_c, expr_d },
        .quad_constraints = {},
        .block_constraints = {},
        .original_opcode_indices = create_empty_original_opcode_indices(),
    };
    mock_opcode_indices(constraint_system);

    uint256_t inverse_of_five = fr(5).invert();
    WitnessVector witness{
        5, 10, 15, 5, inverse_of_five, 1,
    };
    auto builder = create_circuit(constraint_system, /*size_hint*/ 0, witness);

    auto composer = Composer();
    auto prover = composer.create_ultra_with_keccak_prover(builder);
    auto proof = prover.construct_proof();

    auto verifier = composer.create_ultra_with_keccak_verifier(builder);

    EXPECT_EQ(verifier.verify_proof(proof), true);
}

<<<<<<< HEAD
=======
TEST_F(AcirFormatTests, TestSchnorrVerifyPass)
{
    std::vector<RangeConstraint> range_constraints;
    std::vector<size_t> range_opcode_indices;
    size_t current_opcode = 0;
    for (uint32_t i = 0; i < 10; i++) {
        range_constraints.push_back(RangeConstraint{
            .witness = i,
            .num_bits = 15,
        });
        range_opcode_indices.push_back(current_opcode++);
    }

    std::array<uint32_t, 64> signature;
    for (uint32_t i = 0, value = 12; i < 64; i++, value++) {
        signature[i] = value;
        range_constraints.push_back(RangeConstraint{
            .witness = value,
            .num_bits = 15,
        });
        range_opcode_indices.push_back(current_opcode++);
    }

    SchnorrConstraint schnorr_constraint{
        .message = { 0, 1, 2, 3, 4, 5, 6, 7, 8, 9 },
        .public_key_x = 10,
        .public_key_y = 11,
        .result = 76,
        .signature = signature,
    };

    AcirFormat constraint_system{
        .varnum = 81,
        .recursive = false,
        .num_acir_opcodes = 76,
        .public_inputs = {},
        .logic_constraints = {},
        .range_constraints = range_constraints,
        .aes128_constraints = {},
        .sha256_compression = {},
        .schnorr_constraints = { schnorr_constraint },
        .ecdsa_k1_constraints = {},
        .ecdsa_r1_constraints = {},
        .blake2s_constraints = {},
        .blake3_constraints = {},
        .keccak_constraints = {},
        .keccak_permutations = {},
        .pedersen_constraints = {},
        .pedersen_hash_constraints = {},
        .poseidon2_constraints = {},
        .multi_scalar_mul_constraints = {},
        .ec_add_constraints = {},
        .recursion_constraints = {},
        .honk_recursion_constraints = {},
        .avm_recursion_constraints = {},
        .ivc_recursion_constraints = {},
        .bigint_from_le_bytes_constraints = {},
        .bigint_to_le_bytes_constraints = {},
        .bigint_operations = {},
        .assert_equalities = {},
        .poly_triple_constraints = { poly_triple{
            .a = schnorr_constraint.result,
            .b = schnorr_constraint.result,
            .c = schnorr_constraint.result,
            .q_m = 0,
            .q_l = 0,
            .q_r = 0,
            .q_o = 1,
            .q_c = fr::neg_one(),
        } },
        .quad_constraints = {},
        .block_constraints = {},
        .original_opcode_indices = create_empty_original_opcode_indices(),
    };
    mock_opcode_indices(constraint_system);

    std::string message_string = "tenletters";
    schnorr_key_pair<grumpkin::fr, grumpkin::g1> account;
    account.private_key = grumpkin::fr::random_element();
    account.public_key = grumpkin::g1::one * account.private_key;
    schnorr_signature signature_raw =
        schnorr_construct_signature<Blake2sHasher, grumpkin::fq, grumpkin::fr, grumpkin::g1>(message_string, account);
    uint256_t pub_x = account.public_key.x;
    uint256_t pub_y = account.public_key.y;
    WitnessVector witness{ 0,   1,   2,   3,   4,   5,   6,   7,   8,   9,   pub_x, pub_y, 5,   202, 31,  146,
                           81,  242, 246, 69,  43,  107, 249, 153, 198, 44,  14,    111,   191, 121, 137, 166,
                           160, 103, 18,  181, 243, 233, 226, 95,  67,  16,  37,    128,   85,  76,  19,  253,
                           30,  77,  192, 53,  138, 205, 69,  33,  236, 163, 83,    194,   84,  137, 184, 221,
                           176, 121, 179, 27,  63,  70,  54,  16,  176, 250, 39,    239,   1,   0,   0,   0 };
    for (size_t i = 0; i < 32; ++i) {
        witness[13 + i - 1] = signature_raw.s[i];
        witness[13 + 32 + i - 1] = signature_raw.e[i];
    }
    for (size_t i = 0; i < 10; ++i) {
        witness[i] = message_string[i];
    }

    auto builder = create_circuit(constraint_system, /*size_hint*/ 0, witness);

    auto composer = Composer();
    auto prover = composer.create_ultra_with_keccak_prover(builder);
    auto proof = prover.construct_proof();

    auto verifier = composer.create_ultra_with_keccak_verifier(builder);

    EXPECT_EQ(verifier.verify_proof(proof), true);
}

TEST_F(AcirFormatTests, TestSchnorrVerifySmallRange)
{
    std::vector<RangeConstraint> range_constraints;
    std::vector<size_t> range_opcode_indices;
    size_t current_opcode = 0;

    for (uint32_t i = 0; i < 10; i++) {
        range_constraints.push_back(RangeConstraint{
            .witness = i,
            .num_bits = 8,
        });
        range_opcode_indices.push_back(current_opcode++);
    }

    std::array<uint32_t, 64> signature;
    for (uint32_t i = 0, value = 12; i < 64; i++, value++) {
        signature[i] = value;
        range_constraints.push_back(RangeConstraint{
            .witness = value,
            .num_bits = 8,
        });
        range_opcode_indices.push_back(current_opcode++);
    }

    SchnorrConstraint schnorr_constraint{
        .message = { 0, 1, 2, 3, 4, 5, 6, 7, 8, 9 },
        .public_key_x = 10,
        .public_key_y = 11,
        .result = 76,
        .signature = signature,
    };
    AcirFormat constraint_system{
        .varnum = 81,
        .recursive = false,
        .num_acir_opcodes = 76,
        .public_inputs = {},
        .logic_constraints = {},
        .range_constraints = range_constraints,
        .aes128_constraints = {},
        .sha256_compression = {},
        .schnorr_constraints = { schnorr_constraint },
        .ecdsa_k1_constraints = {},
        .ecdsa_r1_constraints = {},
        .blake2s_constraints = {},
        .blake3_constraints = {},
        .keccak_constraints = {},
        .keccak_permutations = {},
        .pedersen_constraints = {},
        .pedersen_hash_constraints = {},
        .poseidon2_constraints = {},
        .multi_scalar_mul_constraints = {},
        .ec_add_constraints = {},
        .recursion_constraints = {},
        .honk_recursion_constraints = {},
        .avm_recursion_constraints = {},
        .ivc_recursion_constraints = {},
        .bigint_from_le_bytes_constraints = {},
        .bigint_to_le_bytes_constraints = {},
        .bigint_operations = {},
        .assert_equalities = {},
        .poly_triple_constraints = { poly_triple{
            .a = schnorr_constraint.result,
            .b = schnorr_constraint.result,
            .c = schnorr_constraint.result,
            .q_m = 0,
            .q_l = 0,
            .q_r = 0,
            .q_o = 1,
            .q_c = fr::neg_one(),
        } },
        .quad_constraints = {},
        .block_constraints = {},
        .original_opcode_indices = create_empty_original_opcode_indices(),
    };
    mock_opcode_indices(constraint_system);

    std::string message_string = "tenletters";
    schnorr_key_pair<grumpkin::fr, grumpkin::g1> account;
    account.private_key = grumpkin::fr::random_element();
    account.public_key = grumpkin::g1::one * account.private_key;
    schnorr_signature signature_raw =
        schnorr_construct_signature<Blake2sHasher, grumpkin::fq, grumpkin::fr, grumpkin::g1>(message_string, account);
    uint256_t pub_x = account.public_key.x;
    uint256_t pub_y = account.public_key.y;
    WitnessVector witness{ 0,   1,   2,   3,   4,   5,   6,   7,   8,   9,   pub_x, pub_y, 5,   202, 31,  146,
                           81,  242, 246, 69,  43,  107, 249, 153, 198, 44,  14,    111,   191, 121, 137, 166,
                           160, 103, 18,  181, 243, 233, 226, 95,  67,  16,  37,    128,   85,  76,  19,  253,
                           30,  77,  192, 53,  138, 205, 69,  33,  236, 163, 83,    194,   84,  137, 184, 221,
                           176, 121, 179, 27,  63,  70,  54,  16,  176, 250, 39,    239,   1,   0,   0,   0 };
    for (size_t i = 0; i < 32; ++i) {
        witness[13 + i - 1] = signature_raw.s[i];
        witness[13 + 32 + i - 1] = signature_raw.e[i];
    }
    for (size_t i = 0; i < 10; ++i) {
        witness[i] = message_string[i];
    }

    // TODO: actually sign a schnorr signature!
    auto builder = create_circuit(constraint_system, /*size_hint*/ 0, witness);

    auto composer = Composer();
    auto prover = composer.create_ultra_with_keccak_prover(builder);
    auto proof = prover.construct_proof();
    auto verifier = composer.create_ultra_with_keccak_verifier(builder);
    EXPECT_EQ(verifier.verify_proof(proof), true);
}

>>>>>>> 46410047
TEST_F(AcirFormatTests, TestVarKeccak)
{
    HashInput input1;
    input1.witness = 0;
    input1.num_bits = 8;
    HashInput input2;
    input2.witness = 1;
    input2.num_bits = 8;
    HashInput input3;
    input3.witness = 2;
    input3.num_bits = 8;
    KeccakConstraint keccak;
    keccak.inputs = { input1, input2, input3 };
    keccak.var_message_size = 3;
    keccak.result = { 4,  5,  6,  7,  8,  9,  10, 11, 12, 13, 14, 15, 16, 17, 18, 19,
                      20, 21, 22, 23, 24, 25, 26, 27, 28, 29, 30, 31, 32, 33, 34, 35 };

    RangeConstraint range_a{
        .witness = 0,
        .num_bits = 8,
    };
    RangeConstraint range_b{
        .witness = 1,
        .num_bits = 8,
    };
    RangeConstraint range_c{
        .witness = 2,
        .num_bits = 8,
    };
    RangeConstraint range_d{
        .witness = 3,
        .num_bits = 8,
    };

    auto dummy = poly_triple{
        .a = 0,
        .b = 0,
        .c = 0,
        .q_m = 0,
        .q_l = 1,
        .q_r = 0,
        .q_o = 0,
        .q_c = fr::neg_one() * fr(4),
    };

    AcirFormat constraint_system{
        .varnum = 36,
        .recursive = false,
        .num_acir_opcodes = 6,
        .public_inputs = {},
        .logic_constraints = {},
        .range_constraints = { range_a, range_b, range_c, range_d },
        .aes128_constraints = {},
        .sha256_compression = {},
        .ecdsa_k1_constraints = {},
        .ecdsa_r1_constraints = {},
        .blake2s_constraints = {},
        .blake3_constraints = {},
        .keccak_constraints = { keccak },
        .keccak_permutations = {},
        .pedersen_constraints = {},
        .pedersen_hash_constraints = {},
        .poseidon2_constraints = {},
        .multi_scalar_mul_constraints = {},
        .ec_add_constraints = {},
        .recursion_constraints = {},
        .honk_recursion_constraints = {},
        .avm_recursion_constraints = {},
        .ivc_recursion_constraints = {},
        .bigint_from_le_bytes_constraints = {},
        .bigint_to_le_bytes_constraints = {},
        .bigint_operations = {},
        .assert_equalities = {},
        .poly_triple_constraints = { dummy },
        .quad_constraints = {},
        .block_constraints = {},
        .original_opcode_indices = create_empty_original_opcode_indices(),
    };
    mock_opcode_indices(constraint_system);

    WitnessVector witness{ 4, 2, 6, 2 };
    auto builder = create_circuit(constraint_system, /*size_hint*/ 0, witness);

    auto composer = Composer();
    auto prover = composer.create_ultra_with_keccak_prover(builder);
    auto proof = prover.construct_proof();
    auto verifier = composer.create_ultra_with_keccak_verifier(builder);
    EXPECT_EQ(verifier.verify_proof(proof), true);
}

TEST_F(AcirFormatTests, TestKeccakPermutation)
{
    Keccakf1600
        keccak_permutation{
             .state = {
                WitnessOrConstant<bb::fr>::from_index(1),
                WitnessOrConstant<bb::fr>::from_index(2),
                WitnessOrConstant<bb::fr>::from_index(3),
                WitnessOrConstant<bb::fr>::from_index(4),
                WitnessOrConstant<bb::fr>::from_index(5),
                WitnessOrConstant<bb::fr>::from_index(6),
                WitnessOrConstant<bb::fr>::from_index(7),
                WitnessOrConstant<bb::fr>::from_index(8),
                WitnessOrConstant<bb::fr>::from_index(9),
                WitnessOrConstant<bb::fr>::from_index(10),
                WitnessOrConstant<bb::fr>::from_index(11),
                WitnessOrConstant<bb::fr>::from_index(12),
                WitnessOrConstant<bb::fr>::from_index(13),
                WitnessOrConstant<bb::fr>::from_index(14),
                WitnessOrConstant<bb::fr>::from_index(15),
                WitnessOrConstant<bb::fr>::from_index(16),
                WitnessOrConstant<bb::fr>::from_index(17),
                WitnessOrConstant<bb::fr>::from_index(18),
                WitnessOrConstant<bb::fr>::from_index(19),
                WitnessOrConstant<bb::fr>::from_index(20),
                WitnessOrConstant<bb::fr>::from_index(21),
                WitnessOrConstant<bb::fr>::from_index(22),
                WitnessOrConstant<bb::fr>::from_index(23),
                WitnessOrConstant<bb::fr>::from_index(24),
                WitnessOrConstant<bb::fr>::from_index(25),
 },
            .result = { 26, 27, 28, 29, 30, 31, 32, 33, 34, 35, 36, 37, 38,
                        39, 40, 41, 42, 43, 44, 45, 46, 47, 48, 49, 50 },
        };

    AcirFormat constraint_system{
        .varnum = 51,
        .recursive = false,
        .num_acir_opcodes = 1,
        .public_inputs = {},
        .logic_constraints = {},
        .range_constraints = {},
        .aes128_constraints = {},
        .sha256_compression = {},
        .ecdsa_k1_constraints = {},
        .ecdsa_r1_constraints = {},
        .blake2s_constraints = {},
        .blake3_constraints = {},
        .keccak_constraints = {},
        .keccak_permutations = { keccak_permutation },
        .pedersen_constraints = {},
        .pedersen_hash_constraints = {},
        .poseidon2_constraints = {},
        .multi_scalar_mul_constraints = {},
        .ec_add_constraints = {},
        .recursion_constraints = {},
        .honk_recursion_constraints = {},
        .avm_recursion_constraints = {},
        .ivc_recursion_constraints = {},
        .bigint_from_le_bytes_constraints = {},
        .bigint_to_le_bytes_constraints = {},
        .bigint_operations = {},
        .assert_equalities = {},
        .poly_triple_constraints = {},
        .quad_constraints = {},
        .block_constraints = {},
        .original_opcode_indices = create_empty_original_opcode_indices(),
    };
    mock_opcode_indices(constraint_system);

    WitnessVector witness{ 1,  2,  3,  4,  5,  6,  7,  8,  9,  10, 11, 12, 13, 14, 15, 16, 17,
                           18, 19, 20, 21, 22, 23, 24, 25, 26, 27, 28, 29, 30, 31, 32, 33, 34,
                           35, 36, 37, 38, 39, 40, 41, 42, 43, 44, 45, 46, 47, 48, 49, 50 };

    auto builder = create_circuit(constraint_system, /*size_hint=*/0, witness);
    auto composer = Composer();
    auto prover = composer.create_ultra_with_keccak_prover(builder);
    auto proof = prover.construct_proof();
    auto verifier = composer.create_ultra_with_keccak_verifier(builder);

    EXPECT_EQ(verifier.verify_proof(proof), true);
}

TEST_F(AcirFormatTests, TestCollectsGateCounts)
{

    // Witness 0 + witness 1 = witness 2
    poly_triple first_gate{
        .a = 0,
        .b = 1,
        .c = 2,
        .q_m = 0,
        .q_l = 1,
        .q_r = 1,
        .q_o = -1,
        .q_c = 0,
    };

    // Witness 1 = 27
    poly_triple second_gate{
        .a = 1,
        .b = 0,
        .c = 0,
        .q_m = 0,
        .q_l = 1,
        .q_r = 0,
        .q_o = 0,
        .q_c = -27,
    };

    AcirFormat constraint_system{
        .varnum = 4,
        .recursive = false,
        .num_acir_opcodes = 2,
        .public_inputs = {},
        .logic_constraints = {},
        .range_constraints = {},
        .aes128_constraints = {},
        .sha256_compression = {},
        .ecdsa_k1_constraints = {},
        .ecdsa_r1_constraints = {},
        .blake2s_constraints = {},
        .blake3_constraints = {},
        .keccak_constraints = {},
        .keccak_permutations = {},
        .pedersen_constraints = {},
        .pedersen_hash_constraints = {},
        .poseidon2_constraints = {},
        .multi_scalar_mul_constraints = {},
        .ec_add_constraints = {},
        .recursion_constraints = {},
        .honk_recursion_constraints = {},
        .avm_recursion_constraints = {},
        .ivc_recursion_constraints = {},
        .bigint_from_le_bytes_constraints = {},
        .bigint_to_le_bytes_constraints = {},
        .bigint_operations = {},
        .assert_equalities = {},
        .poly_triple_constraints = { first_gate, second_gate },
        .quad_constraints = {},
        .block_constraints = {},
        .original_opcode_indices = create_empty_original_opcode_indices(),
    };
    mock_opcode_indices(constraint_system);
    WitnessVector witness{ 5, 27, 32 };
    auto builder =
        create_circuit(constraint_system, /*size_hint*/ 0, witness, false, std::make_shared<bb::ECCOpQueue>(), true);

    EXPECT_EQ(constraint_system.gates_per_opcode, std::vector<size_t>({ 2, 1 }));
}<|MERGE_RESOLUTION|>--- conflicted
+++ resolved
@@ -208,224 +208,6 @@
     EXPECT_EQ(verifier.verify_proof(proof), true);
 }
 
-<<<<<<< HEAD
-=======
-TEST_F(AcirFormatTests, TestSchnorrVerifyPass)
-{
-    std::vector<RangeConstraint> range_constraints;
-    std::vector<size_t> range_opcode_indices;
-    size_t current_opcode = 0;
-    for (uint32_t i = 0; i < 10; i++) {
-        range_constraints.push_back(RangeConstraint{
-            .witness = i,
-            .num_bits = 15,
-        });
-        range_opcode_indices.push_back(current_opcode++);
-    }
-
-    std::array<uint32_t, 64> signature;
-    for (uint32_t i = 0, value = 12; i < 64; i++, value++) {
-        signature[i] = value;
-        range_constraints.push_back(RangeConstraint{
-            .witness = value,
-            .num_bits = 15,
-        });
-        range_opcode_indices.push_back(current_opcode++);
-    }
-
-    SchnorrConstraint schnorr_constraint{
-        .message = { 0, 1, 2, 3, 4, 5, 6, 7, 8, 9 },
-        .public_key_x = 10,
-        .public_key_y = 11,
-        .result = 76,
-        .signature = signature,
-    };
-
-    AcirFormat constraint_system{
-        .varnum = 81,
-        .recursive = false,
-        .num_acir_opcodes = 76,
-        .public_inputs = {},
-        .logic_constraints = {},
-        .range_constraints = range_constraints,
-        .aes128_constraints = {},
-        .sha256_compression = {},
-        .schnorr_constraints = { schnorr_constraint },
-        .ecdsa_k1_constraints = {},
-        .ecdsa_r1_constraints = {},
-        .blake2s_constraints = {},
-        .blake3_constraints = {},
-        .keccak_constraints = {},
-        .keccak_permutations = {},
-        .pedersen_constraints = {},
-        .pedersen_hash_constraints = {},
-        .poseidon2_constraints = {},
-        .multi_scalar_mul_constraints = {},
-        .ec_add_constraints = {},
-        .recursion_constraints = {},
-        .honk_recursion_constraints = {},
-        .avm_recursion_constraints = {},
-        .ivc_recursion_constraints = {},
-        .bigint_from_le_bytes_constraints = {},
-        .bigint_to_le_bytes_constraints = {},
-        .bigint_operations = {},
-        .assert_equalities = {},
-        .poly_triple_constraints = { poly_triple{
-            .a = schnorr_constraint.result,
-            .b = schnorr_constraint.result,
-            .c = schnorr_constraint.result,
-            .q_m = 0,
-            .q_l = 0,
-            .q_r = 0,
-            .q_o = 1,
-            .q_c = fr::neg_one(),
-        } },
-        .quad_constraints = {},
-        .block_constraints = {},
-        .original_opcode_indices = create_empty_original_opcode_indices(),
-    };
-    mock_opcode_indices(constraint_system);
-
-    std::string message_string = "tenletters";
-    schnorr_key_pair<grumpkin::fr, grumpkin::g1> account;
-    account.private_key = grumpkin::fr::random_element();
-    account.public_key = grumpkin::g1::one * account.private_key;
-    schnorr_signature signature_raw =
-        schnorr_construct_signature<Blake2sHasher, grumpkin::fq, grumpkin::fr, grumpkin::g1>(message_string, account);
-    uint256_t pub_x = account.public_key.x;
-    uint256_t pub_y = account.public_key.y;
-    WitnessVector witness{ 0,   1,   2,   3,   4,   5,   6,   7,   8,   9,   pub_x, pub_y, 5,   202, 31,  146,
-                           81,  242, 246, 69,  43,  107, 249, 153, 198, 44,  14,    111,   191, 121, 137, 166,
-                           160, 103, 18,  181, 243, 233, 226, 95,  67,  16,  37,    128,   85,  76,  19,  253,
-                           30,  77,  192, 53,  138, 205, 69,  33,  236, 163, 83,    194,   84,  137, 184, 221,
-                           176, 121, 179, 27,  63,  70,  54,  16,  176, 250, 39,    239,   1,   0,   0,   0 };
-    for (size_t i = 0; i < 32; ++i) {
-        witness[13 + i - 1] = signature_raw.s[i];
-        witness[13 + 32 + i - 1] = signature_raw.e[i];
-    }
-    for (size_t i = 0; i < 10; ++i) {
-        witness[i] = message_string[i];
-    }
-
-    auto builder = create_circuit(constraint_system, /*size_hint*/ 0, witness);
-
-    auto composer = Composer();
-    auto prover = composer.create_ultra_with_keccak_prover(builder);
-    auto proof = prover.construct_proof();
-
-    auto verifier = composer.create_ultra_with_keccak_verifier(builder);
-
-    EXPECT_EQ(verifier.verify_proof(proof), true);
-}
-
-TEST_F(AcirFormatTests, TestSchnorrVerifySmallRange)
-{
-    std::vector<RangeConstraint> range_constraints;
-    std::vector<size_t> range_opcode_indices;
-    size_t current_opcode = 0;
-
-    for (uint32_t i = 0; i < 10; i++) {
-        range_constraints.push_back(RangeConstraint{
-            .witness = i,
-            .num_bits = 8,
-        });
-        range_opcode_indices.push_back(current_opcode++);
-    }
-
-    std::array<uint32_t, 64> signature;
-    for (uint32_t i = 0, value = 12; i < 64; i++, value++) {
-        signature[i] = value;
-        range_constraints.push_back(RangeConstraint{
-            .witness = value,
-            .num_bits = 8,
-        });
-        range_opcode_indices.push_back(current_opcode++);
-    }
-
-    SchnorrConstraint schnorr_constraint{
-        .message = { 0, 1, 2, 3, 4, 5, 6, 7, 8, 9 },
-        .public_key_x = 10,
-        .public_key_y = 11,
-        .result = 76,
-        .signature = signature,
-    };
-    AcirFormat constraint_system{
-        .varnum = 81,
-        .recursive = false,
-        .num_acir_opcodes = 76,
-        .public_inputs = {},
-        .logic_constraints = {},
-        .range_constraints = range_constraints,
-        .aes128_constraints = {},
-        .sha256_compression = {},
-        .schnorr_constraints = { schnorr_constraint },
-        .ecdsa_k1_constraints = {},
-        .ecdsa_r1_constraints = {},
-        .blake2s_constraints = {},
-        .blake3_constraints = {},
-        .keccak_constraints = {},
-        .keccak_permutations = {},
-        .pedersen_constraints = {},
-        .pedersen_hash_constraints = {},
-        .poseidon2_constraints = {},
-        .multi_scalar_mul_constraints = {},
-        .ec_add_constraints = {},
-        .recursion_constraints = {},
-        .honk_recursion_constraints = {},
-        .avm_recursion_constraints = {},
-        .ivc_recursion_constraints = {},
-        .bigint_from_le_bytes_constraints = {},
-        .bigint_to_le_bytes_constraints = {},
-        .bigint_operations = {},
-        .assert_equalities = {},
-        .poly_triple_constraints = { poly_triple{
-            .a = schnorr_constraint.result,
-            .b = schnorr_constraint.result,
-            .c = schnorr_constraint.result,
-            .q_m = 0,
-            .q_l = 0,
-            .q_r = 0,
-            .q_o = 1,
-            .q_c = fr::neg_one(),
-        } },
-        .quad_constraints = {},
-        .block_constraints = {},
-        .original_opcode_indices = create_empty_original_opcode_indices(),
-    };
-    mock_opcode_indices(constraint_system);
-
-    std::string message_string = "tenletters";
-    schnorr_key_pair<grumpkin::fr, grumpkin::g1> account;
-    account.private_key = grumpkin::fr::random_element();
-    account.public_key = grumpkin::g1::one * account.private_key;
-    schnorr_signature signature_raw =
-        schnorr_construct_signature<Blake2sHasher, grumpkin::fq, grumpkin::fr, grumpkin::g1>(message_string, account);
-    uint256_t pub_x = account.public_key.x;
-    uint256_t pub_y = account.public_key.y;
-    WitnessVector witness{ 0,   1,   2,   3,   4,   5,   6,   7,   8,   9,   pub_x, pub_y, 5,   202, 31,  146,
-                           81,  242, 246, 69,  43,  107, 249, 153, 198, 44,  14,    111,   191, 121, 137, 166,
-                           160, 103, 18,  181, 243, 233, 226, 95,  67,  16,  37,    128,   85,  76,  19,  253,
-                           30,  77,  192, 53,  138, 205, 69,  33,  236, 163, 83,    194,   84,  137, 184, 221,
-                           176, 121, 179, 27,  63,  70,  54,  16,  176, 250, 39,    239,   1,   0,   0,   0 };
-    for (size_t i = 0; i < 32; ++i) {
-        witness[13 + i - 1] = signature_raw.s[i];
-        witness[13 + 32 + i - 1] = signature_raw.e[i];
-    }
-    for (size_t i = 0; i < 10; ++i) {
-        witness[i] = message_string[i];
-    }
-
-    // TODO: actually sign a schnorr signature!
-    auto builder = create_circuit(constraint_system, /*size_hint*/ 0, witness);
-
-    auto composer = Composer();
-    auto prover = composer.create_ultra_with_keccak_prover(builder);
-    auto proof = prover.construct_proof();
-    auto verifier = composer.create_ultra_with_keccak_verifier(builder);
-    EXPECT_EQ(verifier.verify_proof(proof), true);
-}
-
->>>>>>> 46410047
 TEST_F(AcirFormatTests, TestVarKeccak)
 {
     HashInput input1;
