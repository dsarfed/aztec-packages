--- conflicted
+++ resolved
@@ -86,11 +86,7 @@
                                   .public_inputs = { 1, 2 },
                                   .logic_constraints = { logic_constraint },
                                   .range_constraints = { range_a, range_b },
-<<<<<<< HEAD
-=======
                                   .aes128_constraints = {},
-                                  .sha256_constraints = {},
->>>>>>> ba618d5a
                                   .sha256_compression = {},
                                   .schnorr_constraints = {},
                                   .ecdsa_k1_constraints = {},
@@ -247,11 +243,7 @@
                                   .public_inputs = {},
                                   .logic_constraints = {},
                                   .range_constraints = {},
-<<<<<<< HEAD
-=======
                                   .aes128_constraints = {},
-                                  .sha256_constraints = {},
->>>>>>> ba618d5a
                                   .sha256_compression = {},
                                   .schnorr_constraints = {},
                                   .ecdsa_k1_constraints = {},
