--- conflicted
+++ resolved
@@ -88,13 +88,6 @@
         static Div bincodeDeserialize(std::vector<uint8_t>);
     };
 
-<<<<<<< HEAD
-    struct Blake2s {
-        std::vector<Program::FunctionInput> inputs;
-        std::array<Program::Witness, 32> outputs;
-
-        friend bool operator==(const Blake2s&, const Blake2s&);
-=======
     struct Equals {
         friend bool operator==(const Equals&, const Equals&);
         std::vector<uint8_t> bincodeSerialize() const;
@@ -103,7 +96,6 @@
 
     struct LessThan {
         friend bool operator==(const LessThan&, const LessThan&);
->>>>>>> f7e4bfb0
         std::vector<uint8_t> bincodeSerialize() const;
         static LessThan bincodeDeserialize(std::vector<uint8_t>);
     };
@@ -233,7 +225,833 @@
     static MemoryAddress bincodeDeserialize(std::vector<uint8_t>);
 };
 
-<<<<<<< HEAD
+struct HeapArray {
+    Program::MemoryAddress pointer;
+    uint64_t size;
+
+    friend bool operator==(const HeapArray&, const HeapArray&);
+    std::vector<uint8_t> bincodeSerialize() const;
+    static HeapArray bincodeDeserialize(std::vector<uint8_t>);
+};
+
+struct HeapVector {
+    Program::MemoryAddress pointer;
+    Program::MemoryAddress size;
+
+    friend bool operator==(const HeapVector&, const HeapVector&);
+    std::vector<uint8_t> bincodeSerialize() const;
+    static HeapVector bincodeDeserialize(std::vector<uint8_t>);
+};
+
+struct BlackBoxOp {
+
+    struct AES128Encrypt {
+        Program::HeapVector inputs;
+        Program::HeapArray iv;
+        Program::HeapArray key;
+        Program::HeapVector outputs;
+
+        friend bool operator==(const AES128Encrypt&, const AES128Encrypt&);
+        std::vector<uint8_t> bincodeSerialize() const;
+        static AES128Encrypt bincodeDeserialize(std::vector<uint8_t>);
+    };
+
+    struct Blake2s {
+        Program::HeapVector message;
+        Program::HeapArray output;
+
+        friend bool operator==(const Blake2s&, const Blake2s&);
+        std::vector<uint8_t> bincodeSerialize() const;
+        static Blake2s bincodeDeserialize(std::vector<uint8_t>);
+    };
+
+    struct Blake3 {
+        Program::HeapVector message;
+        Program::HeapArray output;
+
+        friend bool operator==(const Blake3&, const Blake3&);
+        std::vector<uint8_t> bincodeSerialize() const;
+        static Blake3 bincodeDeserialize(std::vector<uint8_t>);
+    };
+
+    struct Keccak256 {
+        Program::HeapVector message;
+        Program::HeapArray output;
+
+        friend bool operator==(const Keccak256&, const Keccak256&);
+        std::vector<uint8_t> bincodeSerialize() const;
+        static Keccak256 bincodeDeserialize(std::vector<uint8_t>);
+    };
+
+    struct Keccakf1600 {
+        Program::HeapVector message;
+        Program::HeapArray output;
+
+        friend bool operator==(const Keccakf1600&, const Keccakf1600&);
+        std::vector<uint8_t> bincodeSerialize() const;
+        static Keccakf1600 bincodeDeserialize(std::vector<uint8_t>);
+    };
+
+    struct EcdsaSecp256k1 {
+        Program::HeapVector hashed_msg;
+        Program::HeapArray public_key_x;
+        Program::HeapArray public_key_y;
+        Program::HeapArray signature;
+        Program::MemoryAddress result;
+
+        friend bool operator==(const EcdsaSecp256k1&, const EcdsaSecp256k1&);
+        std::vector<uint8_t> bincodeSerialize() const;
+        static EcdsaSecp256k1 bincodeDeserialize(std::vector<uint8_t>);
+    };
+
+    struct EcdsaSecp256r1 {
+        Program::HeapVector hashed_msg;
+        Program::HeapArray public_key_x;
+        Program::HeapArray public_key_y;
+        Program::HeapArray signature;
+        Program::MemoryAddress result;
+
+        friend bool operator==(const EcdsaSecp256r1&, const EcdsaSecp256r1&);
+        std::vector<uint8_t> bincodeSerialize() const;
+        static EcdsaSecp256r1 bincodeDeserialize(std::vector<uint8_t>);
+    };
+
+    struct SchnorrVerify {
+        Program::MemoryAddress public_key_x;
+        Program::MemoryAddress public_key_y;
+        Program::HeapVector message;
+        Program::HeapVector signature;
+        Program::MemoryAddress result;
+
+        friend bool operator==(const SchnorrVerify&, const SchnorrVerify&);
+        std::vector<uint8_t> bincodeSerialize() const;
+        static SchnorrVerify bincodeDeserialize(std::vector<uint8_t>);
+    };
+
+    struct PedersenCommitment {
+        Program::HeapVector inputs;
+        Program::MemoryAddress domain_separator;
+        Program::HeapArray output;
+
+        friend bool operator==(const PedersenCommitment&, const PedersenCommitment&);
+        std::vector<uint8_t> bincodeSerialize() const;
+        static PedersenCommitment bincodeDeserialize(std::vector<uint8_t>);
+    };
+
+    struct PedersenHash {
+        Program::HeapVector inputs;
+        Program::MemoryAddress domain_separator;
+        Program::MemoryAddress output;
+
+        friend bool operator==(const PedersenHash&, const PedersenHash&);
+        std::vector<uint8_t> bincodeSerialize() const;
+        static PedersenHash bincodeDeserialize(std::vector<uint8_t>);
+    };
+
+    struct MultiScalarMul {
+        Program::HeapVector points;
+        Program::HeapVector scalars;
+        Program::HeapArray outputs;
+
+        friend bool operator==(const MultiScalarMul&, const MultiScalarMul&);
+        std::vector<uint8_t> bincodeSerialize() const;
+        static MultiScalarMul bincodeDeserialize(std::vector<uint8_t>);
+    };
+
+    struct EmbeddedCurveAdd {
+        Program::MemoryAddress input1_x;
+        Program::MemoryAddress input1_y;
+        Program::MemoryAddress input1_infinite;
+        Program::MemoryAddress input2_x;
+        Program::MemoryAddress input2_y;
+        Program::MemoryAddress input2_infinite;
+        Program::HeapArray result;
+
+        friend bool operator==(const EmbeddedCurveAdd&, const EmbeddedCurveAdd&);
+        std::vector<uint8_t> bincodeSerialize() const;
+        static EmbeddedCurveAdd bincodeDeserialize(std::vector<uint8_t>);
+    };
+
+    struct BigIntAdd {
+        Program::MemoryAddress lhs;
+        Program::MemoryAddress rhs;
+        Program::MemoryAddress output;
+
+        friend bool operator==(const BigIntAdd&, const BigIntAdd&);
+        std::vector<uint8_t> bincodeSerialize() const;
+        static BigIntAdd bincodeDeserialize(std::vector<uint8_t>);
+    };
+
+    struct BigIntSub {
+        Program::MemoryAddress lhs;
+        Program::MemoryAddress rhs;
+        Program::MemoryAddress output;
+
+        friend bool operator==(const BigIntSub&, const BigIntSub&);
+        std::vector<uint8_t> bincodeSerialize() const;
+        static BigIntSub bincodeDeserialize(std::vector<uint8_t>);
+    };
+
+    struct BigIntMul {
+        Program::MemoryAddress lhs;
+        Program::MemoryAddress rhs;
+        Program::MemoryAddress output;
+
+        friend bool operator==(const BigIntMul&, const BigIntMul&);
+        std::vector<uint8_t> bincodeSerialize() const;
+        static BigIntMul bincodeDeserialize(std::vector<uint8_t>);
+    };
+
+    struct BigIntDiv {
+        Program::MemoryAddress lhs;
+        Program::MemoryAddress rhs;
+        Program::MemoryAddress output;
+
+        friend bool operator==(const BigIntDiv&, const BigIntDiv&);
+        std::vector<uint8_t> bincodeSerialize() const;
+        static BigIntDiv bincodeDeserialize(std::vector<uint8_t>);
+    };
+
+    struct BigIntFromLeBytes {
+        Program::HeapVector inputs;
+        Program::HeapVector modulus;
+        Program::MemoryAddress output;
+
+        friend bool operator==(const BigIntFromLeBytes&, const BigIntFromLeBytes&);
+        std::vector<uint8_t> bincodeSerialize() const;
+        static BigIntFromLeBytes bincodeDeserialize(std::vector<uint8_t>);
+    };
+
+    struct BigIntToLeBytes {
+        Program::MemoryAddress input;
+        Program::HeapVector output;
+
+        friend bool operator==(const BigIntToLeBytes&, const BigIntToLeBytes&);
+        std::vector<uint8_t> bincodeSerialize() const;
+        static BigIntToLeBytes bincodeDeserialize(std::vector<uint8_t>);
+    };
+
+    struct Poseidon2Permutation {
+        Program::HeapVector message;
+        Program::HeapArray output;
+        Program::MemoryAddress len;
+
+        friend bool operator==(const Poseidon2Permutation&, const Poseidon2Permutation&);
+        std::vector<uint8_t> bincodeSerialize() const;
+        static Poseidon2Permutation bincodeDeserialize(std::vector<uint8_t>);
+    };
+
+    struct Sha256Compression {
+        Program::HeapVector input;
+        Program::HeapVector hash_values;
+        Program::HeapArray output;
+
+        friend bool operator==(const Sha256Compression&, const Sha256Compression&);
+        std::vector<uint8_t> bincodeSerialize() const;
+        static Sha256Compression bincodeDeserialize(std::vector<uint8_t>);
+    };
+
+    struct ToRadix {
+        Program::MemoryAddress input;
+        uint32_t radix;
+        Program::HeapArray output;
+        bool output_bits;
+
+        friend bool operator==(const ToRadix&, const ToRadix&);
+        std::vector<uint8_t> bincodeSerialize() const;
+        static ToRadix bincodeDeserialize(std::vector<uint8_t>);
+    };
+
+    std::variant<AES128Encrypt,
+                 Blake2s,
+                 Blake3,
+                 Keccak256,
+                 Keccakf1600,
+                 EcdsaSecp256k1,
+                 EcdsaSecp256r1,
+                 SchnorrVerify,
+                 PedersenCommitment,
+                 PedersenHash,
+                 MultiScalarMul,
+                 EmbeddedCurveAdd,
+                 BigIntAdd,
+                 BigIntSub,
+                 BigIntMul,
+                 BigIntDiv,
+                 BigIntFromLeBytes,
+                 BigIntToLeBytes,
+                 Poseidon2Permutation,
+                 Sha256Compression,
+                 ToRadix>
+        value;
+
+    friend bool operator==(const BlackBoxOp&, const BlackBoxOp&);
+    std::vector<uint8_t> bincodeSerialize() const;
+    static BlackBoxOp bincodeDeserialize(std::vector<uint8_t>);
+};
+
+struct HeapValueType;
+
+struct HeapValueType {
+
+    struct Simple {
+        Program::BitSize value;
+
+        friend bool operator==(const Simple&, const Simple&);
+        std::vector<uint8_t> bincodeSerialize() const;
+        static Simple bincodeDeserialize(std::vector<uint8_t>);
+    };
+
+    struct Array {
+        std::vector<Program::HeapValueType> value_types;
+        uint64_t size;
+
+        friend bool operator==(const Array&, const Array&);
+        std::vector<uint8_t> bincodeSerialize() const;
+        static Array bincodeDeserialize(std::vector<uint8_t>);
+    };
+
+    struct Vector {
+        std::vector<Program::HeapValueType> value_types;
+
+        friend bool operator==(const Vector&, const Vector&);
+        std::vector<uint8_t> bincodeSerialize() const;
+        static Vector bincodeDeserialize(std::vector<uint8_t>);
+    };
+
+    std::variant<Simple, Array, Vector> value;
+
+    friend bool operator==(const HeapValueType&, const HeapValueType&);
+    std::vector<uint8_t> bincodeSerialize() const;
+    static HeapValueType bincodeDeserialize(std::vector<uint8_t>);
+};
+
+struct ValueOrArray {
+
+    struct MemoryAddress {
+        Program::MemoryAddress value;
+
+        friend bool operator==(const MemoryAddress&, const MemoryAddress&);
+        std::vector<uint8_t> bincodeSerialize() const;
+        static MemoryAddress bincodeDeserialize(std::vector<uint8_t>);
+    };
+
+    struct HeapArray {
+        Program::HeapArray value;
+
+        friend bool operator==(const HeapArray&, const HeapArray&);
+        std::vector<uint8_t> bincodeSerialize() const;
+        static HeapArray bincodeDeserialize(std::vector<uint8_t>);
+    };
+
+    struct HeapVector {
+        Program::HeapVector value;
+
+        friend bool operator==(const HeapVector&, const HeapVector&);
+        std::vector<uint8_t> bincodeSerialize() const;
+        static HeapVector bincodeDeserialize(std::vector<uint8_t>);
+    };
+
+    std::variant<MemoryAddress, HeapArray, HeapVector> value;
+
+    friend bool operator==(const ValueOrArray&, const ValueOrArray&);
+    std::vector<uint8_t> bincodeSerialize() const;
+    static ValueOrArray bincodeDeserialize(std::vector<uint8_t>);
+};
+
+struct BrilligOpcode {
+
+    struct BinaryFieldOp {
+        Program::MemoryAddress destination;
+        Program::BinaryFieldOp op;
+        Program::MemoryAddress lhs;
+        Program::MemoryAddress rhs;
+
+        friend bool operator==(const BinaryFieldOp&, const BinaryFieldOp&);
+        std::vector<uint8_t> bincodeSerialize() const;
+        static BinaryFieldOp bincodeDeserialize(std::vector<uint8_t>);
+    };
+
+    struct BinaryIntOp {
+        Program::MemoryAddress destination;
+        Program::BinaryIntOp op;
+        Program::IntegerBitSize bit_size;
+        Program::MemoryAddress lhs;
+        Program::MemoryAddress rhs;
+
+        friend bool operator==(const BinaryIntOp&, const BinaryIntOp&);
+        std::vector<uint8_t> bincodeSerialize() const;
+        static BinaryIntOp bincodeDeserialize(std::vector<uint8_t>);
+    };
+
+    struct Cast {
+        Program::MemoryAddress destination;
+        Program::MemoryAddress source;
+        Program::BitSize bit_size;
+
+        friend bool operator==(const Cast&, const Cast&);
+        std::vector<uint8_t> bincodeSerialize() const;
+        static Cast bincodeDeserialize(std::vector<uint8_t>);
+    };
+
+    struct JumpIfNot {
+        Program::MemoryAddress condition;
+        uint64_t location;
+
+        friend bool operator==(const JumpIfNot&, const JumpIfNot&);
+        std::vector<uint8_t> bincodeSerialize() const;
+        static JumpIfNot bincodeDeserialize(std::vector<uint8_t>);
+    };
+
+    struct JumpIf {
+        Program::MemoryAddress condition;
+        uint64_t location;
+
+        friend bool operator==(const JumpIf&, const JumpIf&);
+        std::vector<uint8_t> bincodeSerialize() const;
+        static JumpIf bincodeDeserialize(std::vector<uint8_t>);
+    };
+
+    struct Jump {
+        uint64_t location;
+
+        friend bool operator==(const Jump&, const Jump&);
+        std::vector<uint8_t> bincodeSerialize() const;
+        static Jump bincodeDeserialize(std::vector<uint8_t>);
+    };
+
+    struct CalldataCopy {
+        Program::MemoryAddress destination_address;
+        uint64_t size;
+        uint64_t offset;
+
+        friend bool operator==(const CalldataCopy&, const CalldataCopy&);
+        std::vector<uint8_t> bincodeSerialize() const;
+        static CalldataCopy bincodeDeserialize(std::vector<uint8_t>);
+    };
+
+    struct Call {
+        uint64_t location;
+
+        friend bool operator==(const Call&, const Call&);
+        std::vector<uint8_t> bincodeSerialize() const;
+        static Call bincodeDeserialize(std::vector<uint8_t>);
+    };
+
+    struct Const {
+        Program::MemoryAddress destination;
+        Program::BitSize bit_size;
+        std::string value;
+
+        friend bool operator==(const Const&, const Const&);
+        std::vector<uint8_t> bincodeSerialize() const;
+        static Const bincodeDeserialize(std::vector<uint8_t>);
+    };
+
+    struct IndirectConst {
+        Program::MemoryAddress destination_pointer;
+        Program::BitSize bit_size;
+        std::string value;
+
+        friend bool operator==(const IndirectConst&, const IndirectConst&);
+        std::vector<uint8_t> bincodeSerialize() const;
+        static IndirectConst bincodeDeserialize(std::vector<uint8_t>);
+    };
+
+    struct Return {
+        friend bool operator==(const Return&, const Return&);
+        std::vector<uint8_t> bincodeSerialize() const;
+        static Return bincodeDeserialize(std::vector<uint8_t>);
+    };
+
+    struct ForeignCall {
+        std::string function;
+        std::vector<Program::ValueOrArray> destinations;
+        std::vector<Program::HeapValueType> destination_value_types;
+        std::vector<Program::ValueOrArray> inputs;
+        std::vector<Program::HeapValueType> input_value_types;
+
+        friend bool operator==(const ForeignCall&, const ForeignCall&);
+        std::vector<uint8_t> bincodeSerialize() const;
+        static ForeignCall bincodeDeserialize(std::vector<uint8_t>);
+    };
+
+    struct Mov {
+        Program::MemoryAddress destination;
+        Program::MemoryAddress source;
+
+        friend bool operator==(const Mov&, const Mov&);
+        std::vector<uint8_t> bincodeSerialize() const;
+        static Mov bincodeDeserialize(std::vector<uint8_t>);
+    };
+
+    struct ConditionalMov {
+        Program::MemoryAddress destination;
+        Program::MemoryAddress source_a;
+        Program::MemoryAddress source_b;
+        Program::MemoryAddress condition;
+
+        friend bool operator==(const ConditionalMov&, const ConditionalMov&);
+        std::vector<uint8_t> bincodeSerialize() const;
+        static ConditionalMov bincodeDeserialize(std::vector<uint8_t>);
+    };
+
+    struct Load {
+        Program::MemoryAddress destination;
+        Program::MemoryAddress source_pointer;
+
+        friend bool operator==(const Load&, const Load&);
+        std::vector<uint8_t> bincodeSerialize() const;
+        static Load bincodeDeserialize(std::vector<uint8_t>);
+    };
+
+    struct Store {
+        Program::MemoryAddress destination_pointer;
+        Program::MemoryAddress source;
+
+        friend bool operator==(const Store&, const Store&);
+        std::vector<uint8_t> bincodeSerialize() const;
+        static Store bincodeDeserialize(std::vector<uint8_t>);
+    };
+
+    struct BlackBox {
+        Program::BlackBoxOp value;
+
+        friend bool operator==(const BlackBox&, const BlackBox&);
+        std::vector<uint8_t> bincodeSerialize() const;
+        static BlackBox bincodeDeserialize(std::vector<uint8_t>);
+    };
+
+    struct Trap {
+        Program::HeapArray revert_data;
+
+        friend bool operator==(const Trap&, const Trap&);
+        std::vector<uint8_t> bincodeSerialize() const;
+        static Trap bincodeDeserialize(std::vector<uint8_t>);
+    };
+
+    struct Stop {
+        uint64_t return_data_offset;
+        uint64_t return_data_size;
+
+        friend bool operator==(const Stop&, const Stop&);
+        std::vector<uint8_t> bincodeSerialize() const;
+        static Stop bincodeDeserialize(std::vector<uint8_t>);
+    };
+
+    std::variant<BinaryFieldOp,
+                 BinaryIntOp,
+                 Cast,
+                 JumpIfNot,
+                 JumpIf,
+                 Jump,
+                 CalldataCopy,
+                 Call,
+                 Const,
+                 IndirectConst,
+                 Return,
+                 ForeignCall,
+                 Mov,
+                 ConditionalMov,
+                 Load,
+                 Store,
+                 BlackBox,
+                 Trap,
+                 Stop>
+        value;
+
+    friend bool operator==(const BrilligOpcode&, const BrilligOpcode&);
+    std::vector<uint8_t> bincodeSerialize() const;
+    static BrilligOpcode bincodeDeserialize(std::vector<uint8_t>);
+};
+
+struct Witness {
+    uint32_t value;
+
+    friend bool operator==(const Witness&, const Witness&);
+    std::vector<uint8_t> bincodeSerialize() const;
+    static Witness bincodeDeserialize(std::vector<uint8_t>);
+};
+
+struct ConstantOrWitnessEnum {
+
+    struct Constant {
+        std::string value;
+
+        friend bool operator==(const Constant&, const Constant&);
+        std::vector<uint8_t> bincodeSerialize() const;
+        static Constant bincodeDeserialize(std::vector<uint8_t>);
+    };
+
+    struct Witness {
+        Program::Witness value;
+
+        friend bool operator==(const Witness&, const Witness&);
+        std::vector<uint8_t> bincodeSerialize() const;
+        static Witness bincodeDeserialize(std::vector<uint8_t>);
+    };
+
+    std::variant<Constant, Witness> value;
+
+    friend bool operator==(const ConstantOrWitnessEnum&, const ConstantOrWitnessEnum&);
+    std::vector<uint8_t> bincodeSerialize() const;
+    static ConstantOrWitnessEnum bincodeDeserialize(std::vector<uint8_t>);
+};
+
+struct FunctionInput {
+    Program::ConstantOrWitnessEnum input;
+    uint32_t num_bits;
+
+    friend bool operator==(const FunctionInput&, const FunctionInput&);
+    std::vector<uint8_t> bincodeSerialize() const;
+    static FunctionInput bincodeDeserialize(std::vector<uint8_t>);
+};
+
+struct BlackBoxFuncCall {
+
+    struct AES128Encrypt {
+        std::vector<Program::FunctionInput> inputs;
+        std::array<Program::FunctionInput, 16> iv;
+        std::array<Program::FunctionInput, 16> key;
+        std::vector<Program::Witness> outputs;
+
+        friend bool operator==(const AES128Encrypt&, const AES128Encrypt&);
+        std::vector<uint8_t> bincodeSerialize() const;
+        static AES128Encrypt bincodeDeserialize(std::vector<uint8_t>);
+    };
+
+    struct AND {
+        Program::FunctionInput lhs;
+        Program::FunctionInput rhs;
+        Program::Witness output;
+
+        friend bool operator==(const AND&, const AND&);
+        std::vector<uint8_t> bincodeSerialize() const;
+        static AND bincodeDeserialize(std::vector<uint8_t>);
+    };
+
+    struct XOR {
+        Program::FunctionInput lhs;
+        Program::FunctionInput rhs;
+        Program::Witness output;
+
+        friend bool operator==(const XOR&, const XOR&);
+        std::vector<uint8_t> bincodeSerialize() const;
+        static XOR bincodeDeserialize(std::vector<uint8_t>);
+    };
+
+    struct RANGE {
+        Program::FunctionInput input;
+
+        friend bool operator==(const RANGE&, const RANGE&);
+        std::vector<uint8_t> bincodeSerialize() const;
+        static RANGE bincodeDeserialize(std::vector<uint8_t>);
+    };
+
+    struct Blake2s {
+        std::vector<Program::FunctionInput> inputs;
+        std::array<Program::Witness, 32> outputs;
+
+        friend bool operator==(const Blake2s&, const Blake2s&);
+        std::vector<uint8_t> bincodeSerialize() const;
+        static Blake2s bincodeDeserialize(std::vector<uint8_t>);
+    };
+
+    struct Blake3 {
+        std::vector<Program::FunctionInput> inputs;
+        std::array<Program::Witness, 32> outputs;
+
+        friend bool operator==(const Blake3&, const Blake3&);
+        std::vector<uint8_t> bincodeSerialize() const;
+        static Blake3 bincodeDeserialize(std::vector<uint8_t>);
+    };
+
+    struct SchnorrVerify {
+        Program::FunctionInput public_key_x;
+        Program::FunctionInput public_key_y;
+        std::array<Program::FunctionInput, 64> signature;
+        std::vector<Program::FunctionInput> message;
+        Program::Witness output;
+
+        friend bool operator==(const SchnorrVerify&, const SchnorrVerify&);
+        std::vector<uint8_t> bincodeSerialize() const;
+        static SchnorrVerify bincodeDeserialize(std::vector<uint8_t>);
+    };
+
+    struct PedersenCommitment {
+        std::vector<Program::FunctionInput> inputs;
+        uint32_t domain_separator;
+        std::array<Program::Witness, 2> outputs;
+
+        friend bool operator==(const PedersenCommitment&, const PedersenCommitment&);
+        std::vector<uint8_t> bincodeSerialize() const;
+        static PedersenCommitment bincodeDeserialize(std::vector<uint8_t>);
+    };
+
+    struct PedersenHash {
+        std::vector<Program::FunctionInput> inputs;
+        uint32_t domain_separator;
+        Program::Witness output;
+
+        friend bool operator==(const PedersenHash&, const PedersenHash&);
+        std::vector<uint8_t> bincodeSerialize() const;
+        static PedersenHash bincodeDeserialize(std::vector<uint8_t>);
+    };
+
+    struct EcdsaSecp256k1 {
+        std::array<Program::FunctionInput, 32> public_key_x;
+        std::array<Program::FunctionInput, 32> public_key_y;
+        std::array<Program::FunctionInput, 64> signature;
+        std::array<Program::FunctionInput, 32> hashed_message;
+        Program::Witness output;
+
+        friend bool operator==(const EcdsaSecp256k1&, const EcdsaSecp256k1&);
+        std::vector<uint8_t> bincodeSerialize() const;
+        static EcdsaSecp256k1 bincodeDeserialize(std::vector<uint8_t>);
+    };
+
+    struct EcdsaSecp256r1 {
+        std::array<Program::FunctionInput, 32> public_key_x;
+        std::array<Program::FunctionInput, 32> public_key_y;
+        std::array<Program::FunctionInput, 64> signature;
+        std::array<Program::FunctionInput, 32> hashed_message;
+        Program::Witness output;
+
+        friend bool operator==(const EcdsaSecp256r1&, const EcdsaSecp256r1&);
+        std::vector<uint8_t> bincodeSerialize() const;
+        static EcdsaSecp256r1 bincodeDeserialize(std::vector<uint8_t>);
+    };
+
+    struct MultiScalarMul {
+        std::vector<Program::FunctionInput> points;
+        std::vector<Program::FunctionInput> scalars;
+        std::array<Program::Witness, 3> outputs;
+
+        friend bool operator==(const MultiScalarMul&, const MultiScalarMul&);
+        std::vector<uint8_t> bincodeSerialize() const;
+        static MultiScalarMul bincodeDeserialize(std::vector<uint8_t>);
+    };
+
+    struct EmbeddedCurveAdd {
+        std::array<Program::FunctionInput, 3> input1;
+        std::array<Program::FunctionInput, 3> input2;
+        std::array<Program::Witness, 3> outputs;
+
+        friend bool operator==(const EmbeddedCurveAdd&, const EmbeddedCurveAdd&);
+        std::vector<uint8_t> bincodeSerialize() const;
+        static EmbeddedCurveAdd bincodeDeserialize(std::vector<uint8_t>);
+    };
+
+    struct Keccak256 {
+        std::vector<Program::FunctionInput> inputs;
+        Program::FunctionInput var_message_size;
+        std::array<Program::Witness, 32> outputs;
+
+        friend bool operator==(const Keccak256&, const Keccak256&);
+        std::vector<uint8_t> bincodeSerialize() const;
+        static Keccak256 bincodeDeserialize(std::vector<uint8_t>);
+    };
+
+    struct Keccakf1600 {
+        std::array<Program::FunctionInput, 25> inputs;
+        std::array<Program::Witness, 25> outputs;
+
+        friend bool operator==(const Keccakf1600&, const Keccakf1600&);
+        std::vector<uint8_t> bincodeSerialize() const;
+        static Keccakf1600 bincodeDeserialize(std::vector<uint8_t>);
+    };
+
+    struct RecursiveAggregation {
+        std::vector<Program::FunctionInput> verification_key;
+        std::vector<Program::FunctionInput> proof;
+        std::vector<Program::FunctionInput> public_inputs;
+        Program::FunctionInput key_hash;
+        uint32_t proof_type;
+
+        friend bool operator==(const RecursiveAggregation&, const RecursiveAggregation&);
+        std::vector<uint8_t> bincodeSerialize() const;
+        static RecursiveAggregation bincodeDeserialize(std::vector<uint8_t>);
+    };
+
+    struct BigIntAdd {
+        uint32_t lhs;
+        uint32_t rhs;
+        uint32_t output;
+
+        friend bool operator==(const BigIntAdd&, const BigIntAdd&);
+        std::vector<uint8_t> bincodeSerialize() const;
+        static BigIntAdd bincodeDeserialize(std::vector<uint8_t>);
+    };
+
+    struct BigIntSub {
+        uint32_t lhs;
+        uint32_t rhs;
+        uint32_t output;
+
+        friend bool operator==(const BigIntSub&, const BigIntSub&);
+        std::vector<uint8_t> bincodeSerialize() const;
+        static BigIntSub bincodeDeserialize(std::vector<uint8_t>);
+    };
+
+    struct BigIntMul {
+        uint32_t lhs;
+        uint32_t rhs;
+        uint32_t output;
+
+        friend bool operator==(const BigIntMul&, const BigIntMul&);
+        std::vector<uint8_t> bincodeSerialize() const;
+        static BigIntMul bincodeDeserialize(std::vector<uint8_t>);
+    };
+
+    struct BigIntDiv {
+        uint32_t lhs;
+        uint32_t rhs;
+        uint32_t output;
+
+        friend bool operator==(const BigIntDiv&, const BigIntDiv&);
+        std::vector<uint8_t> bincodeSerialize() const;
+        static BigIntDiv bincodeDeserialize(std::vector<uint8_t>);
+    };
+
+    struct BigIntFromLeBytes {
+        std::vector<Program::FunctionInput> inputs;
+        std::vector<uint8_t> modulus;
+        uint32_t output;
+
+        friend bool operator==(const BigIntFromLeBytes&, const BigIntFromLeBytes&);
+        std::vector<uint8_t> bincodeSerialize() const;
+        static BigIntFromLeBytes bincodeDeserialize(std::vector<uint8_t>);
+    };
+
+    struct BigIntToLeBytes {
+        uint32_t input;
+        std::vector<Program::Witness> outputs;
+
+        friend bool operator==(const BigIntToLeBytes&, const BigIntToLeBytes&);
+        std::vector<uint8_t> bincodeSerialize() const;
+        static BigIntToLeBytes bincodeDeserialize(std::vector<uint8_t>);
+    };
+
+    struct Poseidon2Permutation {
+        std::vector<Program::FunctionInput> inputs;
+        std::vector<Program::Witness> outputs;
+        uint32_t len;
+
+        friend bool operator==(const Poseidon2Permutation&, const Poseidon2Permutation&);
+        std::vector<uint8_t> bincodeSerialize() const;
+        static Poseidon2Permutation bincodeDeserialize(std::vector<uint8_t>);
+    };
+
+    struct Sha256Compression {
+        std::array<Program::FunctionInput, 16> inputs;
+        std::array<Program::FunctionInput, 8> hash_values;
+        std::array<Program::Witness, 8> outputs;
+
+        friend bool operator==(const Sha256Compression&, const Sha256Compression&);
+        std::vector<uint8_t> bincodeSerialize() const;
+        static Sha256Compression bincodeDeserialize(std::vector<uint8_t>);
+    };
+
     std::variant<AES128Encrypt,
                  AND,
                  XOR,
@@ -259,911 +1077,6 @@
                  Poseidon2Permutation,
                  Sha256Compression>
         value;
-=======
-struct HeapArray {
-    Program::MemoryAddress pointer;
-    uint64_t size;
->>>>>>> f7e4bfb0
-
-    friend bool operator==(const HeapArray&, const HeapArray&);
-    std::vector<uint8_t> bincodeSerialize() const;
-    static HeapArray bincodeDeserialize(std::vector<uint8_t>);
-};
-
-struct HeapVector {
-    Program::MemoryAddress pointer;
-    Program::MemoryAddress size;
-
-    friend bool operator==(const HeapVector&, const HeapVector&);
-    std::vector<uint8_t> bincodeSerialize() const;
-    static HeapVector bincodeDeserialize(std::vector<uint8_t>);
-};
-
-struct BlackBoxOp {
-
-    struct AES128Encrypt {
-        Program::HeapVector inputs;
-        Program::HeapArray iv;
-        Program::HeapArray key;
-        Program::HeapVector outputs;
-
-        friend bool operator==(const AES128Encrypt&, const AES128Encrypt&);
-        std::vector<uint8_t> bincodeSerialize() const;
-        static AES128Encrypt bincodeDeserialize(std::vector<uint8_t>);
-    };
-
-    struct Sha256 {
-        Program::HeapVector message;
-        Program::HeapArray output;
-
-        friend bool operator==(const Sha256&, const Sha256&);
-        std::vector<uint8_t> bincodeSerialize() const;
-        static Sha256 bincodeDeserialize(std::vector<uint8_t>);
-    };
-
-    struct Blake2s {
-        Program::HeapVector message;
-        Program::HeapArray output;
-
-        friend bool operator==(const Blake2s&, const Blake2s&);
-        std::vector<uint8_t> bincodeSerialize() const;
-        static Blake2s bincodeDeserialize(std::vector<uint8_t>);
-    };
-
-    struct Blake3 {
-        Program::HeapVector message;
-        Program::HeapArray output;
-
-        friend bool operator==(const Blake3&, const Blake3&);
-        std::vector<uint8_t> bincodeSerialize() const;
-        static Blake3 bincodeDeserialize(std::vector<uint8_t>);
-    };
-
-    struct Keccak256 {
-        Program::HeapVector message;
-        Program::HeapArray output;
-
-        friend bool operator==(const Keccak256&, const Keccak256&);
-        std::vector<uint8_t> bincodeSerialize() const;
-        static Keccak256 bincodeDeserialize(std::vector<uint8_t>);
-    };
-
-    struct Keccakf1600 {
-        Program::HeapVector message;
-        Program::HeapArray output;
-
-        friend bool operator==(const Keccakf1600&, const Keccakf1600&);
-        std::vector<uint8_t> bincodeSerialize() const;
-        static Keccakf1600 bincodeDeserialize(std::vector<uint8_t>);
-    };
-
-    struct EcdsaSecp256k1 {
-        Program::HeapVector hashed_msg;
-        Program::HeapArray public_key_x;
-        Program::HeapArray public_key_y;
-        Program::HeapArray signature;
-        Program::MemoryAddress result;
-
-        friend bool operator==(const EcdsaSecp256k1&, const EcdsaSecp256k1&);
-        std::vector<uint8_t> bincodeSerialize() const;
-        static EcdsaSecp256k1 bincodeDeserialize(std::vector<uint8_t>);
-    };
-
-    struct EcdsaSecp256r1 {
-        Program::HeapVector hashed_msg;
-        Program::HeapArray public_key_x;
-        Program::HeapArray public_key_y;
-        Program::HeapArray signature;
-        Program::MemoryAddress result;
-
-        friend bool operator==(const EcdsaSecp256r1&, const EcdsaSecp256r1&);
-        std::vector<uint8_t> bincodeSerialize() const;
-        static EcdsaSecp256r1 bincodeDeserialize(std::vector<uint8_t>);
-    };
-
-    struct SchnorrVerify {
-        Program::MemoryAddress public_key_x;
-        Program::MemoryAddress public_key_y;
-        Program::HeapVector message;
-        Program::HeapVector signature;
-        Program::MemoryAddress result;
-
-        friend bool operator==(const SchnorrVerify&, const SchnorrVerify&);
-        std::vector<uint8_t> bincodeSerialize() const;
-        static SchnorrVerify bincodeDeserialize(std::vector<uint8_t>);
-    };
-
-    struct PedersenCommitment {
-        Program::HeapVector inputs;
-        Program::MemoryAddress domain_separator;
-        Program::HeapArray output;
-
-        friend bool operator==(const PedersenCommitment&, const PedersenCommitment&);
-        std::vector<uint8_t> bincodeSerialize() const;
-        static PedersenCommitment bincodeDeserialize(std::vector<uint8_t>);
-    };
-
-    struct PedersenHash {
-        Program::HeapVector inputs;
-        Program::MemoryAddress domain_separator;
-        Program::MemoryAddress output;
-
-        friend bool operator==(const PedersenHash&, const PedersenHash&);
-        std::vector<uint8_t> bincodeSerialize() const;
-        static PedersenHash bincodeDeserialize(std::vector<uint8_t>);
-    };
-
-    struct MultiScalarMul {
-        Program::HeapVector points;
-        Program::HeapVector scalars;
-        Program::HeapArray outputs;
-
-        friend bool operator==(const MultiScalarMul&, const MultiScalarMul&);
-        std::vector<uint8_t> bincodeSerialize() const;
-        static MultiScalarMul bincodeDeserialize(std::vector<uint8_t>);
-    };
-
-    struct EmbeddedCurveAdd {
-        Program::MemoryAddress input1_x;
-        Program::MemoryAddress input1_y;
-        Program::MemoryAddress input1_infinite;
-        Program::MemoryAddress input2_x;
-        Program::MemoryAddress input2_y;
-        Program::MemoryAddress input2_infinite;
-        Program::HeapArray result;
-
-        friend bool operator==(const EmbeddedCurveAdd&, const EmbeddedCurveAdd&);
-        std::vector<uint8_t> bincodeSerialize() const;
-        static EmbeddedCurveAdd bincodeDeserialize(std::vector<uint8_t>);
-    };
-
-    struct BigIntAdd {
-        Program::MemoryAddress lhs;
-        Program::MemoryAddress rhs;
-        Program::MemoryAddress output;
-
-        friend bool operator==(const BigIntAdd&, const BigIntAdd&);
-        std::vector<uint8_t> bincodeSerialize() const;
-        static BigIntAdd bincodeDeserialize(std::vector<uint8_t>);
-    };
-
-    struct BigIntSub {
-        Program::MemoryAddress lhs;
-        Program::MemoryAddress rhs;
-        Program::MemoryAddress output;
-
-        friend bool operator==(const BigIntSub&, const BigIntSub&);
-        std::vector<uint8_t> bincodeSerialize() const;
-        static BigIntSub bincodeDeserialize(std::vector<uint8_t>);
-    };
-
-    struct BigIntMul {
-        Program::MemoryAddress lhs;
-        Program::MemoryAddress rhs;
-        Program::MemoryAddress output;
-
-        friend bool operator==(const BigIntMul&, const BigIntMul&);
-        std::vector<uint8_t> bincodeSerialize() const;
-        static BigIntMul bincodeDeserialize(std::vector<uint8_t>);
-    };
-
-    struct BigIntDiv {
-        Program::MemoryAddress lhs;
-        Program::MemoryAddress rhs;
-        Program::MemoryAddress output;
-
-        friend bool operator==(const BigIntDiv&, const BigIntDiv&);
-        std::vector<uint8_t> bincodeSerialize() const;
-        static BigIntDiv bincodeDeserialize(std::vector<uint8_t>);
-    };
-
-    struct BigIntFromLeBytes {
-        Program::HeapVector inputs;
-        Program::HeapVector modulus;
-        Program::MemoryAddress output;
-
-        friend bool operator==(const BigIntFromLeBytes&, const BigIntFromLeBytes&);
-        std::vector<uint8_t> bincodeSerialize() const;
-        static BigIntFromLeBytes bincodeDeserialize(std::vector<uint8_t>);
-    };
-
-    struct BigIntToLeBytes {
-        Program::MemoryAddress input;
-        Program::HeapVector output;
-
-        friend bool operator==(const BigIntToLeBytes&, const BigIntToLeBytes&);
-        std::vector<uint8_t> bincodeSerialize() const;
-        static BigIntToLeBytes bincodeDeserialize(std::vector<uint8_t>);
-    };
-
-    struct Poseidon2Permutation {
-        Program::HeapVector message;
-        Program::HeapArray output;
-        Program::MemoryAddress len;
-
-        friend bool operator==(const Poseidon2Permutation&, const Poseidon2Permutation&);
-        std::vector<uint8_t> bincodeSerialize() const;
-        static Poseidon2Permutation bincodeDeserialize(std::vector<uint8_t>);
-    };
-
-    struct Sha256Compression {
-        Program::HeapVector input;
-        Program::HeapVector hash_values;
-        Program::HeapArray output;
-
-        friend bool operator==(const Sha256Compression&, const Sha256Compression&);
-        std::vector<uint8_t> bincodeSerialize() const;
-        static Sha256Compression bincodeDeserialize(std::vector<uint8_t>);
-    };
-
-    struct ToRadix {
-        Program::MemoryAddress input;
-        uint32_t radix;
-        Program::HeapArray output;
-        bool output_bits;
-
-        friend bool operator==(const ToRadix&, const ToRadix&);
-        std::vector<uint8_t> bincodeSerialize() const;
-        static ToRadix bincodeDeserialize(std::vector<uint8_t>);
-    };
-
-    std::variant<AES128Encrypt,
-                 Sha256,
-                 Blake2s,
-                 Blake3,
-                 Keccak256,
-                 Keccakf1600,
-                 EcdsaSecp256k1,
-                 EcdsaSecp256r1,
-                 SchnorrVerify,
-                 PedersenCommitment,
-                 PedersenHash,
-                 MultiScalarMul,
-                 EmbeddedCurveAdd,
-                 BigIntAdd,
-                 BigIntSub,
-                 BigIntMul,
-                 BigIntDiv,
-                 BigIntFromLeBytes,
-                 BigIntToLeBytes,
-                 Poseidon2Permutation,
-                 Sha256Compression,
-                 ToRadix>
-        value;
-
-    friend bool operator==(const BlackBoxOp&, const BlackBoxOp&);
-    std::vector<uint8_t> bincodeSerialize() const;
-    static BlackBoxOp bincodeDeserialize(std::vector<uint8_t>);
-};
-
-struct HeapValueType;
-
-struct HeapValueType {
-
-    struct Simple {
-        Program::BitSize value;
-
-        friend bool operator==(const Simple&, const Simple&);
-        std::vector<uint8_t> bincodeSerialize() const;
-        static Simple bincodeDeserialize(std::vector<uint8_t>);
-    };
-
-    struct Array {
-        std::vector<Program::HeapValueType> value_types;
-        uint64_t size;
-
-        friend bool operator==(const Array&, const Array&);
-        std::vector<uint8_t> bincodeSerialize() const;
-        static Array bincodeDeserialize(std::vector<uint8_t>);
-    };
-
-    struct Vector {
-        std::vector<Program::HeapValueType> value_types;
-
-        friend bool operator==(const Vector&, const Vector&);
-        std::vector<uint8_t> bincodeSerialize() const;
-        static Vector bincodeDeserialize(std::vector<uint8_t>);
-    };
-
-    std::variant<Simple, Array, Vector> value;
-
-    friend bool operator==(const HeapValueType&, const HeapValueType&);
-    std::vector<uint8_t> bincodeSerialize() const;
-    static HeapValueType bincodeDeserialize(std::vector<uint8_t>);
-};
-
-struct ValueOrArray {
-
-    struct MemoryAddress {
-        Program::MemoryAddress value;
-
-        friend bool operator==(const MemoryAddress&, const MemoryAddress&);
-        std::vector<uint8_t> bincodeSerialize() const;
-        static MemoryAddress bincodeDeserialize(std::vector<uint8_t>);
-    };
-
-    struct HeapArray {
-        Program::HeapArray value;
-
-        friend bool operator==(const HeapArray&, const HeapArray&);
-        std::vector<uint8_t> bincodeSerialize() const;
-        static HeapArray bincodeDeserialize(std::vector<uint8_t>);
-    };
-
-    struct HeapVector {
-        Program::HeapVector value;
-
-        friend bool operator==(const HeapVector&, const HeapVector&);
-        std::vector<uint8_t> bincodeSerialize() const;
-        static HeapVector bincodeDeserialize(std::vector<uint8_t>);
-    };
-
-    std::variant<MemoryAddress, HeapArray, HeapVector> value;
-
-    friend bool operator==(const ValueOrArray&, const ValueOrArray&);
-    std::vector<uint8_t> bincodeSerialize() const;
-    static ValueOrArray bincodeDeserialize(std::vector<uint8_t>);
-};
-
-struct BrilligOpcode {
-
-    struct BinaryFieldOp {
-        Program::MemoryAddress destination;
-        Program::BinaryFieldOp op;
-        Program::MemoryAddress lhs;
-        Program::MemoryAddress rhs;
-
-        friend bool operator==(const BinaryFieldOp&, const BinaryFieldOp&);
-        std::vector<uint8_t> bincodeSerialize() const;
-        static BinaryFieldOp bincodeDeserialize(std::vector<uint8_t>);
-    };
-
-    struct BinaryIntOp {
-        Program::MemoryAddress destination;
-        Program::BinaryIntOp op;
-        Program::IntegerBitSize bit_size;
-        Program::MemoryAddress lhs;
-        Program::MemoryAddress rhs;
-
-        friend bool operator==(const BinaryIntOp&, const BinaryIntOp&);
-        std::vector<uint8_t> bincodeSerialize() const;
-        static BinaryIntOp bincodeDeserialize(std::vector<uint8_t>);
-    };
-
-    struct Cast {
-        Program::MemoryAddress destination;
-        Program::MemoryAddress source;
-        Program::BitSize bit_size;
-
-        friend bool operator==(const Cast&, const Cast&);
-        std::vector<uint8_t> bincodeSerialize() const;
-        static Cast bincodeDeserialize(std::vector<uint8_t>);
-    };
-
-    struct JumpIfNot {
-        Program::MemoryAddress condition;
-        uint64_t location;
-
-        friend bool operator==(const JumpIfNot&, const JumpIfNot&);
-        std::vector<uint8_t> bincodeSerialize() const;
-        static JumpIfNot bincodeDeserialize(std::vector<uint8_t>);
-    };
-
-    struct JumpIf {
-        Program::MemoryAddress condition;
-        uint64_t location;
-
-        friend bool operator==(const JumpIf&, const JumpIf&);
-        std::vector<uint8_t> bincodeSerialize() const;
-        static JumpIf bincodeDeserialize(std::vector<uint8_t>);
-    };
-
-    struct Jump {
-        uint64_t location;
-
-        friend bool operator==(const Jump&, const Jump&);
-        std::vector<uint8_t> bincodeSerialize() const;
-        static Jump bincodeDeserialize(std::vector<uint8_t>);
-    };
-
-    struct CalldataCopy {
-        Program::MemoryAddress destination_address;
-        uint64_t size;
-        uint64_t offset;
-
-        friend bool operator==(const CalldataCopy&, const CalldataCopy&);
-        std::vector<uint8_t> bincodeSerialize() const;
-        static CalldataCopy bincodeDeserialize(std::vector<uint8_t>);
-    };
-
-<<<<<<< HEAD
-    struct Blake2s {
-        Program::HeapVector message;
-        Program::HeapArray output;
-=======
-    struct Call {
-        uint64_t location;
-
-        friend bool operator==(const Call&, const Call&);
-        std::vector<uint8_t> bincodeSerialize() const;
-        static Call bincodeDeserialize(std::vector<uint8_t>);
-    };
-
-    struct Const {
-        Program::MemoryAddress destination;
-        Program::BitSize bit_size;
-        std::string value;
->>>>>>> f7e4bfb0
-
-        friend bool operator==(const Const&, const Const&);
-        std::vector<uint8_t> bincodeSerialize() const;
-        static Const bincodeDeserialize(std::vector<uint8_t>);
-    };
-
-    struct IndirectConst {
-        Program::MemoryAddress destination_pointer;
-        Program::BitSize bit_size;
-        std::string value;
-
-        friend bool operator==(const IndirectConst&, const IndirectConst&);
-        std::vector<uint8_t> bincodeSerialize() const;
-        static IndirectConst bincodeDeserialize(std::vector<uint8_t>);
-    };
-
-    struct Return {
-        friend bool operator==(const Return&, const Return&);
-        std::vector<uint8_t> bincodeSerialize() const;
-        static Return bincodeDeserialize(std::vector<uint8_t>);
-    };
-
-    struct ForeignCall {
-        std::string function;
-        std::vector<Program::ValueOrArray> destinations;
-        std::vector<Program::HeapValueType> destination_value_types;
-        std::vector<Program::ValueOrArray> inputs;
-        std::vector<Program::HeapValueType> input_value_types;
-
-        friend bool operator==(const ForeignCall&, const ForeignCall&);
-        std::vector<uint8_t> bincodeSerialize() const;
-        static ForeignCall bincodeDeserialize(std::vector<uint8_t>);
-    };
-
-    struct Mov {
-        Program::MemoryAddress destination;
-        Program::MemoryAddress source;
-
-        friend bool operator==(const Mov&, const Mov&);
-        std::vector<uint8_t> bincodeSerialize() const;
-        static Mov bincodeDeserialize(std::vector<uint8_t>);
-    };
-
-    struct ConditionalMov {
-        Program::MemoryAddress destination;
-        Program::MemoryAddress source_a;
-        Program::MemoryAddress source_b;
-        Program::MemoryAddress condition;
-
-        friend bool operator==(const ConditionalMov&, const ConditionalMov&);
-        std::vector<uint8_t> bincodeSerialize() const;
-        static ConditionalMov bincodeDeserialize(std::vector<uint8_t>);
-    };
-
-    struct Load {
-        Program::MemoryAddress destination;
-        Program::MemoryAddress source_pointer;
-
-        friend bool operator==(const Load&, const Load&);
-        std::vector<uint8_t> bincodeSerialize() const;
-        static Load bincodeDeserialize(std::vector<uint8_t>);
-    };
-
-    struct Store {
-        Program::MemoryAddress destination_pointer;
-        Program::MemoryAddress source;
-
-        friend bool operator==(const Store&, const Store&);
-        std::vector<uint8_t> bincodeSerialize() const;
-        static Store bincodeDeserialize(std::vector<uint8_t>);
-    };
-
-    struct BlackBox {
-        Program::BlackBoxOp value;
-
-        friend bool operator==(const BlackBox&, const BlackBox&);
-        std::vector<uint8_t> bincodeSerialize() const;
-        static BlackBox bincodeDeserialize(std::vector<uint8_t>);
-    };
-
-    struct Trap {
-        Program::HeapArray revert_data;
-
-        friend bool operator==(const Trap&, const Trap&);
-        std::vector<uint8_t> bincodeSerialize() const;
-        static Trap bincodeDeserialize(std::vector<uint8_t>);
-    };
-
-    struct Stop {
-        uint64_t return_data_offset;
-        uint64_t return_data_size;
-
-        friend bool operator==(const Stop&, const Stop&);
-        std::vector<uint8_t> bincodeSerialize() const;
-        static Stop bincodeDeserialize(std::vector<uint8_t>);
-    };
-
-    std::variant<BinaryFieldOp,
-                 BinaryIntOp,
-                 Cast,
-                 JumpIfNot,
-                 JumpIf,
-                 Jump,
-                 CalldataCopy,
-                 Call,
-                 Const,
-                 IndirectConst,
-                 Return,
-                 ForeignCall,
-                 Mov,
-                 ConditionalMov,
-                 Load,
-                 Store,
-                 BlackBox,
-                 Trap,
-                 Stop>
-        value;
-
-    friend bool operator==(const BrilligOpcode&, const BrilligOpcode&);
-    std::vector<uint8_t> bincodeSerialize() const;
-    static BrilligOpcode bincodeDeserialize(std::vector<uint8_t>);
-};
-
-struct Witness {
-    uint32_t value;
-
-    friend bool operator==(const Witness&, const Witness&);
-    std::vector<uint8_t> bincodeSerialize() const;
-    static Witness bincodeDeserialize(std::vector<uint8_t>);
-};
-
-struct ConstantOrWitnessEnum {
-
-    struct Constant {
-        std::string value;
-
-        friend bool operator==(const Constant&, const Constant&);
-        std::vector<uint8_t> bincodeSerialize() const;
-        static Constant bincodeDeserialize(std::vector<uint8_t>);
-    };
-
-    struct Witness {
-        Program::Witness value;
-
-        friend bool operator==(const Witness&, const Witness&);
-        std::vector<uint8_t> bincodeSerialize() const;
-        static Witness bincodeDeserialize(std::vector<uint8_t>);
-    };
-
-    std::variant<Constant, Witness> value;
-
-    friend bool operator==(const ConstantOrWitnessEnum&, const ConstantOrWitnessEnum&);
-    std::vector<uint8_t> bincodeSerialize() const;
-    static ConstantOrWitnessEnum bincodeDeserialize(std::vector<uint8_t>);
-};
-
-struct FunctionInput {
-    Program::ConstantOrWitnessEnum input;
-    uint32_t num_bits;
-
-    friend bool operator==(const FunctionInput&, const FunctionInput&);
-    std::vector<uint8_t> bincodeSerialize() const;
-    static FunctionInput bincodeDeserialize(std::vector<uint8_t>);
-};
-
-struct BlackBoxFuncCall {
-
-    struct AES128Encrypt {
-        std::vector<Program::FunctionInput> inputs;
-        std::array<Program::FunctionInput, 16> iv;
-        std::array<Program::FunctionInput, 16> key;
-        std::vector<Program::Witness> outputs;
-
-        friend bool operator==(const AES128Encrypt&, const AES128Encrypt&);
-        std::vector<uint8_t> bincodeSerialize() const;
-        static AES128Encrypt bincodeDeserialize(std::vector<uint8_t>);
-    };
-
-    struct AND {
-        Program::FunctionInput lhs;
-        Program::FunctionInput rhs;
-        Program::Witness output;
-
-        friend bool operator==(const AND&, const AND&);
-        std::vector<uint8_t> bincodeSerialize() const;
-        static AND bincodeDeserialize(std::vector<uint8_t>);
-    };
-
-    struct XOR {
-        Program::FunctionInput lhs;
-        Program::FunctionInput rhs;
-        Program::Witness output;
-
-        friend bool operator==(const XOR&, const XOR&);
-        std::vector<uint8_t> bincodeSerialize() const;
-        static XOR bincodeDeserialize(std::vector<uint8_t>);
-    };
-
-    struct RANGE {
-        Program::FunctionInput input;
-
-        friend bool operator==(const RANGE&, const RANGE&);
-        std::vector<uint8_t> bincodeSerialize() const;
-        static RANGE bincodeDeserialize(std::vector<uint8_t>);
-    };
-
-    struct SHA256 {
-        std::vector<Program::FunctionInput> inputs;
-        std::array<Program::Witness, 32> outputs;
-
-        friend bool operator==(const SHA256&, const SHA256&);
-        std::vector<uint8_t> bincodeSerialize() const;
-        static SHA256 bincodeDeserialize(std::vector<uint8_t>);
-    };
-
-    struct Blake2s {
-        std::vector<Program::FunctionInput> inputs;
-        std::array<Program::Witness, 32> outputs;
-
-        friend bool operator==(const Blake2s&, const Blake2s&);
-        std::vector<uint8_t> bincodeSerialize() const;
-        static Blake2s bincodeDeserialize(std::vector<uint8_t>);
-    };
-
-<<<<<<< HEAD
-    std::variant<AES128Encrypt,
-                 Blake2s,
-                 Blake3,
-                 Keccak256,
-                 Keccakf1600,
-                 EcdsaSecp256k1,
-                 EcdsaSecp256r1,
-                 SchnorrVerify,
-                 PedersenCommitment,
-                 PedersenHash,
-                 MultiScalarMul,
-                 EmbeddedCurveAdd,
-                 BigIntAdd,
-                 BigIntSub,
-                 BigIntMul,
-                 BigIntDiv,
-                 BigIntFromLeBytes,
-                 BigIntToLeBytes,
-                 Poseidon2Permutation,
-                 Sha256Compression,
-                 ToRadix>
-        value;
-=======
-    struct Blake3 {
-        std::vector<Program::FunctionInput> inputs;
-        std::array<Program::Witness, 32> outputs;
->>>>>>> f7e4bfb0
-
-        friend bool operator==(const Blake3&, const Blake3&);
-        std::vector<uint8_t> bincodeSerialize() const;
-        static Blake3 bincodeDeserialize(std::vector<uint8_t>);
-    };
-
-    struct SchnorrVerify {
-        Program::FunctionInput public_key_x;
-        Program::FunctionInput public_key_y;
-        std::array<Program::FunctionInput, 64> signature;
-        std::vector<Program::FunctionInput> message;
-        Program::Witness output;
-
-        friend bool operator==(const SchnorrVerify&, const SchnorrVerify&);
-        std::vector<uint8_t> bincodeSerialize() const;
-        static SchnorrVerify bincodeDeserialize(std::vector<uint8_t>);
-    };
-
-    struct PedersenCommitment {
-        std::vector<Program::FunctionInput> inputs;
-        uint32_t domain_separator;
-        std::array<Program::Witness, 2> outputs;
-
-        friend bool operator==(const PedersenCommitment&, const PedersenCommitment&);
-        std::vector<uint8_t> bincodeSerialize() const;
-        static PedersenCommitment bincodeDeserialize(std::vector<uint8_t>);
-    };
-
-    struct PedersenHash {
-        std::vector<Program::FunctionInput> inputs;
-        uint32_t domain_separator;
-        Program::Witness output;
-
-        friend bool operator==(const PedersenHash&, const PedersenHash&);
-        std::vector<uint8_t> bincodeSerialize() const;
-        static PedersenHash bincodeDeserialize(std::vector<uint8_t>);
-    };
-
-    struct EcdsaSecp256k1 {
-        std::array<Program::FunctionInput, 32> public_key_x;
-        std::array<Program::FunctionInput, 32> public_key_y;
-        std::array<Program::FunctionInput, 64> signature;
-        std::array<Program::FunctionInput, 32> hashed_message;
-        Program::Witness output;
-
-        friend bool operator==(const EcdsaSecp256k1&, const EcdsaSecp256k1&);
-        std::vector<uint8_t> bincodeSerialize() const;
-        static EcdsaSecp256k1 bincodeDeserialize(std::vector<uint8_t>);
-    };
-
-    struct EcdsaSecp256r1 {
-        std::array<Program::FunctionInput, 32> public_key_x;
-        std::array<Program::FunctionInput, 32> public_key_y;
-        std::array<Program::FunctionInput, 64> signature;
-        std::array<Program::FunctionInput, 32> hashed_message;
-        Program::Witness output;
-
-        friend bool operator==(const EcdsaSecp256r1&, const EcdsaSecp256r1&);
-        std::vector<uint8_t> bincodeSerialize() const;
-        static EcdsaSecp256r1 bincodeDeserialize(std::vector<uint8_t>);
-    };
-
-    struct MultiScalarMul {
-        std::vector<Program::FunctionInput> points;
-        std::vector<Program::FunctionInput> scalars;
-        std::array<Program::Witness, 3> outputs;
-
-        friend bool operator==(const MultiScalarMul&, const MultiScalarMul&);
-        std::vector<uint8_t> bincodeSerialize() const;
-        static MultiScalarMul bincodeDeserialize(std::vector<uint8_t>);
-    };
-
-    struct EmbeddedCurveAdd {
-        std::array<Program::FunctionInput, 3> input1;
-        std::array<Program::FunctionInput, 3> input2;
-        std::array<Program::Witness, 3> outputs;
-
-        friend bool operator==(const EmbeddedCurveAdd&, const EmbeddedCurveAdd&);
-        std::vector<uint8_t> bincodeSerialize() const;
-        static EmbeddedCurveAdd bincodeDeserialize(std::vector<uint8_t>);
-    };
-
-    struct Keccak256 {
-        std::vector<Program::FunctionInput> inputs;
-        Program::FunctionInput var_message_size;
-        std::array<Program::Witness, 32> outputs;
-
-        friend bool operator==(const Keccak256&, const Keccak256&);
-        std::vector<uint8_t> bincodeSerialize() const;
-        static Keccak256 bincodeDeserialize(std::vector<uint8_t>);
-    };
-
-    struct Keccakf1600 {
-        std::array<Program::FunctionInput, 25> inputs;
-        std::array<Program::Witness, 25> outputs;
-
-        friend bool operator==(const Keccakf1600&, const Keccakf1600&);
-        std::vector<uint8_t> bincodeSerialize() const;
-        static Keccakf1600 bincodeDeserialize(std::vector<uint8_t>);
-    };
-
-    struct RecursiveAggregation {
-        std::vector<Program::FunctionInput> verification_key;
-        std::vector<Program::FunctionInput> proof;
-        std::vector<Program::FunctionInput> public_inputs;
-        Program::FunctionInput key_hash;
-        uint32_t proof_type;
-
-        friend bool operator==(const RecursiveAggregation&, const RecursiveAggregation&);
-        std::vector<uint8_t> bincodeSerialize() const;
-        static RecursiveAggregation bincodeDeserialize(std::vector<uint8_t>);
-    };
-
-    struct BigIntAdd {
-        uint32_t lhs;
-        uint32_t rhs;
-        uint32_t output;
-
-        friend bool operator==(const BigIntAdd&, const BigIntAdd&);
-        std::vector<uint8_t> bincodeSerialize() const;
-        static BigIntAdd bincodeDeserialize(std::vector<uint8_t>);
-    };
-
-    struct BigIntSub {
-        uint32_t lhs;
-        uint32_t rhs;
-        uint32_t output;
-
-        friend bool operator==(const BigIntSub&, const BigIntSub&);
-        std::vector<uint8_t> bincodeSerialize() const;
-        static BigIntSub bincodeDeserialize(std::vector<uint8_t>);
-    };
-
-    struct BigIntMul {
-        uint32_t lhs;
-        uint32_t rhs;
-        uint32_t output;
-
-        friend bool operator==(const BigIntMul&, const BigIntMul&);
-        std::vector<uint8_t> bincodeSerialize() const;
-        static BigIntMul bincodeDeserialize(std::vector<uint8_t>);
-    };
-
-    struct BigIntDiv {
-        uint32_t lhs;
-        uint32_t rhs;
-        uint32_t output;
-
-        friend bool operator==(const BigIntDiv&, const BigIntDiv&);
-        std::vector<uint8_t> bincodeSerialize() const;
-        static BigIntDiv bincodeDeserialize(std::vector<uint8_t>);
-    };
-
-    struct BigIntFromLeBytes {
-        std::vector<Program::FunctionInput> inputs;
-        std::vector<uint8_t> modulus;
-        uint32_t output;
-
-        friend bool operator==(const BigIntFromLeBytes&, const BigIntFromLeBytes&);
-        std::vector<uint8_t> bincodeSerialize() const;
-        static BigIntFromLeBytes bincodeDeserialize(std::vector<uint8_t>);
-    };
-
-    struct BigIntToLeBytes {
-        uint32_t input;
-        std::vector<Program::Witness> outputs;
-
-        friend bool operator==(const BigIntToLeBytes&, const BigIntToLeBytes&);
-        std::vector<uint8_t> bincodeSerialize() const;
-        static BigIntToLeBytes bincodeDeserialize(std::vector<uint8_t>);
-    };
-
-    struct Poseidon2Permutation {
-        std::vector<Program::FunctionInput> inputs;
-        std::vector<Program::Witness> outputs;
-        uint32_t len;
-
-        friend bool operator==(const Poseidon2Permutation&, const Poseidon2Permutation&);
-        std::vector<uint8_t> bincodeSerialize() const;
-        static Poseidon2Permutation bincodeDeserialize(std::vector<uint8_t>);
-    };
-
-    struct Sha256Compression {
-        std::array<Program::FunctionInput, 16> inputs;
-        std::array<Program::FunctionInput, 8> hash_values;
-        std::array<Program::Witness, 8> outputs;
-
-        friend bool operator==(const Sha256Compression&, const Sha256Compression&);
-        std::vector<uint8_t> bincodeSerialize() const;
-        static Sha256Compression bincodeDeserialize(std::vector<uint8_t>);
-    };
-
-    std::variant<AES128Encrypt,
-                 AND,
-                 XOR,
-                 RANGE,
-                 SHA256,
-                 Blake2s,
-                 Blake3,
-                 SchnorrVerify,
-                 PedersenCommitment,
-                 PedersenHash,
-                 EcdsaSecp256k1,
-                 EcdsaSecp256r1,
-                 MultiScalarMul,
-                 EmbeddedCurveAdd,
-                 Keccak256,
-                 Keccakf1600,
-                 RecursiveAggregation,
-                 BigIntAdd,
-                 BigIntSub,
-                 BigIntMul,
-                 BigIntDiv,
-                 BigIntFromLeBytes,
-                 BigIntToLeBytes,
-                 Poseidon2Permutation,
-                 Sha256Compression>
-        value;
 
     friend bool operator==(const BlackBoxFuncCall&, const BlackBoxFuncCall&);
     std::vector<uint8_t> bincodeSerialize() const;
@@ -2978,58 +2891,6 @@
 
 namespace Program {
 
-inline bool operator==(const BlackBoxFuncCall::SHA256& lhs, const BlackBoxFuncCall::SHA256& rhs)
-{
-    if (!(lhs.inputs == rhs.inputs)) {
-        return false;
-    }
-    if (!(lhs.outputs == rhs.outputs)) {
-        return false;
-    }
-    return true;
-}
-
-inline std::vector<uint8_t> BlackBoxFuncCall::SHA256::bincodeSerialize() const
-{
-    auto serializer = serde::BincodeSerializer();
-    serde::Serializable<BlackBoxFuncCall::SHA256>::serialize(*this, serializer);
-    return std::move(serializer).bytes();
-}
-
-inline BlackBoxFuncCall::SHA256 BlackBoxFuncCall::SHA256::bincodeDeserialize(std::vector<uint8_t> input)
-{
-    auto deserializer = serde::BincodeDeserializer(input);
-    auto value = serde::Deserializable<BlackBoxFuncCall::SHA256>::deserialize(deserializer);
-    if (deserializer.get_buffer_offset() < input.size()) {
-        throw_or_abort("Some input bytes were not read");
-    }
-    return value;
-}
-
-} // end of namespace Program
-
-template <>
-template <typename Serializer>
-void serde::Serializable<Program::BlackBoxFuncCall::SHA256>::serialize(const Program::BlackBoxFuncCall::SHA256& obj,
-                                                                       Serializer& serializer)
-{
-    serde::Serializable<decltype(obj.inputs)>::serialize(obj.inputs, serializer);
-    serde::Serializable<decltype(obj.outputs)>::serialize(obj.outputs, serializer);
-}
-
-template <>
-template <typename Deserializer>
-Program::BlackBoxFuncCall::SHA256 serde::Deserializable<Program::BlackBoxFuncCall::SHA256>::deserialize(
-    Deserializer& deserializer)
-{
-    Program::BlackBoxFuncCall::SHA256 obj;
-    obj.inputs = serde::Deserializable<decltype(obj.inputs)>::deserialize(deserializer);
-    obj.outputs = serde::Deserializable<decltype(obj.outputs)>::deserialize(deserializer);
-    return obj;
-}
-
-namespace Program {
-
 inline bool operator==(const BlackBoxFuncCall::Blake2s& lhs, const BlackBoxFuncCall::Blake2s& rhs)
 {
     if (!(lhs.inputs == rhs.inputs)) {
@@ -3507,9 +3368,6 @@
 
 namespace Program {
 
-<<<<<<< HEAD
-inline bool operator==(const BlackBoxFuncCall::Blake2s& lhs, const BlackBoxFuncCall::Blake2s& rhs)
-=======
 inline bool operator==(const BlackBoxFuncCall::EmbeddedCurveAdd& lhs, const BlackBoxFuncCall::EmbeddedCurveAdd& rhs)
 {
     if (!(lhs.input1 == rhs.input1)) {
@@ -3569,7 +3427,6 @@
 namespace Program {
 
 inline bool operator==(const BlackBoxFuncCall::Keccak256& lhs, const BlackBoxFuncCall::Keccak256& rhs)
->>>>>>> f7e4bfb0
 {
     if (!(lhs.inputs == rhs.inputs)) {
         return false;
@@ -4314,57 +4171,6 @@
 
 namespace Program {
 
-inline bool operator==(const BlackBoxOp::Sha256& lhs, const BlackBoxOp::Sha256& rhs)
-{
-    if (!(lhs.message == rhs.message)) {
-        return false;
-    }
-    if (!(lhs.output == rhs.output)) {
-        return false;
-    }
-    return true;
-}
-
-inline std::vector<uint8_t> BlackBoxOp::Sha256::bincodeSerialize() const
-{
-    auto serializer = serde::BincodeSerializer();
-    serde::Serializable<BlackBoxOp::Sha256>::serialize(*this, serializer);
-    return std::move(serializer).bytes();
-}
-
-inline BlackBoxOp::Sha256 BlackBoxOp::Sha256::bincodeDeserialize(std::vector<uint8_t> input)
-{
-    auto deserializer = serde::BincodeDeserializer(input);
-    auto value = serde::Deserializable<BlackBoxOp::Sha256>::deserialize(deserializer);
-    if (deserializer.get_buffer_offset() < input.size()) {
-        throw_or_abort("Some input bytes were not read");
-    }
-    return value;
-}
-
-} // end of namespace Program
-
-template <>
-template <typename Serializer>
-void serde::Serializable<Program::BlackBoxOp::Sha256>::serialize(const Program::BlackBoxOp::Sha256& obj,
-                                                                 Serializer& serializer)
-{
-    serde::Serializable<decltype(obj.message)>::serialize(obj.message, serializer);
-    serde::Serializable<decltype(obj.output)>::serialize(obj.output, serializer);
-}
-
-template <>
-template <typename Deserializer>
-Program::BlackBoxOp::Sha256 serde::Deserializable<Program::BlackBoxOp::Sha256>::deserialize(Deserializer& deserializer)
-{
-    Program::BlackBoxOp::Sha256 obj;
-    obj.message = serde::Deserializable<decltype(obj.message)>::deserialize(deserializer);
-    obj.output = serde::Deserializable<decltype(obj.output)>::deserialize(deserializer);
-    return obj;
-}
-
-namespace Program {
-
 inline bool operator==(const BlackBoxOp::Blake2s& lhs, const BlackBoxOp::Blake2s& rhs)
 {
     if (!(lhs.message == rhs.message)) {
@@ -4830,9 +4636,6 @@
 
 namespace Program {
 
-<<<<<<< HEAD
-inline bool operator==(const BlackBoxOp::Blake2s& lhs, const BlackBoxOp::Blake2s& rhs)
-=======
 inline bool operator==(const BlackBoxOp::PedersenHash& lhs, const BlackBoxOp::PedersenHash& rhs)
 {
     if (!(lhs.inputs == rhs.inputs)) {
@@ -4891,7 +4694,6 @@
 namespace Program {
 
 inline bool operator==(const BlackBoxOp::MultiScalarMul& lhs, const BlackBoxOp::MultiScalarMul& rhs)
->>>>>>> f7e4bfb0
 {
     if (!(lhs.points == rhs.points)) {
         return false;
