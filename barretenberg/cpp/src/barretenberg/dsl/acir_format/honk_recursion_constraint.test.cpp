#include "honk_recursion_constraint.hpp"
#include "acir_format.hpp"
#include "acir_format_mocks.hpp"
#include "barretenberg/sumcheck/instance/prover_instance.hpp"
#include "barretenberg/ultra_honk/ultra_prover.hpp"
#include "barretenberg/ultra_honk/ultra_verifier.hpp"

#include <gtest/gtest.h>
#include <vector>

using namespace acir_format;
using namespace bb;

class AcirHonkRecursionConstraint : public ::testing::Test {

  public:
    using ProverInstance = ProverInstance_<UltraFlavor>;
    using Prover = bb::UltraProver;
    using VerificationKey = UltraFlavor::VerificationKey;
    using Verifier = bb::UltraVerifier;

    Builder create_inner_circuit()
    {
        /**
         * constraints produced by Noir program:
         * fn main(x : u32, y : pub u32) {
         * let z = x ^ y;
         *
         * constrain z != 10;
         * }
         **/
        RangeConstraint range_a{
            .witness = 0,
            .num_bits = 32,
        };
        RangeConstraint range_b{
            .witness = 1,
            .num_bits = 32,
        };

        LogicConstraint logic_constraint{
            .a = 0,
            .b = 1,
            .result = 2,
            .num_bits = 32,
            .is_xor_gate = 1,
        };
        poly_triple expr_a{
            .a = 2,
            .b = 3,
            .c = 0,
            .q_m = 0,
            .q_l = 1,
            .q_r = -1,
            .q_o = 0,
            .q_c = -10,
        };
        poly_triple expr_b{
            .a = 3,
            .b = 4,
            .c = 5,
            .q_m = 1,
            .q_l = 0,
            .q_r = 0,
            .q_o = -1,
            .q_c = 0,
        };
        poly_triple expr_c{
            .a = 3,
            .b = 5,
            .c = 3,
            .q_m = 1,
            .q_l = 0,
            .q_r = 0,
            .q_o = -1,
            .q_c = 0,

        };
        poly_triple expr_d{
            .a = 5,
            .b = 0,
            .c = 0,
            .q_m = 0,
            .q_l = -1,
            .q_r = 0,
            .q_o = 0,
            .q_c = 1,
        };

<<<<<<< HEAD
        AcirFormat constraint_system{ .varnum = 6,
                                      .recursive = true,
                                      .num_acir_opcodes = 7,
                                      .public_inputs = { 1, 2 },
                                      .logic_constraints = { logic_constraint },
                                      .range_constraints = { range_a, range_b },
                                      .aes128_constraints = {},
                                      .sha256_compression = {},
                                      .schnorr_constraints = {},
                                      .ecdsa_k1_constraints = {},
                                      .ecdsa_r1_constraints = {},
                                      .blake2s_constraints = {},
                                      .blake3_constraints = {},
                                      .keccak_constraints = {},
                                      .keccak_permutations = {},
                                      .pedersen_constraints = {},
                                      .pedersen_hash_constraints = {},
                                      .poseidon2_constraints = {},
                                      .multi_scalar_mul_constraints = {},
                                      .ec_add_constraints = {},
                                      .recursion_constraints = {},
                                      .honk_recursion_constraints = {},
                                      .bigint_from_le_bytes_constraints = {},
                                      .bigint_to_le_bytes_constraints = {},
                                      .bigint_operations = {},
                                      .poly_triple_constraints = { expr_a, expr_b, expr_c, expr_d },
                                      .quad_constraints = {},
                                      .block_constraints = {} };
=======
        AcirFormat constraint_system{
            .varnum = 6,
            .recursive = true,
            .num_acir_opcodes = 7,
            .public_inputs = { 1, 2 },
            .logic_constraints = { logic_constraint },
            .range_constraints = { range_a, range_b },
            .aes128_constraints = {},
            .sha256_constraints = {},
            .sha256_compression = {},
            .schnorr_constraints = {},
            .ecdsa_k1_constraints = {},
            .ecdsa_r1_constraints = {},
            .blake2s_constraints = {},
            .blake3_constraints = {},
            .keccak_constraints = {},
            .keccak_permutations = {},
            .pedersen_constraints = {},
            .pedersen_hash_constraints = {},
            .poseidon2_constraints = {},
            .multi_scalar_mul_constraints = {},
            .ec_add_constraints = {},
            .recursion_constraints = {},
            .honk_recursion_constraints = {},
            .bigint_from_le_bytes_constraints = {},
            .bigint_to_le_bytes_constraints = {},
            .bigint_operations = {},
            .poly_triple_constraints = { expr_a, expr_b, expr_c, expr_d },
            .quad_constraints = {},
            .block_constraints = {},
            .original_opcode_indices = create_empty_original_opcode_indices(),
        };
        mock_opcode_indices(constraint_system);
>>>>>>> e1926787

        uint256_t inverse_of_five = fr(5).invert();
        WitnessVector witness{
            5, 10, 15, 5, inverse_of_five, 1,
        };
        auto builder = create_circuit(constraint_system, /*size_hint*/ 0, witness, /*honk recursion*/ true);

        return builder;
    }

    /**
     * @brief Create a circuit that recursively verifies one or more inner circuits
     *
     * @param inner_circuits
     * @return Composer
     */
    Builder create_outer_circuit(std::vector<Builder>& inner_circuits)
    {
        std::vector<HonkRecursionConstraint> honk_recursion_constraints;

        size_t witness_offset = 0;
        std::vector<fr, ContainerSlabAllocator<fr>> witness;

        for (auto& inner_circuit : inner_circuits) {

            auto instance = std::make_shared<ProverInstance>(inner_circuit);
            Prover prover(instance);
            auto verification_key = std::make_shared<VerificationKey>(instance->proving_key);
            Verifier verifier(verification_key);
            auto inner_proof = prover.construct_proof();

            const size_t num_inner_public_inputs = inner_circuit.get_public_inputs().size();

            std::vector<fr> proof_witnesses = inner_proof;
            // where the inner public inputs start (after circuit_size, num_pub_inputs, pub_input_offset)
            const size_t inner_public_input_offset = 3;
            // - Save the public inputs so that we can set their values.
            // - Then truncate them from the proof because the ACIR API expects proofs without public inputs
            std::vector<fr> inner_public_input_values(
                proof_witnesses.begin() + static_cast<std::ptrdiff_t>(inner_public_input_offset),
                proof_witnesses.begin() +
                    static_cast<std::ptrdiff_t>(inner_public_input_offset + num_inner_public_inputs -
                                                RecursionConstraint::AGGREGATION_OBJECT_SIZE));

            // We want to make sure that we do not remove the nested aggregation object.
            proof_witnesses.erase(proof_witnesses.begin() + static_cast<std::ptrdiff_t>(inner_public_input_offset),
                                  proof_witnesses.begin() +
                                      static_cast<std::ptrdiff_t>(inner_public_input_offset + num_inner_public_inputs -
                                                                  RecursionConstraint::AGGREGATION_OBJECT_SIZE));

            std::vector<bb::fr> key_witnesses = verification_key->to_field_elements();

            // This is the structure of proof_witnesses and key_witnesses concatenated, which is what we end up putting
            // in witness:
            // [ circuit size, num_pub_inputs, pub_input_offset, public_input_0, public_input_1, agg_obj_0,
            // agg_obj_1, ..., agg_obj_15, rest of proof..., vkey_0, vkey_1, vkey_2, vkey_3...]
            const uint32_t public_input_start_idx =
                static_cast<uint32_t>(inner_public_input_offset + witness_offset); // points to public_input_0
            const uint32_t proof_indices_start_idx =
                static_cast<uint32_t>(public_input_start_idx + num_inner_public_inputs -
                                      RecursionConstraint::AGGREGATION_OBJECT_SIZE); // points to agg_obj_0
            const uint32_t key_indices_start_idx =
                static_cast<uint32_t>(proof_indices_start_idx + proof_witnesses.size() -
                                      inner_public_input_offset); // would point to vkey_3 without the -
                                                                  // inner_public_input_offset, points to vkey_0

            std::vector<uint32_t> proof_indices;
            std::vector<uint32_t> key_indices;
            std::vector<uint32_t> inner_public_inputs;
            for (size_t i = 0; i < inner_public_input_offset; ++i) { // go over circuit size, num_pub_inputs, pub_offset
                proof_indices.emplace_back(static_cast<uint32_t>(i + witness_offset));
            }
            for (size_t i = 0; i < proof_witnesses.size() - inner_public_input_offset;
                 ++i) { // goes over agg_obj_0, agg_obj_1, ..., agg_obj_15 and rest of proof
                proof_indices.emplace_back(static_cast<uint32_t>(i + proof_indices_start_idx));
            }
            const size_t key_size = key_witnesses.size();
            for (size_t i = 0; i < key_size; ++i) {
                key_indices.emplace_back(static_cast<uint32_t>(i + key_indices_start_idx));
            }
            // We keep the nested aggregation object attached to the proof,
            // thus we do not explicitly have to keep the public inputs while setting up the initial recursion
            // constraint. They will later be attached as public inputs when creating the circuit.
            for (size_t i = 0; i < num_inner_public_inputs - RecursionConstraint::AGGREGATION_OBJECT_SIZE; ++i) {
                inner_public_inputs.push_back(static_cast<uint32_t>(i + public_input_start_idx));
            }

            HonkRecursionConstraint honk_recursion_constraint{
                .key = key_indices,
                .proof = proof_indices,
                .public_inputs = inner_public_inputs,
            };
            honk_recursion_constraints.push_back(honk_recursion_constraint);

            // Setting the witness vector which just appends proof witnesses and key witnesses.
            // We need to reconstruct the proof witnesses in the same order as the proof indices, with this structure:
            // [ circuit size, num_pub_inputs, pub_input_offset, public_input_0, public_input_1, agg_obj_0,
            // agg_obj_1, ..., agg_obj_15, rest of proof..., vkey_0, vkey_1, vkey_2, vkey_3...]
            size_t idx = 0;
            for (const auto& wit : proof_witnesses) {
                witness.emplace_back(wit);
                idx++;
                if (idx ==
                    inner_public_input_offset) { // before this is true, the loop adds the first three into witness
                    for (size_t i = 0; i < proof_indices_start_idx - public_input_start_idx;
                         ++i) { // adds the inner public inputs
                        witness.emplace_back(0);
                    }
                } // after this, it adds the agg obj and rest of proof
            }

            for (const auto& wit : key_witnesses) {
                witness.emplace_back(wit);
            }

            // Set the values for the inner public inputs
            // TODO(maxim): check this is wrong I think
            // Note: this is confusing, but we minus one here due to the fact that the
            // witness values have not taken into account that zero is taken up by the zero_idx
            //
            // We once again have to check whether we have a nested proof, because if we do have one
            // then we could get a segmentation fault as `inner_public_inputs` was never filled with values.
            for (size_t i = 0; i < num_inner_public_inputs - RecursionConstraint::AGGREGATION_OBJECT_SIZE; ++i) {
                witness[inner_public_inputs[i]] = inner_public_input_values[i];
            }

            witness_offset = key_indices_start_idx + key_witnesses.size();
        }

<<<<<<< HEAD
        AcirFormat constraint_system{ .varnum = static_cast<uint32_t>(witness.size()),
                                      .recursive = false,
                                      .num_acir_opcodes = static_cast<uint32_t>(honk_recursion_constraints.size()),
                                      .public_inputs = {},
                                      .logic_constraints = {},
                                      .range_constraints = {},
                                      .aes128_constraints = {},
                                      .sha256_compression = {},
                                      .schnorr_constraints = {},
                                      .ecdsa_k1_constraints = {},
                                      .ecdsa_r1_constraints = {},
                                      .blake2s_constraints = {},
                                      .blake3_constraints = {},
                                      .keccak_constraints = {},
                                      .keccak_permutations = {},
                                      .pedersen_constraints = {},
                                      .pedersen_hash_constraints = {},
                                      .poseidon2_constraints = {},
                                      .multi_scalar_mul_constraints = {},
                                      .ec_add_constraints = {},
                                      .recursion_constraints = {},
                                      .honk_recursion_constraints = honk_recursion_constraints,
                                      .bigint_from_le_bytes_constraints = {},
                                      .bigint_to_le_bytes_constraints = {},
                                      .bigint_operations = {},
                                      .poly_triple_constraints = {},
                                      .quad_constraints = {},
                                      .block_constraints = {} };

=======
        std::vector<size_t> honk_recursion_opcode_indices(honk_recursion_constraints.size());
        std::iota(honk_recursion_opcode_indices.begin(), honk_recursion_opcode_indices.end(), 0);

        AcirFormat constraint_system{
            .varnum = static_cast<uint32_t>(witness.size()),
            .recursive = false,
            .num_acir_opcodes = static_cast<uint32_t>(honk_recursion_constraints.size()),
            .public_inputs = {},
            .logic_constraints = {},
            .range_constraints = {},
            .aes128_constraints = {},
            .sha256_constraints = {},
            .sha256_compression = {},
            .schnorr_constraints = {},
            .ecdsa_k1_constraints = {},
            .ecdsa_r1_constraints = {},
            .blake2s_constraints = {},
            .blake3_constraints = {},
            .keccak_constraints = {},
            .keccak_permutations = {},
            .pedersen_constraints = {},
            .pedersen_hash_constraints = {},
            .poseidon2_constraints = {},
            .multi_scalar_mul_constraints = {},
            .ec_add_constraints = {},
            .recursion_constraints = {},
            .honk_recursion_constraints = honk_recursion_constraints,
            .bigint_from_le_bytes_constraints = {},
            .bigint_to_le_bytes_constraints = {},
            .bigint_operations = {},
            .poly_triple_constraints = {},
            .quad_constraints = {},
            .block_constraints = {},
            .original_opcode_indices = create_empty_original_opcode_indices(),
        };
        mock_opcode_indices(constraint_system);
>>>>>>> e1926787
        auto outer_circuit = create_circuit(constraint_system, /*size_hint*/ 0, witness, /*honk recursion*/ true);

        return outer_circuit;
    }

  protected:
    static void SetUpTestSuite() { bb::srs::init_crs_factory("../srs_db/ignition"); }
};

TEST_F(AcirHonkRecursionConstraint, TestBasicDoubleHonkRecursionConstraints)
{
    std::vector<Builder> layer_1_circuits;
    layer_1_circuits.push_back(create_inner_circuit());

    layer_1_circuits.push_back(create_inner_circuit());

    auto layer_2_circuit = create_outer_circuit(layer_1_circuits);

    info("circuit gates = ", layer_2_circuit.get_num_gates());

    auto instance = std::make_shared<ProverInstance>(layer_2_circuit);
    Prover prover(instance);
    info("prover gates = ", instance->proving_key.circuit_size);
    auto proof = prover.construct_proof();
    auto verification_key = std::make_shared<VerificationKey>(instance->proving_key);
    Verifier verifier(verification_key);
    EXPECT_EQ(verifier.verify_proof(proof), true);
}

TEST_F(AcirHonkRecursionConstraint, TestOneOuterRecursiveCircuit)
{
    /**
     * We want to test the following:
     * 1. circuit that verifies a proof of another circuit
     * 2. the above, but the inner circuit contains a recursive proof output that we have to aggregate
     * 3. the above, but the outer circuit verifies 2 proofs, the aggregation outputs from the 2 proofs (+ the recursive
     * proof output from 2) are aggregated together
     *
     * A = basic circuit
     * B = circuit that verifies proof of A
     * C = circuit that verifies proof of B and a proof of A
     *
     * Layer 1 = proof of A
     * Layer 2 = verifies proof of A and proof of B
     * Layer 3 = verifies proof of C
     *
     * Attempt at a visual graphic
     * ===========================
     *
     *     C
     *     ^
     *     |
     *     | - B
     *     ^   ^
     *     |   |
     *     |    -A
     *     |
     *      - A
     *
     * ===========================
     *
     * Final aggregation object contains aggregated proofs for 2 instances of A and 1 instance of B
     */
    std::vector<Builder> layer_1_circuits;
    layer_1_circuits.push_back(create_inner_circuit());
    info("created first inner circuit");

    std::vector<Builder> layer_2_circuits;
    layer_2_circuits.push_back(create_inner_circuit());
    info("created second inner circuit");

    layer_2_circuits.push_back(create_outer_circuit(layer_1_circuits));
    info("created first outer circuit");

    auto layer_3_circuit = create_outer_circuit(layer_2_circuits);
    info("created second outer circuit");
    info("number of gates in layer 3 = ", layer_3_circuit.get_num_gates());

    auto instance = std::make_shared<ProverInstance>(layer_3_circuit);
    Prover prover(instance);
    info("prover gates = ", instance->proving_key.circuit_size);
    auto proof = prover.construct_proof();
    auto verification_key = std::make_shared<VerificationKey>(instance->proving_key);
    Verifier verifier(verification_key);
    EXPECT_EQ(verifier.verify_proof(proof), true);
}

TEST_F(AcirHonkRecursionConstraint, TestFullRecursiveComposition)
{
    std::vector<Builder> layer_b_1_circuits;
    layer_b_1_circuits.push_back(create_inner_circuit());
    info("created first inner circuit");

    std::vector<Builder> layer_b_2_circuits;
    layer_b_2_circuits.push_back(create_inner_circuit());
    info("created second inner circuit");

    std::vector<Builder> layer_2_circuits;
    layer_2_circuits.push_back(create_outer_circuit(layer_b_1_circuits));
    info("created first outer circuit");

    layer_2_circuits.push_back(create_outer_circuit(layer_b_2_circuits));
    info("created second outer circuit");

    auto layer_3_circuit = create_outer_circuit(layer_2_circuits);
    info("created third outer circuit");
    info("number of gates in layer 3 circuit = ", layer_3_circuit.get_num_gates());

    auto instance = std::make_shared<ProverInstance>(layer_3_circuit);
    Prover prover(instance);
    info("prover gates = ", instance->proving_key.circuit_size);
    auto proof = prover.construct_proof();
    auto verification_key = std::make_shared<VerificationKey>(instance->proving_key);
    Verifier verifier(verification_key);
    EXPECT_EQ(verifier.verify_proof(proof), true);
}<|MERGE_RESOLUTION|>--- conflicted
+++ resolved
@@ -87,36 +87,6 @@
             .q_c = 1,
         };
 
-<<<<<<< HEAD
-        AcirFormat constraint_system{ .varnum = 6,
-                                      .recursive = true,
-                                      .num_acir_opcodes = 7,
-                                      .public_inputs = { 1, 2 },
-                                      .logic_constraints = { logic_constraint },
-                                      .range_constraints = { range_a, range_b },
-                                      .aes128_constraints = {},
-                                      .sha256_compression = {},
-                                      .schnorr_constraints = {},
-                                      .ecdsa_k1_constraints = {},
-                                      .ecdsa_r1_constraints = {},
-                                      .blake2s_constraints = {},
-                                      .blake3_constraints = {},
-                                      .keccak_constraints = {},
-                                      .keccak_permutations = {},
-                                      .pedersen_constraints = {},
-                                      .pedersen_hash_constraints = {},
-                                      .poseidon2_constraints = {},
-                                      .multi_scalar_mul_constraints = {},
-                                      .ec_add_constraints = {},
-                                      .recursion_constraints = {},
-                                      .honk_recursion_constraints = {},
-                                      .bigint_from_le_bytes_constraints = {},
-                                      .bigint_to_le_bytes_constraints = {},
-                                      .bigint_operations = {},
-                                      .poly_triple_constraints = { expr_a, expr_b, expr_c, expr_d },
-                                      .quad_constraints = {},
-                                      .block_constraints = {} };
-=======
         AcirFormat constraint_system{
             .varnum = 6,
             .recursive = true,
@@ -125,7 +95,6 @@
             .logic_constraints = { logic_constraint },
             .range_constraints = { range_a, range_b },
             .aes128_constraints = {},
-            .sha256_constraints = {},
             .sha256_compression = {},
             .schnorr_constraints = {},
             .ecdsa_k1_constraints = {},
@@ -150,7 +119,6 @@
             .original_opcode_indices = create_empty_original_opcode_indices(),
         };
         mock_opcode_indices(constraint_system);
->>>>>>> e1926787
 
         uint256_t inverse_of_five = fr(5).invert();
         WitnessVector witness{
@@ -280,37 +248,6 @@
             witness_offset = key_indices_start_idx + key_witnesses.size();
         }
 
-<<<<<<< HEAD
-        AcirFormat constraint_system{ .varnum = static_cast<uint32_t>(witness.size()),
-                                      .recursive = false,
-                                      .num_acir_opcodes = static_cast<uint32_t>(honk_recursion_constraints.size()),
-                                      .public_inputs = {},
-                                      .logic_constraints = {},
-                                      .range_constraints = {},
-                                      .aes128_constraints = {},
-                                      .sha256_compression = {},
-                                      .schnorr_constraints = {},
-                                      .ecdsa_k1_constraints = {},
-                                      .ecdsa_r1_constraints = {},
-                                      .blake2s_constraints = {},
-                                      .blake3_constraints = {},
-                                      .keccak_constraints = {},
-                                      .keccak_permutations = {},
-                                      .pedersen_constraints = {},
-                                      .pedersen_hash_constraints = {},
-                                      .poseidon2_constraints = {},
-                                      .multi_scalar_mul_constraints = {},
-                                      .ec_add_constraints = {},
-                                      .recursion_constraints = {},
-                                      .honk_recursion_constraints = honk_recursion_constraints,
-                                      .bigint_from_le_bytes_constraints = {},
-                                      .bigint_to_le_bytes_constraints = {},
-                                      .bigint_operations = {},
-                                      .poly_triple_constraints = {},
-                                      .quad_constraints = {},
-                                      .block_constraints = {} };
-
-=======
         std::vector<size_t> honk_recursion_opcode_indices(honk_recursion_constraints.size());
         std::iota(honk_recursion_opcode_indices.begin(), honk_recursion_opcode_indices.end(), 0);
 
@@ -322,7 +259,6 @@
             .logic_constraints = {},
             .range_constraints = {},
             .aes128_constraints = {},
-            .sha256_constraints = {},
             .sha256_compression = {},
             .schnorr_constraints = {},
             .ecdsa_k1_constraints = {},
@@ -347,7 +283,6 @@
             .original_opcode_indices = create_empty_original_opcode_indices(),
         };
         mock_opcode_indices(constraint_system);
->>>>>>> e1926787
         auto outer_circuit = create_circuit(constraint_system, /*size_hint*/ 0, witness, /*honk recursion*/ true);
 
         return outer_circuit;
