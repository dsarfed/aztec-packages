--- conflicted
+++ resolved
@@ -1210,12 +1210,7 @@
 // This function computes the polynomial (x - a)(x - b)(x - c)... given n distinct roots (a, b, c, ...).
 template <typename Fr> void compute_linear_polynomial_product(const Fr* roots, Fr* dest, const size_t n)
 {
-<<<<<<< HEAD
-    for (size_t i = 0; i < n; ++i) {
-    };
-=======
-
->>>>>>> 76bcd726
+
     auto scratch_space_ptr = get_scratch_space<Fr>(n);
     auto scratch_space = scratch_space_ptr.get();
     memcpy((void*)scratch_space, (void*)roots, n * sizeof(Fr));
@@ -1349,10 +1344,6 @@
         algorithm used in Kate commitment scheme, as the coefficients of N(X)/X are given by numerator_polynomial[j]
         for j=1,...,n.
     */
-    // Print all elements in src
-    for (size_t i = 0; i < n; ++i) {
-        // info("source check", src[i]);
-    };
     Fr numerator_polynomial[n + 1];
     // Compute coefficients of N(X)
     polynomial_arithmetic::compute_linear_polynomial_product(evaluation_points, numerator_polynomial, n);
@@ -1382,11 +1373,8 @@
     Fr temp_dest[n];
     size_t idx_zero = 0;
     bool interpolation_domain_contains_zero = false;
-<<<<<<< HEAD
-=======
     // if the constant term of the numerator polynomial N(X) is 0, then the interpolation domain contains 0
     // we find the index i_0, such that x_{i_0} = 0
->>>>>>> 76bcd726
     if (numerator_polynomial[0] == Fr(0)) {
         for (size_t i = 0; i < n; ++i) {
             if (evaluation_points[i] == Fr(0)) {
@@ -1396,10 +1384,7 @@
             }
         }
     };
-<<<<<<< HEAD
-=======
-
->>>>>>> 76bcd726
+
     if (!interpolation_domain_contains_zero) {
         for (size_t i = 0; i < n; ++i) {
             // set z = - 1/x_i for x_i <> 0
@@ -1418,30 +1403,6 @@
     } else {
         for (size_t i = 0; i < n; ++i) {
             if (i == idx_zero) {
-<<<<<<< HEAD
-                // the contribution from the term corresponding to idx_zero is computed separately
-                continue;
-            } else {
-                // get the next inverted root
-                z = roots_and_denominators[i];
-                // compute f(x_i) * d_{x_i}^{-1}
-                multiplier = temp_src[i] * roots_and_denominators[n + i];
-                // get x_i^{-1} * f(x_i) * d_{x_i}^{-1} into the "free" term
-                temp_dest[1] = multiplier * numerator_polynomial[1];
-                temp_dest[1] *= z;
-                // correct the first coefficient as it is now accumulating free terms from
-                // f(x_i) d_i^{-1} prod_(X-x_i, x_i <> 0) (X-x_i) * 1/(X-x_i)
-                dest[1] += temp_dest[1];
-                // compute the quotient N(X)/(X-x_i) f(x_i)/d_{x_i} and its contribution to the target coefficients
-                for (size_t j = 2; j < n; ++j) {
-                    temp_dest[j] = multiplier * numerator_polynomial[j] - temp_dest[j - 1];
-                    temp_dest[j] *= z;
-                    dest[j] += temp_dest[j];
-                };
-            }
-        }
-        // correct the target coefficients by the contribution from N(X)/X * d_{idx_zero}^{-1} * f(idx_zero)
-=======
                 // the contribution from the term corresponding to i_0 is computed separately
                 continue;
             }
@@ -1463,12 +1424,12 @@
             };
         }
         // correct the target coefficients by the contribution from q_{0} = N(X)/X * d_{i_0}^{-1} * f(0)
->>>>>>> 76bcd726
         for (size_t i = 0; i < n; ++i) {
             dest[i] += temp_src[idx_zero] * roots_and_denominators[n + idx_zero] * numerator_polynomial[i + 1];
         }
     }
 }
+
 template fr evaluate<fr>(const fr*, const fr&, const size_t);
 template fr evaluate<fr>(const std::vector<fr*>, const fr&, const size_t);
 template void copy_polynomial<fr>(const fr*, fr*, size_t, size_t);
