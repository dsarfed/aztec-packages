#pragma once

#include "barretenberg/numeric/uint256/uint256.hpp"
#include "barretenberg/numeric/uintx/uintx.hpp"
#include <tuple>

#include "../circuit_builders/circuit_builders.hpp"

#include "../bit_array/bit_array.hpp"
#include "../field/field.hpp"

namespace bb::stdlib {

template <typename Builder, typename T>
bigfield<Builder, T>::bigfield(Builder* parent_context)
    : context(parent_context)
    , binary_basis_limbs{ Limb(bb::fr(0)), Limb(bb::fr(0)), Limb(bb::fr(0)), Limb(bb::fr(0)) }
    , prime_basis_limb(context, 0)
{}

template <typename Builder, typename T>
bigfield<Builder, T>::bigfield(Builder* parent_context, const uint256_t& value)
    : context(parent_context)
    , binary_basis_limbs{ Limb(bb::fr(value.slice(0, NUM_LIMB_BITS))),
                          Limb(bb::fr(value.slice(NUM_LIMB_BITS, NUM_LIMB_BITS * 2))),
                          Limb(bb::fr(value.slice(NUM_LIMB_BITS * 2, NUM_LIMB_BITS * 3))),
                          Limb(bb::fr(value.slice(NUM_LIMB_BITS * 3, NUM_LIMB_BITS * 4))) }
    , prime_basis_limb(context, value)
{
    ASSERT(value < modulus);
}

// TODO(https://github.com/AztecProtocol/barretenberg/issues/850): audit the evaluate_linear_identity function
template <typename Builder, typename T>
bigfield<Builder, T>::bigfield(const field_t<Builder>& low_bits_in,
                               const field_t<Builder>& high_bits_in,
                               const bool can_overflow,
                               const size_t maximum_bitlength)
{
    ASSERT((can_overflow == true && maximum_bitlength == 0) ||
           (can_overflow == false && (maximum_bitlength == 0 || maximum_bitlength > (3 * NUM_LIMB_BITS))));

    // Check that the values of two parts are within specified bounds
    ASSERT(uint256_t(low_bits_in.get_value()) < (uint256_t(1) << (NUM_LIMB_BITS * 2)));
    ASSERT(uint256_t(high_bits_in.get_value()) < (uint256_t(1) << (NUM_LIMB_BITS * 2)));

    context = low_bits_in.context == nullptr ? high_bits_in.context : low_bits_in.context;
    field_t<Builder> limb_0(context);
    field_t<Builder> limb_1(context);
    field_t<Builder> limb_2(context);
    field_t<Builder> limb_3(context);
    if (low_bits_in.witness_index != IS_CONSTANT) {
        std::vector<uint32_t> low_accumulator;
        if constexpr (HasPlookup<Builder>) {
            // MERGE NOTE: this was the if constexpr block introduced in ecebe7643
            const auto limb_witnesses =
                context->decompose_non_native_field_double_width_limb(low_bits_in.normalize().witness_index);
            limb_0.witness_index = limb_witnesses[0];
            limb_1.witness_index = limb_witnesses[1];
            field_t<Builder>::evaluate_linear_identity(low_bits_in, -limb_0, -limb_1 * shift_1, field_t<Builder>(0));

            // // Enforce that low_bits_in indeed only contains 2*NUM_LIMB_BITS bits
            // low_accumulator = context->decompose_into_default_range(low_bits_in.witness_index,
            //                                                         static_cast<size_t>(NUM_LIMB_BITS * 2));
            // // If this doesn't hold we're using a default plookup range size that doesn't work well with the limb
            // size
            // // here
            // ASSERT(low_accumulator.size() % 2 == 0);
            // size_t mid_index = low_accumulator.size() / 2 - 1;
            // limb_0.witness_index = low_accumulator[mid_index]; // Q:safer to just slice this from low_bits_in?
            // limb_1 = (low_bits_in - limb_0) * shift_right_1;
        } else {
            size_t mid_index;
            low_accumulator = context->decompose_into_base4_accumulators(
                low_bits_in.witness_index, static_cast<size_t>(NUM_LIMB_BITS * 2), "bigfield: low_bits_in too large.");
            mid_index = static_cast<size_t>((NUM_LIMB_BITS / 2) - 1);
            // Range constraint returns an array of partial sums, midpoint will happen to hold the big limb
            // value
            if constexpr (!IsSimulator<Builder>) {
                limb_1.witness_index = low_accumulator[mid_index];
            }
            // We can get the first half bits of low_bits_in from the variables we already created
            limb_0 = (low_bits_in - (limb_1 * shift_1));
        }
    } else {
        uint256_t slice_0 = uint256_t(low_bits_in.additive_constant).slice(0, NUM_LIMB_BITS);
        uint256_t slice_1 = uint256_t(low_bits_in.additive_constant).slice(NUM_LIMB_BITS, 2 * NUM_LIMB_BITS);
        limb_0 = field_t(context, bb::fr(slice_0));
        limb_1 = field_t(context, bb::fr(slice_1));
    }

    // If we wish to continue working with this element with lazy reductions - i.e. not moding out again after each
    // addition we apply a more limited range - 2^s for smallest s such that p<2^s (this is the case can_overflow ==
    // false)
    uint64_t num_last_limb_bits = (can_overflow) ? NUM_LIMB_BITS : NUM_LAST_LIMB_BITS;

    // if maximum_bitlength is set, this supercedes can_overflow
    if (maximum_bitlength > 0) {
        ASSERT(maximum_bitlength > 3 * NUM_LIMB_BITS);
        num_last_limb_bits = maximum_bitlength - (3 * NUM_LIMB_BITS);
    }
    // We create the high limb values similar to the low limb ones above
    const uint64_t num_high_limb_bits = NUM_LIMB_BITS + num_last_limb_bits;
    if (high_bits_in.witness_index != IS_CONSTANT) {

        std::vector<uint32_t> high_accumulator;
        if constexpr (HasPlookup<Builder>) {
            const auto limb_witnesses = context->decompose_non_native_field_double_width_limb(
                high_bits_in.normalize().witness_index, (size_t)num_high_limb_bits);
            limb_2.witness_index = limb_witnesses[0];
            limb_3.witness_index = limb_witnesses[1];
            field_t<Builder>::evaluate_linear_identity(high_bits_in, -limb_2, -limb_3 * shift_1, field_t<Builder>(0));

        } else {
            high_accumulator = context->decompose_into_base4_accumulators(high_bits_in.witness_index,
                                                                          static_cast<size_t>(num_high_limb_bits),
                                                                          "bigfield: high_bits_in too large.");

            if constexpr (!IsSimulator<Builder>) {
                limb_3.witness_index = high_accumulator[static_cast<size_t>((num_last_limb_bits / 2) - 1)];
            }
            limb_2 = (high_bits_in - (limb_3 * shift_1));
        }
    } else {
        uint256_t slice_2 = uint256_t(high_bits_in.additive_constant).slice(0, NUM_LIMB_BITS);
        uint256_t slice_3 = uint256_t(high_bits_in.additive_constant).slice(NUM_LIMB_BITS, num_high_limb_bits);
        limb_2 = field_t(context, bb::fr(slice_2));
        limb_3 = field_t(context, bb::fr(slice_3));
    }
    binary_basis_limbs[0] = Limb(limb_0, DEFAULT_MAXIMUM_LIMB);
    binary_basis_limbs[1] = Limb(limb_1, DEFAULT_MAXIMUM_LIMB);
    binary_basis_limbs[2] = Limb(limb_2, DEFAULT_MAXIMUM_LIMB);
    if (maximum_bitlength > 0) {
        uint256_t max_limb_value = (uint256_t(1) << (maximum_bitlength - (3 * NUM_LIMB_BITS))) - 1;
        binary_basis_limbs[3] = Limb(limb_3, max_limb_value);
    } else {
        binary_basis_limbs[3] =
            Limb(limb_3, can_overflow ? DEFAULT_MAXIMUM_LIMB : DEFAULT_MAXIMUM_MOST_SIGNIFICANT_LIMB);
    }
    prime_basis_limb = low_bits_in + (high_bits_in * shift_2);
}

template <typename Builder, typename T>
bigfield<Builder, T>::bigfield(const bigfield& other)
    : context(other.context)
    , binary_basis_limbs{ other.binary_basis_limbs[0],
                          other.binary_basis_limbs[1],
                          other.binary_basis_limbs[2],
                          other.binary_basis_limbs[3] }
    , prime_basis_limb(other.prime_basis_limb)
{}

template <typename Builder, typename T>
bigfield<Builder, T>::bigfield(bigfield&& other)
    : context(other.context)
    , binary_basis_limbs{ other.binary_basis_limbs[0],
                          other.binary_basis_limbs[1],
                          other.binary_basis_limbs[2],
                          other.binary_basis_limbs[3] }
    , prime_basis_limb(other.prime_basis_limb)
{}

/**
 * @brief Creates a bigfield element from a uint512_t.
 * Bigfield element is constructed as a witness and not a circuit constant
 *
 * @param ctx
 * @param value
 * @param can_overflow Can the input value have more than log2(modulus) bits?
 * @param maximum_bitlength Provide the explicit maximum bitlength if known. Otherwise bigfield max value will be either
 * log2(modulus) bits iff can_overflow = false, or (4 * NUM_LIMB_BITS) iff can_overflow = true
 * @return bigfield<Builder, T>
 *
 * @details This method is 1 gate more efficient than constructing from 2 field_ct elements.
 */
template <typename Builder, typename T>
bigfield<Builder, T> bigfield<Builder, T>::create_from_u512_as_witness(Builder* ctx,
                                                                       const uint512_t& value,
                                                                       const bool can_overflow,
                                                                       const size_t maximum_bitlength)
{
    ASSERT((can_overflow == true && maximum_bitlength == 0) ||
           (can_overflow == false && (maximum_bitlength == 0 || maximum_bitlength > (3 * NUM_LIMB_BITS))));
    std::array<uint256_t, 4> limbs;
    limbs[0] = value.slice(0, NUM_LIMB_BITS).lo;
    limbs[1] = value.slice(NUM_LIMB_BITS, NUM_LIMB_BITS * 2).lo;
    limbs[2] = value.slice(NUM_LIMB_BITS * 2, NUM_LIMB_BITS * 3).lo;
    limbs[3] = value.slice(NUM_LIMB_BITS * 3, NUM_LIMB_BITS * 4).lo;

    if constexpr (HasPlookup<Builder>) {
        field_t<Builder> limb_0(ctx);
        field_t<Builder> limb_1(ctx);
        field_t<Builder> limb_2(ctx);
        field_t<Builder> limb_3(ctx);
        field_t<Builder> prime_limb(ctx);
        limb_0.witness_index = ctx->add_variable(bb::fr(limbs[0]));
        limb_1.witness_index = ctx->add_variable(bb::fr(limbs[1]));
        limb_2.witness_index = ctx->add_variable(bb::fr(limbs[2]));
        limb_3.witness_index = ctx->add_variable(bb::fr(limbs[3]));
        prime_limb.witness_index = ctx->add_variable(limb_0.get_value() + limb_1.get_value() * shift_1 +
                                                     limb_2.get_value() * shift_2 + limb_3.get_value() * shift_3);
        // evaluate prime basis limb with addition gate that taps into the 4th wire in the next gate
        ctx->create_big_add_gate({ limb_1.witness_index,
                                   limb_2.witness_index,
                                   limb_3.witness_index,
                                   prime_limb.witness_index,
                                   shift_1,
                                   shift_2,
                                   shift_3,
                                   -1,
                                   0 },
                                 true);
        // TODO(https://github.com/AztecProtocol/barretenberg/issues/879): dummy necessary for preceeding big add gate
        ctx->create_dummy_gate(
            ctx->blocks.arithmetic, ctx->zero_idx, ctx->zero_idx, ctx->zero_idx, limb_0.witness_index);

        uint64_t num_last_limb_bits = (can_overflow) ? NUM_LIMB_BITS : NUM_LAST_LIMB_BITS;

        bigfield result(ctx);
        result.binary_basis_limbs[0] = Limb(limb_0, DEFAULT_MAXIMUM_LIMB);
        result.binary_basis_limbs[1] = Limb(limb_1, DEFAULT_MAXIMUM_LIMB);
        result.binary_basis_limbs[2] = Limb(limb_2, DEFAULT_MAXIMUM_LIMB);
        result.binary_basis_limbs[3] =
            Limb(limb_3, can_overflow ? DEFAULT_MAXIMUM_LIMB : DEFAULT_MAXIMUM_MOST_SIGNIFICANT_LIMB);

        // if maximum_bitlength is set, this supercedes can_overflow
        if (maximum_bitlength > 0) {
            ASSERT(maximum_bitlength > 3 * NUM_LIMB_BITS);
            num_last_limb_bits = maximum_bitlength - (3 * NUM_LIMB_BITS);
            uint256_t max_limb_value = (uint256_t(1) << num_last_limb_bits) - 1;
            result.binary_basis_limbs[3].maximum_value = max_limb_value;
        }
        result.prime_basis_limb = prime_limb;
        ctx->range_constrain_two_limbs(
            limb_0.witness_index, limb_1.witness_index, (size_t)NUM_LIMB_BITS, (size_t)NUM_LIMB_BITS);
        ctx->range_constrain_two_limbs(
            limb_2.witness_index, limb_3.witness_index, (size_t)NUM_LIMB_BITS, (size_t)num_last_limb_bits);

        return result;
    } else {
        return bigfield(witness_t(ctx, fr(limbs[0] + limbs[1] * shift_1)),
                        witness_t(ctx, fr(limbs[2] + limbs[3] * shift_1)),
                        can_overflow,
                        maximum_bitlength);
    }
}

template <typename Builder, typename T> bigfield<Builder, T>::bigfield(const byte_array<Builder>& bytes)
{
    ASSERT(bytes.size() == 32); // we treat input as a 256-bit big integer
    const auto split_byte_into_nibbles = [](Builder* ctx, const field_t<Builder>& split_byte) {
        const uint64_t byte_val = uint256_t(split_byte.get_value()).data[0];
        const uint64_t lo_nibble_val = byte_val & 15ULL;
        const uint64_t hi_nibble_val = byte_val >> 4;

        const field_t<Builder> lo_nibble(witness_t<Builder>(ctx, lo_nibble_val));
        const field_t<Builder> hi_nibble(witness_t<Builder>(ctx, hi_nibble_val));
        lo_nibble.create_range_constraint(4, "bigfield: lo_nibble too large");
        hi_nibble.create_range_constraint(4, "bigfield: hi_nibble too large");

        const field_t<Builder> sum = lo_nibble + (hi_nibble * 16);
        sum.assert_equal(split_byte);
        return std::make_pair<field_t<Builder>, field_t<Builder>>((field_t<Builder>)lo_nibble,
                                                                  (field_t<Builder>)hi_nibble);
    };

    const auto reconstruct_two_limbs = [&split_byte_into_nibbles](Builder* ctx,
                                                                  const field_t<Builder>& hi_bytes,
                                                                  const field_t<Builder>& lo_bytes,
                                                                  const field_t<Builder>& split_byte) {
        const auto [lo_nibble, hi_nibble] = split_byte_into_nibbles(ctx, split_byte);

        field_t<Builder> hi_limb = hi_nibble + hi_bytes * 16;
        field_t<Builder> lo_limb = lo_bytes + lo_nibble * field_t<Builder>(ctx, uint256_t(1) << 64);
        return std::make_pair<field_t<Builder>, field_t<Builder>>((field_t<Builder>)lo_limb, (field_t<Builder>)hi_limb);
    };
    Builder* ctx = bytes.get_context();

    const field_t<Builder> hi_8_bytes(bytes.slice(0, 6));
    const field_t<Builder> mid_split_byte(bytes.slice(6, 1));
    const field_t<Builder> mid_8_bytes(bytes.slice(7, 8));

    const field_t<Builder> lo_8_bytes(bytes.slice(15, 8));
    const field_t<Builder> lo_split_byte(bytes.slice(23, 1));
    const field_t<Builder> lolo_8_bytes(bytes.slice(24, 8));

    const auto [limb0, limb1] = reconstruct_two_limbs(ctx, lo_8_bytes, lolo_8_bytes, lo_split_byte);
    const auto [limb2, limb3] = reconstruct_two_limbs(ctx, hi_8_bytes, mid_8_bytes, mid_split_byte);

    const auto res = bigfield(limb0, limb1, limb2, limb3, true);

    const auto num_last_limb_bits = 256 - (NUM_LIMB_BITS * 3);
    res.binary_basis_limbs[3].maximum_value = (uint64_t(1) << num_last_limb_bits);
    *this = res;
}

template <typename Builder, typename T> bigfield<Builder, T>& bigfield<Builder, T>::operator=(const bigfield& other)
{
    context = other.context;
    binary_basis_limbs[0] = other.binary_basis_limbs[0];
    binary_basis_limbs[1] = other.binary_basis_limbs[1];
    binary_basis_limbs[2] = other.binary_basis_limbs[2];
    binary_basis_limbs[3] = other.binary_basis_limbs[3];
    prime_basis_limb = other.prime_basis_limb;
    return *this;
}

template <typename Builder, typename T> bigfield<Builder, T>& bigfield<Builder, T>::operator=(bigfield&& other)
{
    context = other.context;
    binary_basis_limbs[0] = other.binary_basis_limbs[0];
    binary_basis_limbs[1] = other.binary_basis_limbs[1];
    binary_basis_limbs[2] = other.binary_basis_limbs[2];
    binary_basis_limbs[3] = other.binary_basis_limbs[3];
    prime_basis_limb = other.prime_basis_limb;
    return *this;
}

template <typename Builder, typename T> uint512_t bigfield<Builder, T>::get_value() const
{
    uint512_t t0 = uint256_t(binary_basis_limbs[0].element.get_value());
    uint512_t t1 = uint256_t(binary_basis_limbs[1].element.get_value());
    uint512_t t2 = uint256_t(binary_basis_limbs[2].element.get_value());
    uint512_t t3 = uint256_t(binary_basis_limbs[3].element.get_value());
    return t0 + (t1 << (NUM_LIMB_BITS)) + (t2 << (2 * NUM_LIMB_BITS)) + (t3 << (3 * NUM_LIMB_BITS));
}

template <typename Builder, typename T> uint512_t bigfield<Builder, T>::get_maximum_value() const
{
    uint512_t t0 = uint512_t(binary_basis_limbs[0].maximum_value);
    uint512_t t1 = uint512_t(binary_basis_limbs[1].maximum_value) << NUM_LIMB_BITS;
    uint512_t t2 = uint512_t(binary_basis_limbs[2].maximum_value) << (NUM_LIMB_BITS * 2);
    uint512_t t3 = uint512_t(binary_basis_limbs[3].maximum_value) << (NUM_LIMB_BITS * 3);
    return t0 + t1 + t2 + t3;
}

/**
 * @brief Add a field element to the lower limb. CAUTION (the element has to be constrained before using this function)
 *
 * @details Sometimes we need to add a small constrained value to a bigfield element (for example, a boolean value), but
 * we don't want to construct a full bigfield element for that as it would take too many gates. If the maximum value of
 * the field element being added is small enough, we can simply add it to the lowest limb and increase its maximum
 * value. That will create 2 additional constraints instead of 5/3 needed to add 2 bigfield elements and several needed
 * to construct a bigfield element.
 *
 * @tparam Builder Builder
 * @tparam T Field Parameters
 * @param other Field element that will be added to the lower
 * @param other_maximum_value The maximum value of other
 * @return bigfield<Builder, T> Result
 */
template <typename Builder, typename T>
bigfield<Builder, T> bigfield<Builder, T>::add_to_lower_limb(const field_t<Builder>& other,
                                                             uint256_t other_maximum_value) const
{
    reduction_check();
    ASSERT((other_maximum_value + binary_basis_limbs[0].maximum_value) <= get_maximum_unreduced_limb_value());
    // needed cause a constant doesn't have a valid context
    Builder* ctx = context ? context : other.context;

    if (is_constant() && other.is_constant()) {
        return bigfield(ctx, uint256_t((get_value() + uint256_t(other.get_value())) % modulus_u512));
    }
    bigfield result = *this;
    result.binary_basis_limbs[0].maximum_value = binary_basis_limbs[0].maximum_value + other_maximum_value;

    result.binary_basis_limbs[0].element = binary_basis_limbs[0].element + other;
    result.prime_basis_limb = prime_basis_limb + other;
    return result;
}

template <typename Builder, typename T>
bigfield<Builder, T> bigfield<Builder, T>::operator+(const bigfield& other) const
{
    reduction_check();
    other.reduction_check();
    // needed cause a constant doesn't have a valid context
    Builder* ctx = context ? context : other.context;

    if (is_constant() && other.is_constant()) {
        return bigfield(ctx, uint256_t((get_value() + other.get_value()) % modulus_u512));
    }
    bigfield result(ctx);
    result.binary_basis_limbs[0].maximum_value =
        binary_basis_limbs[0].maximum_value + other.binary_basis_limbs[0].maximum_value;
    result.binary_basis_limbs[1].maximum_value =
        binary_basis_limbs[1].maximum_value + other.binary_basis_limbs[1].maximum_value;
    result.binary_basis_limbs[2].maximum_value =
        binary_basis_limbs[2].maximum_value + other.binary_basis_limbs[2].maximum_value;
    result.binary_basis_limbs[3].maximum_value =
        binary_basis_limbs[3].maximum_value + other.binary_basis_limbs[3].maximum_value;

    if constexpr (HasPlookup<Builder>) {
        if (prime_basis_limb.multiplicative_constant == 1 && other.prime_basis_limb.multiplicative_constant == 1 &&
            !is_constant() && !other.is_constant()) {
            bool limbconst = binary_basis_limbs[0].element.is_constant();
            limbconst = limbconst || binary_basis_limbs[1].element.is_constant();
            limbconst = limbconst || binary_basis_limbs[2].element.is_constant();
            limbconst = limbconst || binary_basis_limbs[3].element.is_constant();
            limbconst = limbconst || prime_basis_limb.is_constant();
            limbconst = limbconst || other.binary_basis_limbs[0].element.is_constant();
            limbconst = limbconst || other.binary_basis_limbs[1].element.is_constant();
            limbconst = limbconst || other.binary_basis_limbs[2].element.is_constant();
            limbconst = limbconst || other.binary_basis_limbs[3].element.is_constant();
            limbconst = limbconst || other.prime_basis_limb.is_constant();
            limbconst = limbconst || (prime_basis_limb.witness_index == other.prime_basis_limb.witness_index);
            if (!limbconst) {
                std::pair<uint32_t, bb::fr> x0{ binary_basis_limbs[0].element.witness_index,
                                                binary_basis_limbs[0].element.multiplicative_constant };
                std::pair<uint32_t, bb::fr> x1{ binary_basis_limbs[1].element.witness_index,
                                                binary_basis_limbs[1].element.multiplicative_constant };
                std::pair<uint32_t, bb::fr> x2{ binary_basis_limbs[2].element.witness_index,
                                                binary_basis_limbs[2].element.multiplicative_constant };
                std::pair<uint32_t, bb::fr> x3{ binary_basis_limbs[3].element.witness_index,
                                                binary_basis_limbs[3].element.multiplicative_constant };
                std::pair<uint32_t, bb::fr> y0{ other.binary_basis_limbs[0].element.witness_index,
                                                other.binary_basis_limbs[0].element.multiplicative_constant };
                std::pair<uint32_t, bb::fr> y1{ other.binary_basis_limbs[1].element.witness_index,
                                                other.binary_basis_limbs[1].element.multiplicative_constant };
                std::pair<uint32_t, bb::fr> y2{ other.binary_basis_limbs[2].element.witness_index,
                                                other.binary_basis_limbs[2].element.multiplicative_constant };
                std::pair<uint32_t, bb::fr> y3{ other.binary_basis_limbs[3].element.witness_index,
                                                other.binary_basis_limbs[3].element.multiplicative_constant };
                bb::fr c0(binary_basis_limbs[0].element.additive_constant +
                          other.binary_basis_limbs[0].element.additive_constant);
                bb::fr c1(binary_basis_limbs[1].element.additive_constant +
                          other.binary_basis_limbs[1].element.additive_constant);
                bb::fr c2(binary_basis_limbs[2].element.additive_constant +
                          other.binary_basis_limbs[2].element.additive_constant);
                bb::fr c3(binary_basis_limbs[3].element.additive_constant +
                          other.binary_basis_limbs[3].element.additive_constant);

                uint32_t xp(prime_basis_limb.witness_index);
                uint32_t yp(other.prime_basis_limb.witness_index);
                bb::fr cp(prime_basis_limb.additive_constant + other.prime_basis_limb.additive_constant);

                const auto output_witnesses = ctx->evaluate_non_native_field_addition(
                    { x0, y0, c0 }, { x1, y1, c1 }, { x2, y2, c2 }, { x3, y3, c3 }, { xp, yp, cp });
                result.binary_basis_limbs[0].element = field_t<Builder>::from_witness_index(ctx, output_witnesses[0]);
                result.binary_basis_limbs[1].element = field_t<Builder>::from_witness_index(ctx, output_witnesses[1]);
                result.binary_basis_limbs[2].element = field_t<Builder>::from_witness_index(ctx, output_witnesses[2]);
                result.binary_basis_limbs[3].element = field_t<Builder>::from_witness_index(ctx, output_witnesses[3]);
                result.prime_basis_limb = field_t<Builder>::from_witness_index(ctx, output_witnesses[4]);
                return result;
            }
        }
    }

    result.binary_basis_limbs[0].element = binary_basis_limbs[0].element + other.binary_basis_limbs[0].element;
    result.binary_basis_limbs[1].element = binary_basis_limbs[1].element + other.binary_basis_limbs[1].element;
    result.binary_basis_limbs[2].element = binary_basis_limbs[2].element + other.binary_basis_limbs[2].element;
    result.binary_basis_limbs[3].element = binary_basis_limbs[3].element + other.binary_basis_limbs[3].element;
    result.prime_basis_limb = prime_basis_limb + other.prime_basis_limb;
    return result;
}

// to make sure we don't go to negative values, add p before subtracting other
/**
 * Subtraction operator.
 *
 * Like operator+, we use lazy reduction techniques to save on field reductions.
 *
 * Instead of computing `*this - other`, we compute offset X and compute:
 * `*this + X - other`
 * This ensures we do not underflow!
 *
 * Offset `X` will be a multiple of our bigfield modulus `p`
 *
 * i.e `X = m * p`
 *
 * It is NOT enough to ensure that the integer value of `*this + X - other` does not underflow.
 * We must ALSO ensure that each LIMB of the result does not underflow
 *
 * We must compute the MINIMUM value of `m` that ensures that none of the bigfield limbs will underflow!
 *
 * i.e. We must compute the MINIMUM value of `m` such that, for each limb `i`, the following result is positive:
 *
 * *this.limb[i] + X.limb[i] - other.limb[i]
 **/
template <typename Builder, typename T>
bigfield<Builder, T> bigfield<Builder, T>::operator-(const bigfield& other) const
{
    Builder* ctx = context ? context : other.context;
    reduction_check();
    other.reduction_check();

    if (is_constant() && other.is_constant()) {
        uint512_t left = get_value() % modulus_u512;
        uint512_t right = other.get_value() % modulus_u512;
        uint512_t out = (left + modulus_u512 - right) % modulus_u512;
        return bigfield(ctx, uint256_t(out.lo));
    }

    if (other.is_constant()) {
        uint512_t right = other.get_value() % modulus_u512;
        uint512_t neg_right = (modulus_u512 - right) % modulus_u512;
        return operator+(bigfield(ctx, uint256_t(neg_right.lo)));
    }

    /**
     * Plookup bigfield subtractoin
     *
     * We have a special addition gate we can toggle, that will compute: (w_1 + w_4 - w_4_omega + q_arith = 0)
     * This is in addition to the regular addition gate
     *
     * We can arrange our wires in memory like this:
     *
     *   |  1  |  2  |  3  |  4  |
     *   |-----|-----|-----|-----|
     *   | b.p | a.0 | b.0 | c.p | (b.p + c.p - a.p = 0) AND (a.0 - b.0 - c.0 = 0)
     *   | a.p | a.1 | b.1 | c.0 | (a.1 - b.1 - c.1 = 0)
     *   | a.2 | b.2 | c.2 | c.1 | (a.2 - b.2 - c.2 = 0)
     *   | a.3 | b.3 | c.3 | --- | (a.3 - b.3 - c.3 = 0)
     *
     **/

    bigfield result(ctx);

    /**
     * Step 1: For each limb compute the MAXIMUM value we will have to borrow from the next significant limb
     *
     * i.e. if we assume that `*this = 0` and `other = other.maximum_value`, how many bits do we need to borrow from
     * the next significant limb to ensure each limb value is positive?
     *
     * N.B. for this segment `maximum_value` really refers to maximum NEGATIVE value of the result
     **/
    uint256_t limb_0_maximum_value = other.binary_basis_limbs[0].maximum_value;

    // Compute maximum shift factor for limb_0
    uint64_t limb_0_borrow_shift = std::max(limb_0_maximum_value.get_msb() + 1, NUM_LIMB_BITS);

    // Compute the maximum negative value of limb_1, including the bits limb_0 may need to borrow
    uint256_t limb_1_maximum_value =
        other.binary_basis_limbs[1].maximum_value + (uint256_t(1) << (limb_0_borrow_shift - NUM_LIMB_BITS));

    // repeat the above for the remaining limbs
    uint64_t limb_1_borrow_shift = std::max(limb_1_maximum_value.get_msb() + 1, NUM_LIMB_BITS);
    uint256_t limb_2_maximum_value =
        other.binary_basis_limbs[2].maximum_value + (uint256_t(1) << (limb_1_borrow_shift - NUM_LIMB_BITS));
    uint64_t limb_2_borrow_shift = std::max(limb_2_maximum_value.get_msb() + 1, NUM_LIMB_BITS);

    uint256_t limb_3_maximum_value =
        other.binary_basis_limbs[3].maximum_value + (uint256_t(1) << (limb_2_borrow_shift - NUM_LIMB_BITS));

    /**
     * Step 2: Compute the constant value `X = m * p` we must add to the result to ensure EVERY limb is >= 0
     *
     * We need to find a value `X` where `X.limb[3] > limb_3_maximum_value`.
     * As long as the above holds, we can borrow bits from X.limb[3] to ensure less significant limbs are positive
     *
     * Start by setting constant_to_add = p
     **/
    uint512_t constant_to_add = modulus_u512;
    // add a large enough multiple of p to not get negative result in subtraction
    while (constant_to_add.slice(NUM_LIMB_BITS * 3, NUM_LIMB_BITS * 4).lo <= limb_3_maximum_value) {
        constant_to_add += modulus_u512;
    }

    /**
     * Step 3: Compute offset terms t0, t1, t2, t3 that we add to our result to ensure each limb is positive
     *
     * t3 represents the value we are BORROWING from constant_to_add.limb[3]
     * t2, t1, t0 are the terms we will ADD to constant_to_add.limb[2], constant_to_add.limb[1], constant_to_add.limb[0]
     *
     * i.e. The net value we add to `constant_to_add` is 0. We must ensure that:
     * t3 = t0 + (t1 << NUM_LIMB_BITS) + (t2 << NUM_LIMB_BITS * 2)
     *
     * e.g. the value we borrow to produce t0 is subtracted from t1,
     *      the value we borrow from t1 is subtracted from t2
     *      the value we borrow from t2 is equal to t3
     **/
    uint256_t t0(uint256_t(1) << limb_0_borrow_shift);
    uint256_t t1((uint256_t(1) << limb_1_borrow_shift) - (uint256_t(1) << (limb_0_borrow_shift - NUM_LIMB_BITS)));
    uint256_t t2((uint256_t(1) << limb_2_borrow_shift) - (uint256_t(1) << (limb_1_borrow_shift - NUM_LIMB_BITS)));
    uint256_t t3(uint256_t(1) << (limb_2_borrow_shift - NUM_LIMB_BITS));

    /**
     * Compute the limbs of `constant_to_add`, including our offset terms t0, t1, t2, t3 that ensure each result limb is
     *positive
     **/
    uint256_t to_add_0 = uint256_t(constant_to_add.slice(0, NUM_LIMB_BITS)) + t0;
    uint256_t to_add_1 = uint256_t(constant_to_add.slice(NUM_LIMB_BITS, NUM_LIMB_BITS * 2)) + t1;
    uint256_t to_add_2 = uint256_t(constant_to_add.slice(NUM_LIMB_BITS * 2, NUM_LIMB_BITS * 3)) + t2;
    uint256_t to_add_3 = uint256_t(constant_to_add.slice(NUM_LIMB_BITS * 3, NUM_LIMB_BITS * 4)) - t3;

    /**
     * Update the maximum possible value of the result. We assume here that (*this.value) = 0
     **/
    result.binary_basis_limbs[0].maximum_value = binary_basis_limbs[0].maximum_value + to_add_0;
    result.binary_basis_limbs[1].maximum_value = binary_basis_limbs[1].maximum_value + to_add_1;
    result.binary_basis_limbs[2].maximum_value = binary_basis_limbs[2].maximum_value + to_add_2;
    result.binary_basis_limbs[3].maximum_value = binary_basis_limbs[3].maximum_value + to_add_3;

    /**
     * Compute the binary basis limbs of our result
     **/
    result.binary_basis_limbs[0].element = binary_basis_limbs[0].element + bb::fr(to_add_0);
    result.binary_basis_limbs[1].element = binary_basis_limbs[1].element + bb::fr(to_add_1);
    result.binary_basis_limbs[2].element = binary_basis_limbs[2].element + bb::fr(to_add_2);
    result.binary_basis_limbs[3].element = binary_basis_limbs[3].element + bb::fr(to_add_3);

    if constexpr (HasPlookup<Builder>) {
        if (prime_basis_limb.multiplicative_constant == 1 && other.prime_basis_limb.multiplicative_constant == 1 &&
            !is_constant() && !other.is_constant()) {
            bool limbconst = result.binary_basis_limbs[0].element.is_constant();
            limbconst = limbconst || result.binary_basis_limbs[1].element.is_constant();
            limbconst = limbconst || result.binary_basis_limbs[2].element.is_constant();
            limbconst = limbconst || result.binary_basis_limbs[3].element.is_constant();
            limbconst = limbconst || prime_basis_limb.is_constant();
            limbconst = limbconst || other.binary_basis_limbs[0].element.is_constant();
            limbconst = limbconst || other.binary_basis_limbs[1].element.is_constant();
            limbconst = limbconst || other.binary_basis_limbs[2].element.is_constant();
            limbconst = limbconst || other.binary_basis_limbs[3].element.is_constant();
            limbconst = limbconst || other.prime_basis_limb.is_constant();
            limbconst = limbconst || (prime_basis_limb.witness_index == other.prime_basis_limb.witness_index);
            if (!limbconst) {
                std::pair<uint32_t, bb::fr> x0{ result.binary_basis_limbs[0].element.witness_index,
                                                binary_basis_limbs[0].element.multiplicative_constant };
                std::pair<uint32_t, bb::fr> x1{ result.binary_basis_limbs[1].element.witness_index,
                                                binary_basis_limbs[1].element.multiplicative_constant };
                std::pair<uint32_t, bb::fr> x2{ result.binary_basis_limbs[2].element.witness_index,
                                                binary_basis_limbs[2].element.multiplicative_constant };
                std::pair<uint32_t, bb::fr> x3{ result.binary_basis_limbs[3].element.witness_index,
                                                binary_basis_limbs[3].element.multiplicative_constant };
                std::pair<uint32_t, bb::fr> y0{ other.binary_basis_limbs[0].element.witness_index,
                                                other.binary_basis_limbs[0].element.multiplicative_constant };
                std::pair<uint32_t, bb::fr> y1{ other.binary_basis_limbs[1].element.witness_index,
                                                other.binary_basis_limbs[1].element.multiplicative_constant };
                std::pair<uint32_t, bb::fr> y2{ other.binary_basis_limbs[2].element.witness_index,
                                                other.binary_basis_limbs[2].element.multiplicative_constant };
                std::pair<uint32_t, bb::fr> y3{ other.binary_basis_limbs[3].element.witness_index,
                                                other.binary_basis_limbs[3].element.multiplicative_constant };
                bb::fr c0(result.binary_basis_limbs[0].element.additive_constant -
                          other.binary_basis_limbs[0].element.additive_constant);
                bb::fr c1(result.binary_basis_limbs[1].element.additive_constant -
                          other.binary_basis_limbs[1].element.additive_constant);
                bb::fr c2(result.binary_basis_limbs[2].element.additive_constant -
                          other.binary_basis_limbs[2].element.additive_constant);
                bb::fr c3(result.binary_basis_limbs[3].element.additive_constant -
                          other.binary_basis_limbs[3].element.additive_constant);

                uint32_t xp(prime_basis_limb.witness_index);
                uint32_t yp(other.prime_basis_limb.witness_index);
                bb::fr cp(prime_basis_limb.additive_constant - other.prime_basis_limb.additive_constant);
                uint512_t constant_to_add_mod_p = (constant_to_add) % prime_basis.modulus;
                cp += bb::fr(constant_to_add_mod_p.lo);

                const auto output_witnesses = ctx->evaluate_non_native_field_subtraction(
                    { x0, y0, c0 }, { x1, y1, c1 }, { x2, y2, c2 }, { x3, y3, c3 }, { xp, yp, cp });

                result.binary_basis_limbs[0].element = field_t<Builder>::from_witness_index(ctx, output_witnesses[0]);
                result.binary_basis_limbs[1].element = field_t<Builder>::from_witness_index(ctx, output_witnesses[1]);
                result.binary_basis_limbs[2].element = field_t<Builder>::from_witness_index(ctx, output_witnesses[2]);
                result.binary_basis_limbs[3].element = field_t<Builder>::from_witness_index(ctx, output_witnesses[3]);
                result.prime_basis_limb = field_t<Builder>::from_witness_index(ctx, output_witnesses[4]);
                return result;
            }
        }
    }

    result.binary_basis_limbs[0].element -= other.binary_basis_limbs[0].element;
    result.binary_basis_limbs[1].element -= other.binary_basis_limbs[1].element;
    result.binary_basis_limbs[2].element -= other.binary_basis_limbs[2].element;
    result.binary_basis_limbs[3].element -= other.binary_basis_limbs[3].element;

    /**
     * Compute the prime basis limb of the result
     **/
    uint512_t constant_to_add_mod_p = (constant_to_add) % prime_basis.modulus;
    field_t prime_basis_to_add(ctx, bb::fr(constant_to_add_mod_p.lo));
    result.prime_basis_limb = prime_basis_limb + prime_basis_to_add;
    result.prime_basis_limb -= other.prime_basis_limb;
    return result;
}

/**
 * Evaluate a non-native field multiplication: (a * b = c mod p) where p == target_basis.modulus
 *
 * We compute quotient term `q` and remainder `c` and evaluate that:
 *
 * a * b - q * p - c = 0 mod modulus_u512 (binary basis modulus, currently 2**272)
 * a * b - q * p - c = 0 mod circuit modulus
 **/
template <typename Builder, typename T>
bigfield<Builder, T> bigfield<Builder, T>::operator*(const bigfield& other) const
{
    // First we do basic reduction checks of individual elements
    reduction_check();
    other.reduction_check();
    Builder* ctx = context ? context : other.context;
    // Now we can actually compute the quotient and remainder values
    const auto [quotient_value, remainder_value] = compute_quotient_remainder_values(*this, other, {});
    bigfield remainder;
    bigfield quotient;
    // If operands are constant, define result as a constant value and return
    if (is_constant() && other.is_constant()) {
        remainder = bigfield(ctx, uint256_t(remainder_value.lo));
        return remainder;
    } else {
        // when writing a*b = q*p + r we wish to enforce r<2^s for smallest s such that p<2^s
        // hence the second constructor call is with can_overflow=false. This will allow using r in more additions mod
        // 2^t without needing to apply the mod, where t=4*NUM_LIMB_BITS

        // Check if the product overflows CRT or the quotient can't be contained in a range proof and reduce accordingly
        auto [reduction_required, num_quotient_bits] =
            get_quotient_reduction_info({ get_maximum_value() }, { other.get_maximum_value() }, {});
        if (reduction_required) {
            if (get_maximum_value() > other.get_maximum_value()) {
                self_reduce();
            } else {
                other.self_reduce();
            }
            return (*this).operator*(other);
        }
        quotient = create_from_u512_as_witness(ctx, quotient_value, false, num_quotient_bits);
        remainder = create_from_u512_as_witness(ctx, remainder_value);
    };

    // Call `evaluate_multiply_add` to validate the correctness of our computed quotient and remainder
    unsafe_evaluate_multiply_add(*this, other, {}, quotient, { remainder });
    return remainder;
}

/**
 * Division operator. Doesn't create constraints for b!=0, which can lead to vulnerabilities. If you need a safer
 *variant use div_check_denominator_nonzero.
 *
 * To evaluate (a / b = c mod p), we instead evaluate (c * b = a mod p).
 **/
template <typename Builder, typename T>
bigfield<Builder, T> bigfield<Builder, T>::operator/(const bigfield& other) const
{

    return internal_div({ *this }, other, false);
}
/**
 * @brief Create constraints for summing these terms
 *
 * @tparam Builder
 * @tparam T
 * @param terms
 * @return The sum of terms
 */
template <typename Builder, typename T>
bigfield<Builder, T> bigfield<Builder, T>::sum(const std::vector<bigfield>& terms)
{
    ASSERT(terms.size() > 0);

    if (terms.size() == 1) {
        return terms[0];
    }
    std::vector<bigfield> halved;
    for (size_t i = 0; i < terms.size() / 2; i++) {
        halved.push_back(terms[2 * i] + terms[2 * i + 1]);
    }
    if (terms.size() & 1) {
        halved.push_back(terms[terms.size() - 1]);
    }
    return sum(halved);
}

/**
 * Division of a sum with an optional check if divisor is zero. Should not be used outside of class.
 *
 * @param numerators Vector of numerators
 * @param denominator Denominator
 * @param check_for_zero If the zero check should be enabled
 *
 * @return The result of division
 * */
template <typename Builder, typename T>
bigfield<Builder, T> bigfield<Builder, T>::internal_div(const std::vector<bigfield>& numerators,
                                                        const bigfield& denominator,
                                                        bool check_for_zero)
{
    if (numerators.size() == 0) {
        return bigfield<Builder, T>(denominator.get_context(), uint256_t(0));
    }

    denominator.reduction_check();
    Builder* ctx = denominator.context;
    uint512_t numerator_values(0);
    bool numerator_constant = true;
    for (const auto& numerator_element : numerators) {
        ctx = (ctx == nullptr) ? numerator_element.get_context() : ctx;
        numerator_element.reduction_check();
        numerator_values += numerator_element.get_value();
        numerator_constant = numerator_constant && (numerator_element.is_constant());
    }

    // a / b = c
    // => c * b = a mod p
    const uint1024_t left = uint1024_t(numerator_values);
    const uint1024_t right = uint1024_t(denominator.get_value());
    const uint1024_t modulus(target_basis.modulus);
    uint512_t inverse_value = right.lo.invmod(target_basis.modulus).lo;
    uint1024_t inverse_1024(inverse_value);
    inverse_value = ((left * inverse_1024) % modulus).lo;

    const uint1024_t quotient_1024 =
        (uint1024_t(inverse_value) * right + unreduced_zero().get_value() - left) / modulus;
    const uint512_t quotient_value = quotient_1024.lo;

    bigfield inverse;
    bigfield quotient;
    if (numerator_constant && denominator.is_constant()) {
        inverse = bigfield(ctx, uint256_t(inverse_value));
        return inverse;
    } else {
        // We only add the check if the result is non-constant
        std::vector<uint1024_t> numerator_max;
        for (const auto& n : numerators) {
            numerator_max.push_back(n.get_maximum_value());
        }

        auto [reduction_required, num_quotient_bits] =
            get_quotient_reduction_info({ static_cast<uint512_t>(DEFAULT_MAXIMUM_REMAINDER) },
                                        { denominator.get_maximum_value() },
                                        { unreduced_zero() },
                                        numerator_max);
        if (reduction_required) {

            denominator.self_reduce();
            return internal_div(numerators, denominator, check_for_zero);
        }
        // We do this after the quotient check, since this creates gates and we don't want to do this twice
        if (check_for_zero) {
            denominator.assert_is_not_equal(zero());
        }

        quotient = create_from_u512_as_witness(ctx, quotient_value, false, num_quotient_bits);
        inverse = create_from_u512_as_witness(ctx, inverse_value);
    }

    unsafe_evaluate_multiply_add(denominator, inverse, { unreduced_zero() }, quotient, numerators);
    return inverse;
}

/**
 * Div method without constraining denominator!=0.
 *
 * Similar to operator/ but numerator can be linear sum of multiple elements
 *
 **/
template <typename Builder, typename T>
bigfield<Builder, T> bigfield<Builder, T>::div_without_denominator_check(const std::vector<bigfield>& numerators,
                                                                         const bigfield& denominator)
{
    return internal_div(numerators, denominator, false);
}

/**
 * Div method with constraints for denominator!=0.
 *
 * Similar to operator/ but numerator can be linear sum of multiple elements
 *
 * TODO: After we create a mechanism for easy updating of witnesses, create a test with proof check
 **/
template <typename Builder, typename T>
bigfield<Builder, T> bigfield<Builder, T>::div_check_denominator_nonzero(const std::vector<bigfield>& numerators,
                                                                         const bigfield& denominator)
{
    return internal_div(numerators, denominator, true);
}
/**
 * Compute a * a = c mod p
 *
 * Slightly cheaper than operator* for StandardPlonk
 **/
template <typename Builder, typename T> bigfield<Builder, T> bigfield<Builder, T>::sqr() const
{
    reduction_check();
    Builder* ctx = context;

    const auto [quotient_value, remainder_value] = compute_quotient_remainder_values(*this, *this, {});

    bigfield remainder;
    bigfield quotient;
    if (is_constant()) {
        remainder = bigfield(ctx, uint256_t(remainder_value.lo));
        return remainder;
    } else {

        auto [reduction_required, num_quotient_bits] = get_quotient_reduction_info(
            { get_maximum_value() }, { get_maximum_value() }, {}, { DEFAULT_MAXIMUM_REMAINDER });
        if (reduction_required) {
            self_reduce();
            return sqr();
        }

        quotient = create_from_u512_as_witness(ctx, quotient_value, false, num_quotient_bits);
        remainder = create_from_u512_as_witness(ctx, remainder_value);
    };

    unsafe_evaluate_square_add(*this, {}, quotient, remainder);
    return remainder;
}

/**
 * Compute a * a + ...to_add = b mod p
 *
 * We can chain multiple additions to a square/multiply with a single quotient/remainder.
 *
 * Chaining the additions here is cheaper than calling operator+ because we can combine some gates in
 *`evaluate_multiply_add`
 **/
template <typename Builder, typename T>
bigfield<Builder, T> bigfield<Builder, T>::sqradd(const std::vector<bigfield>& to_add) const
{
    reduction_check();

    Builder* ctx = context;

    uint512_t add_values(0);
    bool add_constant = true;
    for (const auto& add_element : to_add) {
        add_element.reduction_check();
        add_values += add_element.get_value();
        add_constant = add_constant && (add_element.is_constant());
    }

    const uint1024_t left(get_value());
    const uint1024_t right(get_value());
    const uint1024_t add_right(add_values);
    const uint1024_t modulus(target_basis.modulus);

    bigfield remainder;
    bigfield quotient;
    if (is_constant()) {
        if (add_constant) {

            const auto [quotient_1024, remainder_1024] = (left * right + add_right).divmod(modulus);
            remainder = bigfield(ctx, uint256_t(remainder_1024.lo.lo));
            return remainder;
        } else {

            const auto [quotient_1024, remainder_1024] = (left * right).divmod(modulus);
            std::vector<bigfield> new_to_add;
            for (auto& add_element : to_add) {
                new_to_add.push_back(add_element);
            }

            new_to_add.push_back(bigfield(ctx, remainder_1024.lo.lo));
            return sum(new_to_add);
        }
    } else {

        // Check the quotient fits the range proof
        auto [reduction_required, num_quotient_bits] = get_quotient_reduction_info(
            { get_maximum_value() }, { get_maximum_value() }, to_add, { DEFAULT_MAXIMUM_REMAINDER });

        if (reduction_required) {
            self_reduce();
            return sqradd(to_add);
        }
        const auto [quotient_1024, remainder_1024] = (left * right + add_right).divmod(modulus);
        uint512_t quotient_value = quotient_1024.lo;
        uint256_t remainder_value = remainder_1024.lo.lo;

        quotient = create_from_u512_as_witness(ctx, quotient_value, false, num_quotient_bits);
        remainder = create_from_u512_as_witness(ctx, remainder_value);
    };
    unsafe_evaluate_square_add(*this, to_add, quotient, remainder);
    return remainder;
}

/**
<<<<<<< HEAD
 * @brief Raise a field_t to a power of an exponent (field_t). Note that the exponent must not exceed 32 bits and is
 * implicitly range constrained.
 *
 * @returns this ** (exponent)
=======
 * @brief Raise a bigfield to a power of an exponent. Note that the exponent must not exceed 32 bits and is
 * implicitly range constrained. The exponent is turned into a field_t witness for the underlying pow method
 * to work.
 *
 * @returns this ** (exponent)
 *
 * @todo TODO(https://github.com/AztecProtocol/barretenberg/issues/1014) Improve the efficiency of this function.
 * @todo TODO(https://github.com/AztecProtocol/barretenberg/issues/1015) Security of this (as part of the whole class)
 */

template <typename Builder, typename T> bigfield<Builder, T> bigfield<Builder, T>::pow(const uint32_t exponent) const
{
    auto* ctx = get_context() ? get_context() : nullptr;

    return pow(witness_t<Builder>(ctx, exponent));
}

/**
 * @brief Raise a bigfield to a power of an exponent (field_t) that must be a witness. Note that the exponent must not
 * exceed 32 bits and is implicitly range constrained.
 *
 * @returns this ** (exponent)
 *
 * @todo TODO(https://github.com/AztecProtocol/barretenberg/issues/1014) Improve the efficiency of this function.
 * @todo TODO(https://github.com/AztecProtocol/barretenberg/issues/1015) Security of this (as part of the whole class)
>>>>>>> f0425c06
 */
template <typename Builder, typename T>
bigfield<Builder, T> bigfield<Builder, T>::pow(const field_t<Builder>& exponent) const
{
    auto* ctx = get_context() ? get_context() : exponent.get_context();
    uint256_t exponent_value = exponent.get_value();
<<<<<<< HEAD
    // if constexpr (IsSimulator<Builder>) {
    //     if ((exponent_value >> 32) != static_cast<uint256_t>(0)) {
    //         ctx->failure("field_t::pow exponent accumulator incorrect");
    //     }
    //     constexpr uint256_t MASK_32_BITS = 0xffff'ffff;
    //     return get_value().pow(exponent_value & MASK_32_BITS);
    // }
=======
    if constexpr (IsSimulator<Builder>) {
        if ((exponent_value >> 32) != static_cast<uint256_t>(0)) {
            ctx->failure("field_t::pow exponent accumulator incorrect");
        }
        constexpr uint256_t MASK_32_BITS = 0xffff'ffff;
        return native(get_value()).pow(exponent_value & MASK_32_BITS);
    }
>>>>>>> f0425c06

    bool exponent_constant = exponent.is_constant();
    std::vector<bool_t<Builder>> exponent_bits(32);
    for (size_t i = 0; i < exponent_bits.size(); ++i) {
        uint256_t value_bit = exponent_value & 1;
        bool_t<Builder> bit;
        bit = exponent_constant ? bool_t<Builder>(ctx, value_bit.data[0]) : witness_t<Builder>(ctx, value_bit.data[0]);
        exponent_bits[31 - i] = (bit);
        exponent_value >>= 1;
    }

    if (!exponent_constant) {
        field_t<Builder> exponent_accumulator(ctx, 0);
        for (const auto& bit : exponent_bits) {
            exponent_accumulator += exponent_accumulator;
            exponent_accumulator += bit;
        }
        exponent.assert_equal(exponent_accumulator, "field_t::pow exponent accumulator incorrect");
    }
    bigfield accumulator(ctx, 1);
<<<<<<< HEAD

=======
>>>>>>> f0425c06
    bigfield mul_coefficient = *this - 1;
    for (size_t digit_idx = 0; digit_idx < 32; ++digit_idx) {
        accumulator *= accumulator;
        const bigfield bit(field_t<Builder>(exponent_bits[digit_idx]),
<<<<<<< HEAD
                           field_t<Builder>(witness_t<Builder>(ctx /* WORKTODO: hack */, 0)),
                           field_t<Builder>(witness_t<Builder>(ctx /* WORKTODO: hack */, 0)),
                           field_t<Builder>(witness_t<Builder>(ctx /* WORKTODO: hack */, 0)),
=======
                           field_t<Builder>(witness_t<Builder>(ctx, 0)),
                           field_t<Builder>(witness_t<Builder>(ctx, 0)),
                           field_t<Builder>(witness_t<Builder>(ctx, 0)),
>>>>>>> f0425c06
                           /*can_overflow=*/true);
        accumulator *= (mul_coefficient * bit + 1);
    }
    accumulator.self_reduce();
    return accumulator;
}

<<<<<<< HEAD
template <typename Builder, typename T> bigfield<Builder, T> bigfield<Builder, T>::pow(const size_t exponent) const
{
    auto* ctx = get_context() ? get_context() : nullptr;

    return pow(witness_t<Builder>(ctx, exponent));
}

=======
>>>>>>> f0425c06
/**
 * Compute a * b + ...to_add = c mod p
 *
 * @param to_mul Bigfield element to multiply by
 * @param to_add Vector of elements to add
 *
 * @return New bigfield elment c
 **/
template <typename Builder, typename T>
bigfield<Builder, T> bigfield<Builder, T>::madd(const bigfield& to_mul, const std::vector<bigfield>& to_add) const
{
    Builder* ctx = context ? context : to_mul.context;
    reduction_check();
    to_mul.reduction_check();

    uint512_t add_values(0);
    bool add_constant = true;

    for (const auto& add_element : to_add) {
        add_element.reduction_check();
        add_values += add_element.get_value();
        add_constant = add_constant && (add_element.is_constant());
    }

    const uint1024_t left(get_value());
    const uint1024_t mul_right(to_mul.get_value());
    const uint1024_t add_right(add_values);
    const uint1024_t modulus(target_basis.modulus);

    const auto [quotient_1024, remainder_1024] = (left * mul_right + add_right).divmod(modulus);

    const uint512_t quotient_value = quotient_1024.lo;
    const uint512_t remainder_value = remainder_1024.lo;

    bigfield remainder;
    bigfield quotient;
    if (is_constant() && to_mul.is_constant() && add_constant) {
        remainder = bigfield(ctx, uint256_t(remainder_value.lo));
        return remainder;
    } else {

        auto [reduction_required, num_quotient_bits] = get_quotient_reduction_info(
            { get_maximum_value() }, { to_mul.get_maximum_value() }, to_add, { DEFAULT_MAXIMUM_REMAINDER });
        if (reduction_required) {
            if (get_maximum_value() > to_mul.get_maximum_value()) {
                self_reduce();
            } else {
                to_mul.self_reduce();
            }
            return (*this).madd(to_mul, to_add);
        }
        quotient = create_from_u512_as_witness(ctx, quotient_value, false, num_quotient_bits);
        remainder = create_from_u512_as_witness(ctx, remainder_value);
    };
    unsafe_evaluate_multiply_add(*this, to_mul, to_add, quotient, { remainder });
    return remainder;
}

// MERGENOTE: Implementing dual_madd in terms of mult_madd following #729

/**
 * @brief Performs individual reductions on the supplied elements as well as more complex reductions to prevent CRT
 * modulus overflow and to fit the quotient inside the range proof
 *
 *
 * @tparam Builder builder
 * @tparam T basefield
 * @param mul_left
 * @param mul_right
 * @param to_add
 */
template <typename Builder, typename T>
void bigfield<Builder, T>::perform_reductions_for_mult_madd(std::vector<bigfield>& mul_left,
                                                            std::vector<bigfield>& mul_right,
                                                            const std::vector<bigfield>& to_add)
{
    const size_t number_of_products = mul_left.size();
    // Get the maximum values of elements
    std::vector<uint512_t> max_values_left;
    std::vector<uint512_t> max_values_right;

    max_values_left.reserve(number_of_products);
    max_values_right.reserve(number_of_products);
    // Do regular reduction checks for all elements
    for (auto& left_element : mul_left) {
        left_element.reduction_check();
        max_values_left.emplace_back(left_element.get_maximum_value());
    }

    for (auto& right_element : mul_right) {
        right_element.reduction_check();
        max_values_right.emplace_back(right_element.get_maximum_value());
    }

    // Perform CRT checks for the whole evaluation
    // 1. Check if we can overflow CRT modulus
    // 2. Check if the quotient actually fits in our range proof.
    // 3. If we haven't passed one of the checks, reduce accordingly, starting with the largest product

    // We only get the bitlength of range proof if there is no reduction
    bool reduction_required;
    reduction_required = std::get<0>(
        get_quotient_reduction_info(max_values_left, max_values_right, to_add, { DEFAULT_MAXIMUM_REMAINDER }));

    if (reduction_required) {

        // We are out of luck and have to reduce the elements to keep the intermediate result below CRT modulus
        // For that we need to compute the maximum update - how much reducing each element is going to update the
        // quotient.
        // Contents of the tuple: | Qmax_before-Qmax_after | product number | argument number |
        std::vector<std::tuple<uint1024_t, size_t, size_t>> maximum_value_updates;

        // We use this lambda function before the loop and in the loop itself
        // It computes the maximum value update from reduction of each element
        auto compute_updates = [](std::vector<std::tuple<uint1024_t, size_t, size_t>>& maxval_updates,
                                  std::vector<bigfield>& m_left,
                                  std::vector<bigfield>& m_right,
                                  size_t number_of_products) {
            maxval_updates.resize(0);
            maxval_updates.reserve(number_of_products * 2);
            // Compute all reduction differences
            for (size_t i = 0; i < number_of_products; i++) {
                uint1024_t original_left = static_cast<uint1024_t>(m_left[i].get_maximum_value());
                uint1024_t original_right = static_cast<uint1024_t>(m_right[i].get_maximum_value());
                uint1024_t original_product = original_left * original_right;
                if (m_left[i].is_constant()) {
                    // If the multiplicand is constant, we can't reduce it, so the update is 0.
                    maxval_updates.emplace_back(std::tuple<uint1024_t, size_t, size_t>(0, i, 0));
                } else {
                    uint1024_t new_product = DEFAULT_MAXIMUM_REMAINDER * original_right;
                    if (new_product > original_product) {
                        throw_or_abort("bigfield: This should never happen");
                    }
                    maxval_updates.emplace_back(
                        std::tuple<uint1024_t, size_t, size_t>(original_product - new_product, i, 0));
                }
                if (m_right[i].is_constant()) {
                    // If the multiplicand is constant, we can't reduce it, so the update is 0.
                    maxval_updates.emplace_back(std::tuple<uint1024_t, size_t, size_t>(0, i, 1));
                } else {
                    uint1024_t new_product = DEFAULT_MAXIMUM_REMAINDER * original_left;
                    if (new_product > original_product) {
                        throw_or_abort("bigfield: This should never happen");
                    }
                    maxval_updates.emplace_back(
                        std::tuple<uint1024_t, size_t, size_t>(original_product - new_product, i, 1));
                }
            }
        };

        // Compute the possible reduction updates
        compute_updates(maximum_value_updates, mul_left, mul_right, number_of_products);
        auto compare_update_tuples = [](std::tuple<uint1024_t, size_t, size_t>& left_element,
                                        std::tuple<uint1024_t, size_t, size_t>& right_element) {
            return std::get<0>(left_element) > std::get<0>(right_element);
        };

        // Sort the vector, larger values first
        std::sort(maximum_value_updates.begin(), maximum_value_updates.end(), compare_update_tuples);
        // Now we loop through, reducing 1 element each time. This is costly in code, but allows us to use fewer
        // gates

        while (reduction_required) {

            // We choose the largest update
            auto [update_size, largest_update_product_index, multiplicand_index] = maximum_value_updates[0];
            if (!update_size) {
                throw_or_abort("bigfield: Can't reduce further");
            }
            // Reduce the larger of the multiplicands that compose the product
            if (multiplicand_index == 0) {
                mul_left[largest_update_product_index].self_reduce();
            } else {
                mul_right[largest_update_product_index].self_reduce();
            }

            reduction_required = std::get<0>(
                get_quotient_reduction_info(max_values_left, max_values_right, to_add, { DEFAULT_MAXIMUM_REMAINDER }));

            compute_updates(maximum_value_updates, mul_left, mul_right, number_of_products);

            for (size_t i = 0; i < number_of_products; i++) {
                max_values_left[i] = mul_left[i].get_maximum_value();
                max_values_right[i] = mul_right[i].get_maximum_value();
            }

            // Sort the the vector
            std::sort(maximum_value_updates.begin(), maximum_value_updates.end(), compare_update_tuples);
        }
        // Now we have reduced everything exactly to the point of no overflow. There is probably a way to use even
        // fewer reductions, but for now this will suffice.
    }
}

/**
 * Evaluate the sum of products and additional values safely.
 *
 * @param mul_left Vector of bigfield multiplicands
 * @param mul_right Vector of bigfield multipliers
 * @param to_add Vector of bigfield elements to add to the sum of products
 *
 * @return A reduced value that is the sum of all products and to_add values
 * */
template <typename Builder, typename T>
bigfield<Builder, T> bigfield<Builder, T>::mult_madd(const std::vector<bigfield>& mul_left,
                                                     const std::vector<bigfield>& mul_right,
                                                     const std::vector<bigfield>& to_add,
                                                     bool fix_remainder_to_zero)
{
    ASSERT(mul_left.size() == mul_right.size());

    std::vector<bigfield> mutable_mul_left(mul_left);
    std::vector<bigfield> mutable_mul_right(mul_right);

    const size_t number_of_products = mul_left.size();

    const uint1024_t modulus(target_basis.modulus);
    uint1024_t worst_case_product_sum(0);
    uint1024_t add_right_constant_sum(0);

    // First we do all constant optimizations
    bool add_constant = true;
    std::vector<bigfield> new_to_add;

    for (const auto& add_element : to_add) {
        add_element.reduction_check();
        if (add_element.is_constant()) {
            add_right_constant_sum += uint1024_t(add_element.get_value());
        } else {
            add_constant = false;
            new_to_add.push_back(add_element);
        }
    }

    // Compute the product sum
    // Optimize constant use
    uint1024_t sum_of_constant_products(0);
    std::vector<bigfield> new_input_left;
    std::vector<bigfield> new_input_right;
    bool product_sum_constant = true;
    for (size_t i = 0; i < number_of_products; i++) {
        if (mutable_mul_left[i].is_constant() && mutable_mul_right[i].is_constant()) {
            // If constant, just add to the sum
            sum_of_constant_products +=
                uint1024_t(mutable_mul_left[i].get_value()) * uint1024_t(mutable_mul_right[i].get_value());
        } else {
            // If not, add to nonconstant sum and remember the elements
            new_input_left.push_back(mutable_mul_left[i]);
            new_input_right.push_back(mutable_mul_right[i]);
            product_sum_constant = false;
        }
    }

    Builder* ctx = nullptr;
    // Search through all multiplicands on the left
    for (auto& el : mutable_mul_left) {
        if (el.context) {
            ctx = el.context;
            break;
        }
    }
    // And on the right
    if (!ctx) {
        for (auto& el : mutable_mul_right) {
            if (el.context) {
                ctx = el.context;
                break;
            }
        }
    }
    if (product_sum_constant) {
        if (add_constant) {
            // Simply return the constant, no need unsafe_multiply_add
            const auto [quotient_1024, remainder_1024] =
                (sum_of_constant_products + add_right_constant_sum).divmod(modulus);
            ASSERT(!fix_remainder_to_zero || remainder_1024 == 0);
            return bigfield(ctx, uint256_t(remainder_1024.lo.lo));
        } else {
            const auto [quotient_1024, remainder_1024] =
                (sum_of_constant_products + add_right_constant_sum).divmod(modulus);
            uint256_t remainder_value = remainder_1024.lo.lo;
            bigfield result;
            if (remainder_value == uint256_t(0)) {
                // No need to add extra term to new_to_add
                result = sum(new_to_add);
            } else {
                // Add the constant term
                new_to_add.push_back(bigfield(ctx, uint256_t(remainder_value)));
                result = sum(new_to_add);
            }
            if (fix_remainder_to_zero) {
                result.self_reduce();
                result.assert_equal(zero());
            }
            return result;
        }
    }

    // Now that we know that there is at least 1 non-constant multiplication, we can start estimating reductions, etc

    // Compute the constant term we're adding
    const auto [_, constant_part_remainder_1024] = (sum_of_constant_products + add_right_constant_sum).divmod(modulus);
    const uint256_t constant_part_remainder_256 = constant_part_remainder_1024.lo.lo;

    if (constant_part_remainder_256 != uint256_t(0)) {
        new_to_add.push_back(bigfield(ctx, constant_part_remainder_256));
    }
    // Compute added sum
    uint1024_t add_right_final_sum(0);
    uint1024_t add_right_maximum(0);
    for (const auto& add_element : new_to_add) {
        // Technically not needed, but better to leave just in case
        add_element.reduction_check();
        add_right_final_sum += uint1024_t(add_element.get_value());

        add_right_maximum += uint1024_t(add_element.get_maximum_value());
    }
    const size_t final_number_of_products = new_input_left.size();

    // We need to check if it is possible to reduce the products enough
    worst_case_product_sum = uint1024_t(final_number_of_products) * uint1024_t(DEFAULT_MAXIMUM_REMAINDER) *
                             uint1024_t(DEFAULT_MAXIMUM_REMAINDER);

    // Check that we can actually reduce the products enough, this assert will probably never get triggered
    ASSERT((worst_case_product_sum + add_right_maximum) < get_maximum_crt_product());

    // We've collapsed all constants, checked if we can compute the sum of products in the worst case, time to check if
    // we need to reduce something
    perform_reductions_for_mult_madd(new_input_left, new_input_right, new_to_add);
    uint1024_t sum_of_products_final(0);
    for (size_t i = 0; i < final_number_of_products; i++) {
        sum_of_products_final += uint1024_t(new_input_left[i].get_value()) * uint1024_t(new_input_right[i].get_value());
    }

    // Get the number of range proof bits for the quotient
    const size_t num_quotient_bits = get_quotient_max_bits({ DEFAULT_MAXIMUM_REMAINDER });

    // Compute the quotient and remainder
    const auto [quotient_1024, remainder_1024] = (sum_of_products_final + add_right_final_sum).divmod(modulus);

    // If we are establishing an identity and the remainder has to be zero, we need to check, that it actually is

    if (fix_remainder_to_zero) {
        // This is not the only check. Circuit check is coming later :)
        ASSERT(remainder_1024.lo == uint512_t(0));
    }
    const uint512_t quotient_value = quotient_1024.lo;
    const uint512_t remainder_value = remainder_1024.lo;

    bigfield remainder;
    bigfield quotient;
    // Constrain quotient to mitigate CRT overflow attacks
    quotient = create_from_u512_as_witness(ctx, quotient_value, false, num_quotient_bits);

    if (fix_remainder_to_zero) {
        remainder = zero();
        // remainder needs to be defined as wire value and not selector values to satisfy
        // UltraPlonk's bigfield custom gates
        remainder.convert_constant_to_fixed_witness(ctx);
    } else {
        remainder = create_from_u512_as_witness(ctx, remainder_value);
    }

    unsafe_evaluate_multiple_multiply_add(new_input_left, new_input_right, new_to_add, quotient, { remainder });

    return remainder;
}

/**
 * Compute (left_a * right_a) + (left_b * right_b) + ...to_add = c mod p
 *
 * This is cheaper than two multiplication operations, as the above only requires one quotient/remainder
 **/
template <typename Builder, typename T>
bigfield<Builder, T> bigfield<Builder, T>::dual_madd(const bigfield& left_a,
                                                     const bigfield& right_a,
                                                     const bigfield& left_b,
                                                     const bigfield& right_b,
                                                     const std::vector<bigfield>& to_add)
{
    left_a.reduction_check();
    right_a.reduction_check();
    left_b.reduction_check();
    right_b.reduction_check();

    std::vector<bigfield> mul_left = { left_a, left_b };
    std::vector<bigfield> mul_right = { right_a, right_b };

    return mult_madd(mul_left, mul_right, to_add);
}

/**
 * multiply, subtract, divide.
 * This method computes:
 *
 * result = -(\sum{mul_left[i] * mul_right[i]} + ...to_add) / divisor
 *
 * Algorithm is constructed in this way to ensure that all computed terms are positive
 *
 * i.e. we evaluate:
 * result * divisor + (\sum{mul_left[i] * mul_right[i]) + ...to_add) = 0
 *
 * It is critical that ALL the terms on the LHS are positive to eliminate the possiblity of underflows
 * when calling `evaluate_multiple_multiply_add`
 *
 * only requires one quotient and remainder + overflow limbs
 *
 * We proxy this to mult_madd, so it only requires one quotient and remainder + overflow limbs
 **/
template <typename Builder, typename T>
bigfield<Builder, T> bigfield<Builder, T>::msub_div(const std::vector<bigfield>& mul_left,
                                                    const std::vector<bigfield>& mul_right,
                                                    const bigfield& divisor,
                                                    const std::vector<bigfield>& to_sub,
                                                    bool enable_divisor_nz_check)
{
    Builder* ctx = divisor.context;

    const size_t num_multiplications = mul_left.size();
    native product_native = 0;
    bool products_constant = true;

    // Check the basics
    ASSERT(mul_left.size() == mul_right.size());
    ASSERT(divisor.get_value() != 0);

    // This check is optional, because it is heavy and often we don't need it at all
    if (enable_divisor_nz_check) {
        divisor.assert_is_not_equal(zero());
    }

    // Compute the sum of products
    for (size_t i = 0; i < num_multiplications; ++i) {
        const native mul_left_native(uint512_t(mul_left[i].get_value() % modulus_u512).lo);
        const native mul_right_native(uint512_t(mul_right[i].get_value() % modulus_u512).lo);
        product_native += (mul_left_native * -mul_right_native);
        products_constant = products_constant && mul_left[i].is_constant() && mul_right[i].is_constant();
    }

    // Compute the sum of to_sub
    native sub_native(0);
    bool sub_constant = true;
    for (const auto& sub : to_sub) {
        sub_native += (uint512_t(sub.get_value() % modulus_u512).lo);
        sub_constant = sub_constant && sub.is_constant();
    }

    native divisor_native(uint512_t(divisor.get_value() % modulus_u512).lo);

    // Compute the result
    const native result_native = (product_native - sub_native) / divisor_native;

    const uint1024_t result_value = uint1024_t(uint512_t(static_cast<uint256_t>(result_native)));

    // If everything is constant, then we just return the constant
    if (sub_constant && products_constant && divisor.is_constant()) {
        return bigfield(ctx, uint256_t(result_value.lo.lo));
    }

    // Create the result witness
    bigfield result = create_from_u512_as_witness(ctx, result_value.lo);

    std::vector<bigfield> eval_left{ result };
    std::vector<bigfield> eval_right{ divisor };
    for (const auto& in : mul_left) {
        eval_left.emplace_back(in);
    }
    for (const auto& in : mul_right) {
        eval_right.emplace_back(in);
    }

    mult_madd(eval_left, eval_right, to_sub, true);
    return result;
}

template <typename Builder, typename T>
bigfield<Builder, T> bigfield<Builder, T>::conditional_negate(const bool_t<Builder>& predicate) const
{
    Builder* ctx = context ? context : predicate.context;

    if (is_constant() && predicate.is_constant()) {
        if (predicate.get_value()) {
            uint512_t out_val = (modulus_u512 - get_value()) % modulus_u512;
            return bigfield(ctx, out_val.lo);
        }
        return *this;
    }
    reduction_check();

    uint256_t limb_0_maximum_value = binary_basis_limbs[0].maximum_value;
    uint64_t limb_0_borrow_shift = std::max(limb_0_maximum_value.get_msb() + 1, NUM_LIMB_BITS);
    uint256_t limb_1_maximum_value =
        binary_basis_limbs[1].maximum_value + (uint256_t(1) << (limb_0_borrow_shift - NUM_LIMB_BITS));
    uint64_t limb_1_borrow_shift = std::max(limb_1_maximum_value.get_msb() + 1, NUM_LIMB_BITS);
    uint256_t limb_2_maximum_value =
        binary_basis_limbs[2].maximum_value + (uint256_t(1) << (limb_1_borrow_shift - NUM_LIMB_BITS));
    uint64_t limb_2_borrow_shift = std::max(limb_2_maximum_value.get_msb() + 1, NUM_LIMB_BITS);

    uint256_t limb_3_maximum_value =
        binary_basis_limbs[3].maximum_value + (uint256_t(1) << (limb_2_borrow_shift - NUM_LIMB_BITS));

    // uint256_t comparison_maximum = uint256_t(modulus_u512.slice(NUM_LIMB_BITS * 3, NUM_LIMB_BITS * 4));
    // uint256_t additive_term = comparison_maximum;
    // TODO: This is terribly inefficient. We should change it.
    uint512_t constant_to_add = modulus_u512;
    while (constant_to_add.slice(NUM_LIMB_BITS * 3, NUM_LIMB_BITS * 4).lo <= limb_3_maximum_value) {
        constant_to_add += modulus_u512;
    }

    uint256_t t0(uint256_t(1) << limb_0_borrow_shift);
    uint256_t t1((uint256_t(1) << limb_1_borrow_shift) - (uint256_t(1) << (limb_0_borrow_shift - NUM_LIMB_BITS)));
    uint256_t t2((uint256_t(1) << limb_2_borrow_shift) - (uint256_t(1) << (limb_1_borrow_shift - NUM_LIMB_BITS)));
    uint256_t t3(uint256_t(1) << (limb_2_borrow_shift - NUM_LIMB_BITS));

    uint256_t to_add_0_u256 = uint256_t(constant_to_add.slice(0, NUM_LIMB_BITS));
    uint256_t to_add_1_u256 = uint256_t(constant_to_add.slice(NUM_LIMB_BITS, NUM_LIMB_BITS * 2));
    uint256_t to_add_2_u256 = uint256_t(constant_to_add.slice(NUM_LIMB_BITS * 2, NUM_LIMB_BITS * 3));
    uint256_t to_add_3_u256 = uint256_t(constant_to_add.slice(NUM_LIMB_BITS * 3, NUM_LIMB_BITS * 4));

    bb::fr to_add_0(t0 + to_add_0_u256);
    bb::fr to_add_1(t1 + to_add_1_u256);
    bb::fr to_add_2(t2 + to_add_2_u256);
    bb::fr to_add_3(to_add_3_u256 - t3);

    // we either return current value if predicate is false, or (limb_i - value) if predicate is true
    // (1 - predicate) * value + predicate * (limb_i - value)
    // = predicate * (limb_i - 2 * value) + value
    bb::fr two(2);

    field_t limb_0 = static_cast<field_t<Builder>>(predicate).madd(-(binary_basis_limbs[0].element * two) + to_add_0,
                                                                   binary_basis_limbs[0].element);
    field_t limb_1 = static_cast<field_t<Builder>>(predicate).madd(-(binary_basis_limbs[1].element * two) + to_add_1,
                                                                   binary_basis_limbs[1].element);
    field_t limb_2 = static_cast<field_t<Builder>>(predicate).madd(-(binary_basis_limbs[2].element * two) + to_add_2,
                                                                   binary_basis_limbs[2].element);
    field_t limb_3 = static_cast<field_t<Builder>>(predicate).madd(-(binary_basis_limbs[3].element * two) + to_add_3,
                                                                   binary_basis_limbs[3].element);

    uint256_t max_limb_0 = binary_basis_limbs[0].maximum_value + to_add_0_u256 + t0;
    uint256_t max_limb_1 = binary_basis_limbs[1].maximum_value + to_add_1_u256 + t1;
    uint256_t max_limb_2 = binary_basis_limbs[2].maximum_value + to_add_2_u256 + t2;
    uint256_t max_limb_3 = binary_basis_limbs[3].maximum_value + to_add_3_u256 - t3;

    bigfield result(ctx);
    result.binary_basis_limbs[0] = Limb(limb_0, max_limb_0);
    result.binary_basis_limbs[1] = Limb(limb_1, max_limb_1);
    result.binary_basis_limbs[2] = Limb(limb_2, max_limb_2);
    result.binary_basis_limbs[3] = Limb(limb_3, max_limb_3);

    uint512_t constant_to_add_mod_p = constant_to_add % prime_basis.modulus;
    field_t prime_basis_to_add(ctx, bb::fr(constant_to_add_mod_p.lo));
    result.prime_basis_limb =
        static_cast<field_t<Builder>>(predicate).madd(-(prime_basis_limb * two) + prime_basis_to_add, prime_basis_limb);

    return result;
}

/**
 * @brief Create an element which is equal to either this or other based on the predicate
 *
 * @tparam Builder
 * @tparam T
 * @param other The other bigfield element
 * @param predicate Predicate controlling the result (0 for this, 1 for the other)
 * @return Resulting element
 */
template <typename Builder, typename T>
bigfield<Builder, T> bigfield<Builder, T>::conditional_select(const bigfield& other,
                                                              const bool_t<Builder>& predicate) const
{
    if (is_constant() && other.is_constant() && predicate.is_constant()) {
        if (predicate.get_value()) {
            return other;
        }
        return *this;
    }
    Builder* ctx = context ? context : (other.context ? other.context : predicate.context);

    // TODO: use field_t::conditional_assign method
    field_t binary_limb_0 = static_cast<field_t<Builder>>(predicate).madd(
        other.binary_basis_limbs[0].element - binary_basis_limbs[0].element, binary_basis_limbs[0].element);
    field_t binary_limb_1 = static_cast<field_t<Builder>>(predicate).madd(
        other.binary_basis_limbs[1].element - binary_basis_limbs[1].element, binary_basis_limbs[1].element);
    field_t binary_limb_2 = static_cast<field_t<Builder>>(predicate).madd(
        other.binary_basis_limbs[2].element - binary_basis_limbs[2].element, binary_basis_limbs[2].element);
    field_t binary_limb_3 = static_cast<field_t<Builder>>(predicate).madd(
        other.binary_basis_limbs[3].element - binary_basis_limbs[3].element, binary_basis_limbs[3].element);
    field_t prime_limb =
        static_cast<field_t<Builder>>(predicate).madd(other.prime_basis_limb - prime_basis_limb, prime_basis_limb);

    bigfield result(ctx);
    // the maximum of the maximal values of elements is large enough
    result.binary_basis_limbs[0] =
        Limb(binary_limb_0, std::max(binary_basis_limbs[0].maximum_value, other.binary_basis_limbs[0].maximum_value));
    result.binary_basis_limbs[1] =
        Limb(binary_limb_1, std::max(binary_basis_limbs[1].maximum_value, other.binary_basis_limbs[1].maximum_value));
    result.binary_basis_limbs[2] =
        Limb(binary_limb_2, std::max(binary_basis_limbs[2].maximum_value, other.binary_basis_limbs[2].maximum_value));
    result.binary_basis_limbs[3] =
        Limb(binary_limb_3, std::max(binary_basis_limbs[3].maximum_value, other.binary_basis_limbs[3].maximum_value));
    result.prime_basis_limb = prime_limb;
    return result;
}

/**
 * @brief Validate whether two bigfield elements are equal to each other
 * @details To evaluate whether `(a == b)`, we use result boolean `r` to evaluate the following logic:
 *          (n.b all algebra involving bigfield elements is done in the bigfield)
 *              1. If `r == 1` , `a - b == 0`
 *              2. If `r == 0`, `a - b` posesses an inverse `I` i.e. `(a - b) * I - 1 == 0`
 *          We efficiently evaluate this logic by evaluating a single expression `(a - b)*X = Y`
 *          We use conditional assignment logic to define `X, Y` to be the following:
 *              If `r == 1` then `X = 1, Y = 0`
 *              If `r == 0` then `X = I, Y = 1`
 *          This allows us to evaluate `operator==` using only 1 bigfield multiplication operation.
 *          We can check the product equals 0 or 1 by directly evaluating the binary basis/prime basis limbs of Y.
 *          i.e. if `r == 1` then `(a - b)*X` should have 0 for all limb values
 *               if `r == 0` then `(a - b)*X` should have 1 in the least significant binary basis limb and 0 elsewhere
 * @tparam Builder
 * @tparam T
 * @param other
 * @return bool_t<Builder>
 */
template <typename Builder, typename T> bool_t<Builder> bigfield<Builder, T>::operator==(const bigfield& other) const
{
    Builder* ctx = context ? context : other.get_context();
    auto lhs = get_value() % modulus_u512;
    auto rhs = other.get_value() % modulus_u512;
    bool is_equal_raw = (lhs == rhs);
    if (!ctx) {
        // TODO(https://github.com/AztecProtocol/barretenberg/issues/660): null context _should_ mean that both are
        // constant, but we check with an assertion to be sure.
        ASSERT(is_constant() == other.is_constant());
        return is_equal_raw;
    }
    bool_t<Builder> is_equal = witness_t<Builder>(ctx, is_equal_raw);

    bigfield diff = (*this) - other;

    // TODO(https://github.com/AztecProtocol/barretenberg/issues/999): get native values efficiently (i.e. if u512 value
    // fits in a u256, subtract off modulus until u256 fits into finite field)
    native diff_native = native((diff.get_value() % modulus_u512).lo);
    native inverse_native = is_equal_raw ? 0 : diff_native.invert();

    bigfield inverse = bigfield::from_witness(ctx, inverse_native);

    bigfield multiplicand = bigfield::conditional_assign(is_equal, one(), inverse);

    bigfield product = diff * multiplicand;

    field_t result = field_t<Builder>::conditional_assign(is_equal, 0, 1);

    product.prime_basis_limb.assert_equal(result);
    product.binary_basis_limbs[0].element.assert_equal(result);
    product.binary_basis_limbs[1].element.assert_equal(0);
    product.binary_basis_limbs[2].element.assert_equal(0);
    product.binary_basis_limbs[3].element.assert_equal(0);

    return is_equal;
}

/**
 * REDUCTION CHECK
 *
 * When performing bigfield operations, we need to ensure the maximum value is less than:
 *      sqrt(2^{272} * native_modulus)
 *
 * We also need to ensure each binary basis limb is less than the maximum limb value
 *
 * This prevents our field arithmetic from overflowing the native modulus boundary, whilst ensuring we can
 * still use the chinese remainder theorem to validate field multiplications with a reduced number of range checks
 *
 * @param num_products The number of products a*b in the parent function that calls the reduction check. Needed to
 *limit overflow
 **/
template <typename Builder, typename T> void bigfield<Builder, T>::reduction_check(const size_t num_products) const
{

    if (is_constant()) { // this seems not a reduction check, but actually computing the reduction
                         // TODO THIS IS UGLY WHY CAN'T WE JUST DO (*THIS) = REDUCED?
        uint256_t reduced_value = (get_value() % modulus_u512).lo;
        bigfield reduced(context, uint256_t(reduced_value));
        binary_basis_limbs[0] = reduced.binary_basis_limbs[0];
        binary_basis_limbs[1] = reduced.binary_basis_limbs[1];
        binary_basis_limbs[2] = reduced.binary_basis_limbs[2];
        binary_basis_limbs[3] = reduced.binary_basis_limbs[3];
        prime_basis_limb = reduced.prime_basis_limb;
        return;
    }

    uint256_t maximum_limb_value = get_maximum_unreduced_limb_value();
    bool limb_overflow_test_0 = binary_basis_limbs[0].maximum_value > maximum_limb_value;
    bool limb_overflow_test_1 = binary_basis_limbs[1].maximum_value > maximum_limb_value;
    bool limb_overflow_test_2 = binary_basis_limbs[2].maximum_value > maximum_limb_value;
    bool limb_overflow_test_3 = binary_basis_limbs[3].maximum_value > maximum_limb_value;
    if (get_maximum_value() > get_maximum_unreduced_value(num_products) || limb_overflow_test_0 ||
        limb_overflow_test_1 || limb_overflow_test_2 || limb_overflow_test_3) {
        self_reduce();
    }
}

// create a version with mod 2^t element part in [0,p-1]
// After reducing to size 2^s, we check (p-1)-a is non-negative as integer.
// We perform subtraction using carries on blocks of size 2^b. The operations inside the blocks are done mod r
// Including the effect of carries the operation inside each limb is in the range [-2^b-1,2^{b+1}]
// Assuming this values are all distinct mod r, which happens e.g. if r/2>2^{b+1}, then if all limb values are
// non-negative at the end of subtraction, we know the subtraction result is positive as integers and a<p
template <typename Builder, typename T> void bigfield<Builder, T>::assert_is_in_field() const
{
    // Warning: this assumes we have run circuit construction at least once in debug mode where large non reduced
    // constants are allowed via ASSERT
    if (is_constant()) {
        return;
    }

    self_reduce(); // this method in particular enforces limb vals are <2^b - needed for logic described above
    uint256_t value = get_value().lo;
    // TODO:make formal assert that modulus<=256 bits
    constexpr uint256_t modulus_minus_one = modulus_u512.lo - 1;

    constexpr uint256_t modulus_minus_one_0 = modulus_minus_one.slice(0, NUM_LIMB_BITS);
    constexpr uint256_t modulus_minus_one_1 = modulus_minus_one.slice(NUM_LIMB_BITS, NUM_LIMB_BITS * 2);
    constexpr uint256_t modulus_minus_one_2 = modulus_minus_one.slice(NUM_LIMB_BITS * 2, NUM_LIMB_BITS * 3);
    constexpr uint256_t modulus_minus_one_3 = modulus_minus_one.slice(NUM_LIMB_BITS * 3, NUM_LIMB_BITS * 4);

    bool borrow_0_value = value.slice(0, NUM_LIMB_BITS) > modulus_minus_one_0;
    bool borrow_1_value =
        (value.slice(NUM_LIMB_BITS, NUM_LIMB_BITS * 2) + uint256_t(borrow_0_value)) > (modulus_minus_one_1);
    bool borrow_2_value =
        (value.slice(NUM_LIMB_BITS * 2, NUM_LIMB_BITS * 3) + uint256_t(borrow_1_value)) > (modulus_minus_one_2);

    field_t<Builder> modulus_0(context, modulus_minus_one_0);
    field_t<Builder> modulus_1(context, modulus_minus_one_1);
    field_t<Builder> modulus_2(context, modulus_minus_one_2);
    field_t<Builder> modulus_3(context, modulus_minus_one_3);
    bool_t<Builder> borrow_0(witness_t<Builder>(context, borrow_0_value));
    bool_t<Builder> borrow_1(witness_t<Builder>(context, borrow_1_value));
    bool_t<Builder> borrow_2(witness_t<Builder>(context, borrow_2_value));
    // The way we use borrows here ensures that we are checking that modulus - binary_basis > 0.
    // We check that the result in each limb is > 0.
    // If the modulus part in this limb is smaller, we simply borrow the value from the higher limb.
    // The prover can rearrange the borrows the way they like. The important thing is that the borrows are
    // constrained.
    field_t<Builder> r0 = modulus_0 - binary_basis_limbs[0].element + static_cast<field_t<Builder>>(borrow_0) * shift_1;
    field_t<Builder> r1 = modulus_1 - binary_basis_limbs[1].element +
                          static_cast<field_t<Builder>>(borrow_1) * shift_1 - static_cast<field_t<Builder>>(borrow_0);
    field_t<Builder> r2 = modulus_2 - binary_basis_limbs[2].element +
                          static_cast<field_t<Builder>>(borrow_2) * shift_1 - static_cast<field_t<Builder>>(borrow_1);
    field_t<Builder> r3 = modulus_3 - binary_basis_limbs[3].element - static_cast<field_t<Builder>>(borrow_2);
    r0 = r0.normalize();
    r1 = r1.normalize();
    r2 = r2.normalize();
    r3 = r3.normalize();
    if constexpr (HasPlookup<Builder>) {
        context->decompose_into_default_range(r0.witness_index, static_cast<size_t>(NUM_LIMB_BITS));
        context->decompose_into_default_range(r1.witness_index, static_cast<size_t>(NUM_LIMB_BITS));
        context->decompose_into_default_range(r2.witness_index, static_cast<size_t>(NUM_LIMB_BITS));
        context->decompose_into_default_range(r3.witness_index, static_cast<size_t>(NUM_LIMB_BITS));
    } else {
        context->decompose_into_base4_accumulators(
            r0.witness_index, static_cast<size_t>(NUM_LIMB_BITS), "bigfield: assert_is_in_field range constraint 1.");
        context->decompose_into_base4_accumulators(
            r1.witness_index, static_cast<size_t>(NUM_LIMB_BITS), "bigfield: assert_is_in_field range constraint 2.");
        context->decompose_into_base4_accumulators(
            r2.witness_index, static_cast<size_t>(NUM_LIMB_BITS), "bigfield: assert_is_in_field range constraint 3.");
        context->decompose_into_base4_accumulators(
            r3.witness_index, static_cast<size_t>(NUM_LIMB_BITS), "bigfield: assert_is_in_field range constraint 4.");
    }
}

template <typename Builder, typename T> void bigfield<Builder, T>::assert_less_than(const uint256_t upper_limit) const
{
    // TODO(kesha): Merge this with assert_is_in_field
    // Warning: this assumes we have run circuit construction at least once in debug mode where large non reduced
    // constants are allowed via ASSERT
    if constexpr (IsSimulator<Builder>) {
        if (get_value() >= static_cast<uint512_t>(upper_limit)) {
            context->failure("Bigfield assert_less_than failed in simulation.");
        }
        return;
    }

    if (is_constant()) {
        ASSERT(get_value() < static_cast<uint512_t>(upper_limit));
        return;
    }

    ASSERT(upper_limit != 0);
    // The circuit checks that limit - this >= 0, so if we are doing a less_than comparison, we need to subtract 1 from
    // the limit
    uint256_t strict_upper_limit = upper_limit - uint256_t(1);
    self_reduce(); // this method in particular enforces limb vals are <2^b - needed for logic described above
    uint256_t value = get_value().lo;

    const uint256_t upper_limit_value_0 = strict_upper_limit.slice(0, NUM_LIMB_BITS);
    const uint256_t upper_limit_value_1 = strict_upper_limit.slice(NUM_LIMB_BITS, NUM_LIMB_BITS * 2);
    const uint256_t upper_limit_value_2 = strict_upper_limit.slice(NUM_LIMB_BITS * 2, NUM_LIMB_BITS * 3);
    const uint256_t upper_limit_value_3 = strict_upper_limit.slice(NUM_LIMB_BITS * 3, NUM_LIMB_BITS * 4);

    bool borrow_0_value = value.slice(0, NUM_LIMB_BITS) > upper_limit_value_0;
    bool borrow_1_value =
        (value.slice(NUM_LIMB_BITS, NUM_LIMB_BITS * 2) + uint256_t(borrow_0_value)) > (upper_limit_value_1);
    bool borrow_2_value =
        (value.slice(NUM_LIMB_BITS * 2, NUM_LIMB_BITS * 3) + uint256_t(borrow_1_value)) > (upper_limit_value_2);

    field_t<Builder> upper_limit_0(context, upper_limit_value_0);
    field_t<Builder> upper_limit_1(context, upper_limit_value_1);
    field_t<Builder> upper_limit_2(context, upper_limit_value_2);
    field_t<Builder> upper_limit_3(context, upper_limit_value_3);
    bool_t<Builder> borrow_0(witness_t<Builder>(context, borrow_0_value));
    bool_t<Builder> borrow_1(witness_t<Builder>(context, borrow_1_value));
    bool_t<Builder> borrow_2(witness_t<Builder>(context, borrow_2_value));
    // The way we use borrows here ensures that we are checking that upper_limit - binary_basis > 0.
    // We check that the result in each limb is > 0.
    // If the modulus part in this limb is smaller, we simply borrow the value from the higher limb.
    // The prover can rearrange the borrows the way they like. The important thing is that the borrows are
    // constrained.
    field_t<Builder> r0 =
        upper_limit_0 - binary_basis_limbs[0].element + static_cast<field_t<Builder>>(borrow_0) * shift_1;
    field_t<Builder> r1 = upper_limit_1 - binary_basis_limbs[1].element +
                          static_cast<field_t<Builder>>(borrow_1) * shift_1 - static_cast<field_t<Builder>>(borrow_0);
    field_t<Builder> r2 = upper_limit_2 - binary_basis_limbs[2].element +
                          static_cast<field_t<Builder>>(borrow_2) * shift_1 - static_cast<field_t<Builder>>(borrow_1);
    field_t<Builder> r3 = upper_limit_3 - binary_basis_limbs[3].element - static_cast<field_t<Builder>>(borrow_2);
    r0 = r0.normalize();
    r1 = r1.normalize();
    r2 = r2.normalize();
    r3 = r3.normalize();
    if constexpr (Builder::CIRCUIT_TYPE == CircuitType::ULTRA) {
        context->decompose_into_default_range(r0.witness_index, static_cast<size_t>(NUM_LIMB_BITS));
        context->decompose_into_default_range(r1.witness_index, static_cast<size_t>(NUM_LIMB_BITS));
        context->decompose_into_default_range(r2.witness_index, static_cast<size_t>(NUM_LIMB_BITS));
        context->decompose_into_default_range(r3.witness_index, static_cast<size_t>(NUM_LIMB_BITS));
    } else {
        context->decompose_into_base4_accumulators(
            r0.witness_index, static_cast<size_t>(NUM_LIMB_BITS), "bigfield: assert_less_than range constraint 1.");
        context->decompose_into_base4_accumulators(
            r1.witness_index, static_cast<size_t>(NUM_LIMB_BITS), "bigfield: assert_less_than range constraint 2.");
        context->decompose_into_base4_accumulators(
            r2.witness_index, static_cast<size_t>(NUM_LIMB_BITS), "bigfield: assert_less_than range constraint 3.");
        context->decompose_into_base4_accumulators(
            r3.witness_index, static_cast<size_t>(NUM_LIMB_BITS), "bigfield: assert_less_than range constraint 4.");
    }
}

// check elements are equal mod p by proving their integer difference is a multiple of p.
// This relies on the minus operator for a-b increasing a by a multiple of p large enough so diff is non-negative
template <typename Builder, typename T> void bigfield<Builder, T>::assert_equal(const bigfield& other) const
{
    Builder* ctx = this->context ? this->context : other.context;

    if constexpr (IsSimulator<Builder>) {
        // TODO(https://github.com/AztecProtocol/barretenberg/issues/677)
        return;
    } else {
        if (is_constant() && other.is_constant()) {
            std::cerr << "bigfield: calling assert equal on 2 CONSTANT bigfield elements...is this intended?"
                      << std::endl;
            return;
        } else if (other.is_constant()) {
            // TODO(https://github.com/AztecProtocol/barretenberg/issues/998): Something is fishy here
            // evaluate a strict equality - make sure *this is reduced first, or an honest prover
            // might not be able to satisfy these constraints.
            field_t<Builder> t0 = (binary_basis_limbs[0].element - other.binary_basis_limbs[0].element);
            field_t<Builder> t1 = (binary_basis_limbs[1].element - other.binary_basis_limbs[1].element);
            field_t<Builder> t2 = (binary_basis_limbs[2].element - other.binary_basis_limbs[2].element);
            field_t<Builder> t3 = (binary_basis_limbs[3].element - other.binary_basis_limbs[3].element);
            field_t<Builder> t4 = (prime_basis_limb - other.prime_basis_limb);
            t0.assert_is_zero();
            t1.assert_is_zero();
            t2.assert_is_zero();
            t3.assert_is_zero();
            t4.assert_is_zero();
            return;
        } else if (is_constant()) {
            other.assert_equal(*this);
            return;
        } else {
            if (is_constant() && other.is_constant()) {
                std::cerr << "bigfield: calling assert equal on 2 CONSTANT bigfield elements...is this intended?"
                          << std::endl;
                return;
            } else if (other.is_constant()) {
                // evaluate a strict equality - make sure *this is reduced first, or an honest prover
                // might not be able to satisfy these constraints.
                field_t<Builder> t0 = (binary_basis_limbs[0].element - other.binary_basis_limbs[0].element);
                field_t<Builder> t1 = (binary_basis_limbs[1].element - other.binary_basis_limbs[1].element);
                field_t<Builder> t2 = (binary_basis_limbs[2].element - other.binary_basis_limbs[2].element);
                field_t<Builder> t3 = (binary_basis_limbs[3].element - other.binary_basis_limbs[3].element);
                field_t<Builder> t4 = (prime_basis_limb - other.prime_basis_limb);
                t0.assert_is_zero();
                t1.assert_is_zero();
                t2.assert_is_zero();
                t3.assert_is_zero();
                t4.assert_is_zero();
                return;
            } else if (is_constant()) {
                other.assert_equal(*this);
                return;
            }

            bigfield diff = *this - other;
            const uint512_t diff_val = diff.get_value();
            const uint512_t modulus(target_basis.modulus);

            const auto [quotient_512, remainder_512] = (diff_val).divmod(modulus);
            if (remainder_512 != 0)
                std::cerr << "bigfield: remainder not zero!" << std::endl;
            ASSERT(remainder_512 == 0);
            bigfield quotient;

            const size_t num_quotient_bits = get_quotient_max_bits({ 0 });
            quotient = bigfield(witness_t(ctx, fr(quotient_512.slice(0, NUM_LIMB_BITS * 2).lo)),
                                witness_t(ctx, fr(quotient_512.slice(NUM_LIMB_BITS * 2, NUM_LIMB_BITS * 4).lo)),
                                false,
                                num_quotient_bits);
            unsafe_evaluate_multiply_add(diff, { one() }, {}, quotient, { zero() });
        }
    }
}

// construct a proof that points are different mod p, when they are different mod r
// WARNING: This method doesn't have perfect completeness - for points equal mod r (or with certain difference kp
// mod r) but different mod p, you can't construct a proof. The chances of an honest prover running afoul of this
// condition are extremely small (TODO: compute probability) Note also that the number of constraints depends on how
// much the values have overflown beyond p e.g. due to an addition chain The function is based on the following.
// Suppose a-b = 0 mod p. Then a-b = k*p for k in a range [-R,L] such that L*p>= a, R*p>=b. And also a-b = k*p mod r
// for such k. Thus we can verify a-b is non-zero mod p by taking the product of such values (a-b-kp) and showing
// it's non-zero mod r
template <typename Builder, typename T> void bigfield<Builder, T>::assert_is_not_equal(const bigfield& other) const
{
    // Why would we use this for 2 constants? Turns out, in biggroup
    const auto get_overload_count = [target_modulus = modulus_u512](const uint512_t& maximum_value) {
        uint512_t target = target_modulus;
        size_t overload_count = 0;
        while (target < maximum_value) {
            ++overload_count;
            target += target_modulus;
        }
        return overload_count;
    };
    const size_t lhs_overload_count = get_overload_count(get_maximum_value());
    const size_t rhs_overload_count = get_overload_count(other.get_maximum_value());

    // if (a == b) then (a == b mod n)
    // to save gates, we only check that (a == b mod n)

    // if numeric val of a = a' + p.q
    // we want to check (a' + p.q == b mod n)
    const field_t<Builder> base_diff = prime_basis_limb - other.prime_basis_limb;
    auto diff = base_diff;
    field_t<Builder> prime_basis(get_context(), modulus);
    field_t<Builder> prime_basis_accumulator = prime_basis;
    // Each loop iteration adds 1 gate
    // (prime_basis and prime_basis accumulator are constant so only the * operator adds a gate)
    for (size_t i = 0; i < lhs_overload_count; ++i) {
        diff = diff * (base_diff - prime_basis_accumulator);
        prime_basis_accumulator += prime_basis;
    }
    prime_basis_accumulator = prime_basis;
    for (size_t i = 0; i < rhs_overload_count; ++i) {
        diff = diff * (base_diff + prime_basis_accumulator);
        prime_basis_accumulator += prime_basis;
    }
    diff.assert_is_not_zero();
}

// We reduce an element's mod 2^t representation (t=4*NUM_LIMB_BITS) to size 2^s for smallest s with 2^s>p
// This is much cheaper than actually reducing mod p and suffices for addition chains (where we just need not to
// overflow 2^t) We also reduce any "spillage" inside the first 3 limbs, so that their range is NUM_LIMB_BITS and
// not larger
template <typename Builder, typename T> void bigfield<Builder, T>::self_reduce() const
{
    // Warning: this assumes we have run circuit construction at least once in debug mode where large non reduced
    // constants are disallowed via ASSERT
    if (is_constant()) {
        return;
    }
    // TODO: handle situation where some limbs are constant and others are not constant
    const auto [quotient_value, remainder_value] = get_value().divmod(target_basis.modulus);

    bigfield quotient(context);

    uint512_t maximum_quotient_size = get_maximum_value() / target_basis.modulus;
    uint64_t maximum_quotient_bits = maximum_quotient_size.get_msb() + 1;
    if ((maximum_quotient_bits & 1ULL) == 1ULL) {
        ++maximum_quotient_bits;
    }
    // TODO: implicit assumption here - NUM_LIMB_BITS large enough for all the quotient
    uint32_t quotient_limb_index = context->add_variable(bb::fr(quotient_value.lo));
    field_t<Builder> quotient_limb = field_t<Builder>::from_witness_index(context, quotient_limb_index);
    if constexpr (HasPlookup<Builder>) {
        context->decompose_into_default_range(quotient_limb.witness_index, static_cast<size_t>(maximum_quotient_bits));
    } else {
        context->decompose_into_base4_accumulators(quotient_limb.witness_index,
                                                   static_cast<size_t>(maximum_quotient_bits),
                                                   "bigfield: quotient_limb too large.");
    }

    ASSERT((uint1024_t(1) << maximum_quotient_bits) * uint1024_t(modulus_u512) + DEFAULT_MAXIMUM_REMAINDER <
           get_maximum_crt_product());
    quotient.binary_basis_limbs[0] = Limb(quotient_limb, uint256_t(1) << maximum_quotient_bits);
    quotient.binary_basis_limbs[1] = Limb(field_t<Builder>::from_witness_index(context, context->zero_idx), 0);
    quotient.binary_basis_limbs[2] = Limb(field_t<Builder>::from_witness_index(context, context->zero_idx), 0);
    quotient.binary_basis_limbs[3] = Limb(field_t<Builder>::from_witness_index(context, context->zero_idx), 0);
    quotient.prime_basis_limb = quotient_limb;
    // this constructor with can_overflow=false will enforce remainder of size<2^s
    bigfield remainder = bigfield(
        witness_t(context, fr(remainder_value.slice(0, NUM_LIMB_BITS * 2).lo)),
        witness_t(context, fr(remainder_value.slice(NUM_LIMB_BITS * 2, NUM_LIMB_BITS * 3 + NUM_LAST_LIMB_BITS).lo)));

    unsafe_evaluate_multiply_add(*this, one(), {}, quotient, { remainder });
    binary_basis_limbs[0] =
        remainder.binary_basis_limbs[0]; // Combination of const method and mutable variables is good practice?
    binary_basis_limbs[1] = remainder.binary_basis_limbs[1];
    binary_basis_limbs[2] = remainder.binary_basis_limbs[2];
    binary_basis_limbs[3] = remainder.binary_basis_limbs[3];
    prime_basis_limb = remainder.prime_basis_limb;
} // namespace stdlib

/**
 * Evaluate a multiply add identity with several added elements and several remainders
 *
 * i.e:
 *
 * input_left*input_to_mul + (to_add[0]..to_add[-1]) - input_quotient*modulus -
 * (input_remainders[0]+..+input_remainders[-1]) = 0 (mod CRT)
 *
 * See detailed explanation at https://hackmd.io/LoEG5nRHQe-PvstVaD51Yw?view
 *
 * THIS FUNCTION IS UNSAFE TO USE IN CIRCUITS AS IT DOES NOT PROTECT AGAINST CRT OVERFLOWS.
 * */
template <typename Builder, typename T>
void bigfield<Builder, T>::unsafe_evaluate_multiply_add(const bigfield& input_left,
                                                        const bigfield& input_to_mul,
                                                        const std::vector<bigfield>& to_add,
                                                        const bigfield& input_quotient,
                                                        const std::vector<bigfield>& input_remainders)
{

    std::vector<bigfield> remainders(input_remainders);
    bigfield left = input_left;
    bigfield to_mul = input_to_mul;
    bigfield quotient = input_quotient;

    Builder* ctx = left.context ? left.context : to_mul.context;

    uint512_t max_b0 = (left.binary_basis_limbs[1].maximum_value * to_mul.binary_basis_limbs[0].maximum_value);
    max_b0 += (neg_modulus_limbs_u256[1] * quotient.binary_basis_limbs[0].maximum_value);
    uint512_t max_b1 = (left.binary_basis_limbs[0].maximum_value * to_mul.binary_basis_limbs[1].maximum_value);
    max_b1 += (neg_modulus_limbs_u256[0] * quotient.binary_basis_limbs[1].maximum_value);
    uint512_t max_c0 = (left.binary_basis_limbs[1].maximum_value * to_mul.binary_basis_limbs[1].maximum_value);
    max_c0 += (neg_modulus_limbs_u256[1] * quotient.binary_basis_limbs[1].maximum_value);
    uint512_t max_c1 = (left.binary_basis_limbs[2].maximum_value * to_mul.binary_basis_limbs[0].maximum_value);
    max_c1 += (neg_modulus_limbs_u256[2] * quotient.binary_basis_limbs[0].maximum_value);
    uint512_t max_c2 = (left.binary_basis_limbs[0].maximum_value * to_mul.binary_basis_limbs[2].maximum_value);
    max_c2 += (neg_modulus_limbs_u256[0] * quotient.binary_basis_limbs[2].maximum_value);
    uint512_t max_d0 = (left.binary_basis_limbs[3].maximum_value * to_mul.binary_basis_limbs[0].maximum_value);
    max_d0 += (neg_modulus_limbs_u256[3] * quotient.binary_basis_limbs[0].maximum_value);
    uint512_t max_d1 = (left.binary_basis_limbs[2].maximum_value * to_mul.binary_basis_limbs[1].maximum_value);
    max_d1 += (neg_modulus_limbs_u256[2] * quotient.binary_basis_limbs[1].maximum_value);
    uint512_t max_d2 = (left.binary_basis_limbs[1].maximum_value * to_mul.binary_basis_limbs[2].maximum_value);
    max_d2 += (neg_modulus_limbs_u256[1] * quotient.binary_basis_limbs[2].maximum_value);
    uint512_t max_d3 = (left.binary_basis_limbs[0].maximum_value * to_mul.binary_basis_limbs[3].maximum_value);
    max_d3 += (neg_modulus_limbs_u256[0] * quotient.binary_basis_limbs[3].maximum_value);

    uint512_t max_r0 = left.binary_basis_limbs[0].maximum_value * to_mul.binary_basis_limbs[0].maximum_value;
    max_r0 += (neg_modulus_limbs_u256[0] * quotient.binary_basis_limbs[0].maximum_value);

    const uint512_t max_r1 = max_b0 + max_b1;
    const uint512_t max_r2 = max_c0 + max_c1 + max_c2;
    const uint512_t max_r3 = max_d0 + max_d1 + max_d2 + max_d3;

    uint512_t max_a0(0);
    uint512_t max_a1(0);
    for (size_t i = 0; i < to_add.size(); ++i) {
        max_a0 += to_add[i].binary_basis_limbs[0].maximum_value +
                  (to_add[i].binary_basis_limbs[1].maximum_value << NUM_LIMB_BITS);
        max_a1 += to_add[i].binary_basis_limbs[2].maximum_value +
                  (to_add[i].binary_basis_limbs[3].maximum_value << NUM_LIMB_BITS);
    }
    const uint512_t max_lo = max_r0 + (max_r1 << NUM_LIMB_BITS) + max_a0;
    const uint512_t max_hi = max_r2 + (max_r3 << NUM_LIMB_BITS) + max_a1;

    uint64_t max_lo_bits = (max_lo.get_msb() + 1);
    uint64_t max_hi_bits = max_hi.get_msb() + 1;
    if ((max_lo_bits & 1ULL) == 1ULL) {
        ++max_lo_bits;
    }
    if ((max_hi_bits & 1ULL) == 1ULL) {
        ++max_hi_bits;
    }

    if constexpr (HasPlookup<Builder>) {
        // The plookup custom bigfield gate requires inputs are witnesses.
        // If we're using constant values, instantiate them as circuit variables
        const auto convert_constant_to_fixed_witness = [ctx](const bigfield& input) {
            bigfield output(input);
            output.prime_basis_limb = field_t<Builder>::from_witness_index(
                ctx, ctx->put_constant_variable(input.prime_basis_limb.get_value()));
            output.binary_basis_limbs[0].element = field_t<Builder>::from_witness_index(
                ctx, ctx->put_constant_variable(input.binary_basis_limbs[0].element.get_value()));
            output.binary_basis_limbs[1].element = field_t<Builder>::from_witness_index(
                ctx, ctx->put_constant_variable(input.binary_basis_limbs[1].element.get_value()));
            output.binary_basis_limbs[2].element = field_t<Builder>::from_witness_index(
                ctx, ctx->put_constant_variable(input.binary_basis_limbs[2].element.get_value()));
            output.binary_basis_limbs[3].element = field_t<Builder>::from_witness_index(
                ctx, ctx->put_constant_variable(input.binary_basis_limbs[3].element.get_value()));
            output.context = ctx;
            return output;
        };
        if (left.is_constant()) {
            left = convert_constant_to_fixed_witness(left);
        }
        if (to_mul.is_constant()) {
            to_mul = convert_constant_to_fixed_witness(to_mul);
        }
        if (quotient.is_constant()) {
            quotient = convert_constant_to_fixed_witness(quotient);
        }
        if (remainders[0].is_constant()) {
            remainders[0] = convert_constant_to_fixed_witness(remainders[0]);
        }

        std::vector<field_t<Builder>> limb_0_accumulator{ remainders[0].binary_basis_limbs[0].element };
        std::vector<field_t<Builder>> limb_2_accumulator{ remainders[0].binary_basis_limbs[2].element };
        std::vector<field_t<Builder>> prime_limb_accumulator{ remainders[0].prime_basis_limb };
        for (size_t i = 1; i < remainders.size(); ++i) {
            limb_0_accumulator.emplace_back(remainders[i].binary_basis_limbs[0].element);
            limb_0_accumulator.emplace_back(remainders[i].binary_basis_limbs[1].element * shift_1);
            limb_2_accumulator.emplace_back(remainders[i].binary_basis_limbs[2].element);
            limb_2_accumulator.emplace_back(remainders[i].binary_basis_limbs[3].element * shift_1);
            prime_limb_accumulator.emplace_back(remainders[i].prime_basis_limb);
        }
        for (const auto& add : to_add) {
            limb_0_accumulator.emplace_back(-add.binary_basis_limbs[0].element);
            limb_0_accumulator.emplace_back(-add.binary_basis_limbs[1].element * shift_1);
            limb_2_accumulator.emplace_back(-add.binary_basis_limbs[2].element);
            limb_2_accumulator.emplace_back(-add.binary_basis_limbs[3].element * shift_1);
            prime_limb_accumulator.emplace_back(-add.prime_basis_limb);
        }

        const auto& t0 = remainders[0].binary_basis_limbs[1].element;
        const auto& t1 = remainders[0].binary_basis_limbs[3].element;
        bool needs_normalize = (t0.additive_constant != 0 || t0.multiplicative_constant != 1);
        needs_normalize = needs_normalize || (t1.additive_constant != 0 || t1.multiplicative_constant != 1);

        if (needs_normalize) {
            limb_0_accumulator.emplace_back(remainders[0].binary_basis_limbs[1].element * shift_1);
            limb_2_accumulator.emplace_back(remainders[0].binary_basis_limbs[3].element * shift_1);
        }

        field_t<Builder> remainder_limbs[4]{
            field_t<Builder>::accumulate(limb_0_accumulator),
            needs_normalize ? field_t<Builder>::from_witness_index(ctx, ctx->zero_idx)
                            : remainders[0].binary_basis_limbs[1].element,
            field_t<Builder>::accumulate(limb_2_accumulator),
            needs_normalize ? field_t<Builder>::from_witness_index(ctx, ctx->zero_idx)
                            : remainders[0].binary_basis_limbs[3].element,
        };
        field_t<Builder> remainder_prime_limb = field_t<Builder>::accumulate(prime_limb_accumulator);

        bb::non_native_field_witnesses<bb::fr> witnesses{
            {
                left.binary_basis_limbs[0].element.normalize().witness_index,
                left.binary_basis_limbs[1].element.normalize().witness_index,
                left.binary_basis_limbs[2].element.normalize().witness_index,
                left.binary_basis_limbs[3].element.normalize().witness_index,
                left.prime_basis_limb.witness_index,
            },
            {
                to_mul.binary_basis_limbs[0].element.normalize().witness_index,
                to_mul.binary_basis_limbs[1].element.normalize().witness_index,
                to_mul.binary_basis_limbs[2].element.normalize().witness_index,
                to_mul.binary_basis_limbs[3].element.normalize().witness_index,
                to_mul.prime_basis_limb.witness_index,
            },
            {
                quotient.binary_basis_limbs[0].element.normalize().witness_index,
                quotient.binary_basis_limbs[1].element.normalize().witness_index,
                quotient.binary_basis_limbs[2].element.normalize().witness_index,
                quotient.binary_basis_limbs[3].element.normalize().witness_index,
                quotient.prime_basis_limb.witness_index,
            },
            {
                remainder_limbs[0].normalize().witness_index,
                remainder_limbs[1].normalize().witness_index,
                remainder_limbs[2].normalize().witness_index,
                remainder_limbs[3].normalize().witness_index,
                remainder_prime_limb.witness_index,
            },
            { neg_modulus_limbs[0], neg_modulus_limbs[1], neg_modulus_limbs[2], neg_modulus_limbs[3] },
            modulus,
        };
        // N.B. this method also evaluates the prime field component of the non-native field mul
        const auto [lo_idx, hi_idx] = ctx->evaluate_non_native_field_multiplication(witnesses, false);

        bb::fr neg_prime = -bb::fr(uint256_t(target_basis.modulus));
        field_t<Builder>::evaluate_polynomial_identity(left.prime_basis_limb,
                                                       to_mul.prime_basis_limb,
                                                       quotient.prime_basis_limb * neg_prime,
                                                       -remainder_prime_limb);

        field_t lo = field_t<Builder>::from_witness_index(ctx, lo_idx);
        field_t hi = field_t<Builder>::from_witness_index(ctx, hi_idx);
        const uint64_t carry_lo_msb = max_lo_bits - (2 * NUM_LIMB_BITS);
        const uint64_t carry_hi_msb = max_hi_bits - (2 * NUM_LIMB_BITS);

        // if both the hi and lo output limbs have less than 70 bits, we can use our custom
        // limb accumulation gate (accumulates 2 field elements, each composed of 5 14-bit limbs, in 3 gates)
        if (carry_lo_msb <= 70 && carry_hi_msb <= 70) {
            ctx->range_constrain_two_limbs(
                hi.witness_index, lo.witness_index, size_t(carry_lo_msb), size_t(carry_hi_msb));
        } else {
            ctx->decompose_into_default_range(hi.normalize().witness_index, carry_hi_msb);
            ctx->decompose_into_default_range(lo.normalize().witness_index, carry_lo_msb);
        }
    } else {
        const field_t b0 = left.binary_basis_limbs[1].element.madd(
            to_mul.binary_basis_limbs[0].element, quotient.binary_basis_limbs[1].element * neg_modulus_limbs[0]);
        const field_t b1 = left.binary_basis_limbs[0].element.madd(
            to_mul.binary_basis_limbs[1].element, quotient.binary_basis_limbs[0].element * neg_modulus_limbs[1]);
        const field_t c0 = left.binary_basis_limbs[1].element.madd(
            to_mul.binary_basis_limbs[1].element, quotient.binary_basis_limbs[1].element * neg_modulus_limbs[1]);
        const field_t c1 = left.binary_basis_limbs[2].element.madd(
            to_mul.binary_basis_limbs[0].element, quotient.binary_basis_limbs[2].element * neg_modulus_limbs[0]);
        const field_t c2 = left.binary_basis_limbs[0].element.madd(
            to_mul.binary_basis_limbs[2].element, quotient.binary_basis_limbs[0].element * neg_modulus_limbs[2]);
        const field_t d0 = left.binary_basis_limbs[3].element.madd(
            to_mul.binary_basis_limbs[0].element, quotient.binary_basis_limbs[3].element * neg_modulus_limbs[0]);
        const field_t d1 = left.binary_basis_limbs[2].element.madd(
            to_mul.binary_basis_limbs[1].element, quotient.binary_basis_limbs[2].element * neg_modulus_limbs[1]);
        const field_t d2 = left.binary_basis_limbs[1].element.madd(
            to_mul.binary_basis_limbs[2].element, quotient.binary_basis_limbs[1].element * neg_modulus_limbs[2]);
        const field_t d3 = left.binary_basis_limbs[0].element.madd(
            to_mul.binary_basis_limbs[3].element, quotient.binary_basis_limbs[0].element * neg_modulus_limbs[3]);

        // We wish to show that left*right - quotient*remainder = 0 mod 2^t, we do this by collecting the limb products
        // into two separate variables - carry_lo and carry_hi, which are still small enough not to wrap mod r
        // Their first t/2 bits will equal, respectively, the first and second t/2 bits of the expresssion
        // Thus it will suffice to check that each of them begins with t/2 zeroes. We do this by in fact assigning
        // to these variables those expressions divided by 2^{t/2}. Since we have bounds on their ranage that are
        // smaller than r, We can range check the divisions by the original range bounds divided by 2^{t/2}

        const field_t r0 = left.binary_basis_limbs[0].element.madd(
            to_mul.binary_basis_limbs[0].element, quotient.binary_basis_limbs[0].element * neg_modulus_limbs[0]);

        field_t r1 = b0.add_two(b1, -remainders[0].binary_basis_limbs[1].element);
        const field_t r2 = c0.add_two(c1, c2);
        const field_t r3 = d0 + d1.add_two(d2, d3);

        field_t carry_lo_0 = r0 * shift_right_2;
        field_t carry_lo_1 = r1 * (shift_1 * shift_right_2);
        field_t carry_lo_2 = -(remainders[0].binary_basis_limbs[0].element * shift_right_2);
        field_t carry_lo = carry_lo_0.add_two(carry_lo_1, carry_lo_2);
        for (const auto& add_element : to_add) {
            carry_lo = carry_lo.add_two(add_element.binary_basis_limbs[0].element * shift_right_2,
                                        add_element.binary_basis_limbs[1].element * (shift_1 * shift_right_2));
        }
        for (size_t i = 1; i < remainders.size(); ++i) {
            carry_lo = carry_lo.add_two(-remainders[i].binary_basis_limbs[0].element * shift_right_2,
                                        -remainders[i].binary_basis_limbs[1].element * (shift_1 * shift_right_2));
        }
        field_t t1 = carry_lo.add_two(-remainders[0].binary_basis_limbs[2].element,
                                      -(remainders[0].binary_basis_limbs[3].element * shift_1));
        field_t carry_hi_0 = r2 * shift_right_2;
        field_t carry_hi_1 = r3 * (shift_1 * shift_right_2);
        field_t carry_hi_2 = t1 * shift_right_2;
        field_t carry_hi = carry_hi_0.add_two(carry_hi_1, carry_hi_2);

        for (const auto& add_element : to_add) {
            carry_hi = carry_hi.add_two(add_element.binary_basis_limbs[2].element * shift_right_2,
                                        add_element.binary_basis_limbs[3].element * (shift_1 * shift_right_2));
        }
        for (size_t i = 1; i < remainders.size(); ++i) {
            carry_hi = carry_hi.add_two(-remainders[i].binary_basis_limbs[2].element * shift_right_2,
                                        -remainders[i].binary_basis_limbs[3].element * (shift_1 * shift_right_2));
        }
        bb::fr neg_prime = -bb::fr(uint256_t(target_basis.modulus));

        field_t<Builder> linear_terms(ctx, bb::fr(0));
        if (to_add.size() >= 2) {
            for (size_t i = 0; i < to_add.size(); i += 2) {
                linear_terms = linear_terms.add_two(to_add[i].prime_basis_limb, to_add[i + 1].prime_basis_limb);
            }
        }
        if ((to_add.size() & 1UL) == 1UL) {
            linear_terms += to_add[to_add.size() - 1].prime_basis_limb;
        }
        if (remainders.size() >= 2) {
            for (size_t i = 0; i < (remainders.size() >> 1); i += 1) {
                linear_terms =
                    linear_terms.add_two(-remainders[2 * i].prime_basis_limb, -remainders[2 * i + 1].prime_basis_limb);
            }
        }
        if ((remainders.size() & 1UL) == 1UL) {
            linear_terms += -remainders[remainders.size() - 1].prime_basis_limb;
        }
        // This is where we show our identity is zero mod r (to use CRT we show it's zero mod r and mod 2^t)
        field_t<Builder>::evaluate_polynomial_identity(
            left.prime_basis_limb, to_mul.prime_basis_limb, quotient.prime_basis_limb * neg_prime, linear_terms);

        const uint64_t carry_lo_msb = max_lo_bits - (2 * NUM_LIMB_BITS);
        const uint64_t carry_hi_msb = max_hi_bits - (2 * NUM_LIMB_BITS);

        const bb::fr carry_lo_shift(uint256_t(uint256_t(1) << carry_lo_msb));
        if ((carry_hi_msb + carry_lo_msb) < field_t<Builder>::modulus.get_msb()) {
            field_t carry_combined = carry_lo + (carry_hi * carry_lo_shift);
            carry_combined = carry_combined.normalize();
            const auto accumulators = ctx->decompose_into_base4_accumulators(
                carry_combined.witness_index,
                static_cast<size_t>(carry_lo_msb + carry_hi_msb),
                "bigfield: carry_combined too large in unsafe_evaluate_multiply_add.");
            field_t<Builder> accumulator_midpoint =
                field_t<Builder>::from_witness_index(ctx, accumulators[static_cast<size_t>((carry_hi_msb / 2) - 1)]);
            carry_hi.assert_equal(accumulator_midpoint, "bigfield multiply range check failed");
        } else {
            carry_lo = carry_lo.normalize();
            carry_hi = carry_hi.normalize();
            ctx->decompose_into_base4_accumulators(carry_lo.witness_index,
                                                   static_cast<size_t>(carry_lo_msb),
                                                   "bigfield: carry_lo too large in unsafe_evaluate_multiply_add.");
            ctx->decompose_into_base4_accumulators(carry_hi.witness_index,
                                                   static_cast<size_t>(carry_hi_msb),
                                                   "bigfield: carry_hi too large in unsafe_evaluate_multiply_add.");
        }
    }
}
/**
 * Evaluate a quadratic relation involving multiple multiplications
 *
 * i.e. evalaute:
 *
 * (left_0 * right_0) + ... + (left_n-1 * right_n-1) + ...to_add - (input_quotient * q + ...input_remainders) = 0
 *
 * This method supports multiple "remainders" because, when evaluating divisions, some of these remainders are terms
 * We're subtracting from our product (see msub_div for more details)
 *
 * The above quadratic relation can be evaluated using only a single quotient/remainder term.
 *
 * Params:
 *
 * `input_left`: left multiplication operands
 * `input_right` : right multiplication operands
 * `to_add` : vector of elements to add to the product
 * `input_quotient` : quotient
 * `input_remainders` : vector of remainders
 *
 * THIS METHOD IS UNSAFE TO USE IN CIRCUITS DIRECTLY AS IT LACKS OVERFLOW CHECKS.
 **/
template <typename Builder, typename T>
void bigfield<Builder, T>::unsafe_evaluate_multiple_multiply_add(const std::vector<bigfield>& input_left,
                                                                 const std::vector<bigfield>& input_right,
                                                                 const std::vector<bigfield>& to_add,
                                                                 const bigfield& input_quotient,
                                                                 const std::vector<bigfield>& input_remainders)
{

    std::vector<bigfield> remainders(input_remainders);
    std::vector<bigfield> left(input_left);
    std::vector<bigfield> right(input_right);
    bigfield quotient = input_quotient;
    const size_t num_multiplications = input_left.size();

    Builder* ctx = input_left[0].context ? input_left[0].context : input_right[0].context;

    const auto get_product_maximum = [](const bigfield& left, const bigfield& right) {
        uint512_t max_b0_inner = (left.binary_basis_limbs[1].maximum_value * right.binary_basis_limbs[0].maximum_value);
        uint512_t max_b1_inner = (left.binary_basis_limbs[0].maximum_value * right.binary_basis_limbs[1].maximum_value);
        uint512_t max_c0_inner = (left.binary_basis_limbs[1].maximum_value * right.binary_basis_limbs[1].maximum_value);
        uint512_t max_c1_inner = (left.binary_basis_limbs[2].maximum_value * right.binary_basis_limbs[0].maximum_value);
        uint512_t max_c2_inner = (left.binary_basis_limbs[0].maximum_value * right.binary_basis_limbs[2].maximum_value);
        uint512_t max_d0_inner = (left.binary_basis_limbs[3].maximum_value * right.binary_basis_limbs[0].maximum_value);
        uint512_t max_d1_inner = (left.binary_basis_limbs[2].maximum_value * right.binary_basis_limbs[1].maximum_value);
        uint512_t max_d2_inner = (left.binary_basis_limbs[1].maximum_value * right.binary_basis_limbs[2].maximum_value);
        uint512_t max_d3_inner = (left.binary_basis_limbs[0].maximum_value * right.binary_basis_limbs[3].maximum_value);
        uint512_t max_r0_inner = left.binary_basis_limbs[0].maximum_value * right.binary_basis_limbs[0].maximum_value;

        const uint512_t max_r1_inner = max_b0_inner + max_b1_inner;
        const uint512_t max_r2_inner = max_c0_inner + max_c1_inner + max_c2_inner;
        const uint512_t max_r3_inner = max_d0_inner + max_d1_inner + max_d2_inner + max_d3_inner;
        const uint512_t max_lo_temp = max_r0_inner + (max_r1_inner << NUM_LIMB_BITS);
        const uint512_t max_hi_temp = max_r2_inner + (max_r3_inner << NUM_LIMB_BITS);
        return std::pair<uint512_t, uint512_t>(max_lo_temp, max_hi_temp);
    };

    /**
     * Step 1: Compute the maximum potential value of our product limbs
     *
     * max_lo = maximum value of limb products that span the range 0 - 2^{3t}
     * max_hi = maximum value of limb products that span the range 2^{2t} - 2^{5t}
     * (t = NUM_LIMB_BITS)
     **/
    uint512_t max_lo = 0;
    uint512_t max_hi = 0;

    // Compute max values of quotient product limb products
    uint512_t max_b0 = (neg_modulus_limbs_u256[1] * quotient.binary_basis_limbs[0].maximum_value);
    uint512_t max_b1 = (neg_modulus_limbs_u256[0] * quotient.binary_basis_limbs[1].maximum_value);
    uint512_t max_c0 = (neg_modulus_limbs_u256[1] * quotient.binary_basis_limbs[1].maximum_value);
    uint512_t max_c1 = (neg_modulus_limbs_u256[2] * quotient.binary_basis_limbs[0].maximum_value);
    uint512_t max_c2 = (neg_modulus_limbs_u256[0] * quotient.binary_basis_limbs[2].maximum_value);
    uint512_t max_d0 = (neg_modulus_limbs_u256[3] * quotient.binary_basis_limbs[0].maximum_value);
    uint512_t max_d1 = (neg_modulus_limbs_u256[2] * quotient.binary_basis_limbs[1].maximum_value);
    uint512_t max_d2 = (neg_modulus_limbs_u256[1] * quotient.binary_basis_limbs[2].maximum_value);
    uint512_t max_d3 = (neg_modulus_limbs_u256[0] * quotient.binary_basis_limbs[3].maximum_value);

    // max_r0 = terms from 0 - 2^2t
    // max_r1 = terms from 2^t - 2^3t
    // max_r2 = terms from 2^2t - 2^4t
    // max_r3 = terms from 2^3t - 2^5t
    uint512_t max_r0 = (neg_modulus_limbs_u256[0] * quotient.binary_basis_limbs[0].maximum_value);
    max_r0 += (neg_modulus_limbs_u256[0] * quotient.binary_basis_limbs[0].maximum_value);
    const uint512_t max_r1 = max_b0 + max_b1;
    const uint512_t max_r2 = max_c0 + max_c1 + max_c2;
    const uint512_t max_r3 = max_d0 + max_d1 + max_d2 + max_d3;

    // update max_lo, max_hi with quotient limb product terms.
    max_lo += max_r0 + (max_r1 << NUM_LIMB_BITS);
    max_hi += max_r2 + (max_r3 << NUM_LIMB_BITS);

    // Compute maximum value of addition terms in `to_add` and add to max_lo, max_hi
    uint512_t max_a0(0);
    uint512_t max_a1(0);
    for (size_t i = 0; i < to_add.size(); ++i) {
        max_a0 += to_add[i].binary_basis_limbs[0].maximum_value +
                  (to_add[i].binary_basis_limbs[1].maximum_value << NUM_LIMB_BITS);
        max_a1 += to_add[i].binary_basis_limbs[2].maximum_value +
                  (to_add[i].binary_basis_limbs[3].maximum_value << NUM_LIMB_BITS);
    }
    max_lo += max_a0;
    max_hi += max_a1;

    // Compute the maximum value of our multiplication products and add to max_lo, max_hi
    for (size_t i = 0; i < num_multiplications; ++i) {
        const auto [product_lo, product_hi] = get_product_maximum(left[i], right[i]);
        max_lo += product_lo;
        max_hi += product_hi;
    }

    // Compute the maximum number of bits in `max_lo` and `max_hi` - this defines the range constraint values we
    // will need to apply to validate our product
    uint64_t max_lo_bits = (max_lo.get_msb() + 1);
    uint64_t max_hi_bits = max_hi.get_msb() + 1;
    // TurboPlonk range checks only work for even bit ranges, so make sure these values are even
    // TODO: This neccessary anymore? TurboPlonk range checks now work with odd bit ranges...
    if ((max_lo_bits & 1ULL) == 1ULL) {
        ++max_lo_bits;
    }
    if ((max_hi_bits & 1ULL) == 1ULL) {
        ++max_hi_bits;
    }

    if constexpr (HasPlookup<Builder>) {
        // The plookup custom bigfield gate requires inputs are witnesses.
        // If we're using constant values, instantiate them as circuit variables

        const auto convert_constant_to_fixed_witness = [ctx](const bigfield& input) {
            bigfield output(input);
            output.prime_basis_limb = field_t<Builder>::from_witness_index(
                ctx, ctx->put_constant_variable(input.prime_basis_limb.get_value()));
            output.binary_basis_limbs[0].element = field_t<Builder>::from_witness_index(
                ctx, ctx->put_constant_variable(input.binary_basis_limbs[0].element.get_value()));
            output.binary_basis_limbs[1].element = field_t<Builder>::from_witness_index(
                ctx, ctx->put_constant_variable(input.binary_basis_limbs[1].element.get_value()));
            output.binary_basis_limbs[2].element = field_t<Builder>::from_witness_index(
                ctx, ctx->put_constant_variable(input.binary_basis_limbs[2].element.get_value()));
            output.binary_basis_limbs[3].element = field_t<Builder>::from_witness_index(
                ctx, ctx->put_constant_variable(input.binary_basis_limbs[3].element.get_value()));
            output.context = ctx;
            return output;
        };

        // evalaute a nnf mul and add into existing lohi output for our extra product terms
        // we need to add the result of (left_b * right_b) into lo_1_idx and hi_1_idx
        // our custom gate evaluates: ((a * b) + (q * neg_modulus) - r) / 2^{136} = lo + hi * 2^{136}
        // where q is a 'quotient' bigfield and neg_modulus is defined by selector polynomial values
        // The custom gate costs 7 constraints, which is cheaper than computing `a * b` using multiplication +
        // addition gates But....we want to obtain `left_a * right_b + lo_1 + hi_1 * 2^{136} = lo + hi * 2^{136}` If
        // we set `neg_modulus = [2^{136}, 0, 0, 0]` and `q = [lo_1, 0, hi_1, 0]`, then we will add `lo_1` into
        // `lo`, and `lo_1/2^{136} + hi_1` into `hi`. we can then subtract off `lo_1/2^{136}` from `hi`, by setting
        // `r = [0, 0, lo_1, 0]` This saves us 2 addition gates as we don't have to add together the outputs of two
        // calls to `evaluate_non_native_field_multiplication`
        std::vector<field_t<Builder>> limb_0_accumulator;
        std::vector<field_t<Builder>> limb_2_accumulator;
        std::vector<field_t<Builder>> prime_limb_accumulator;

        for (size_t i = 0; i < num_multiplications; ++i) {
            if (i == 0 && left[0].is_constant()) {
                left[0] = convert_constant_to_fixed_witness(left[0]);
            }
            if (i == 0 && right[0].is_constant()) {
                right[0] = convert_constant_to_fixed_witness(right[0]);
            }
            if (i > 0 && left[i].is_constant()) {
                left[i] = convert_constant_to_fixed_witness(left[i]);
            }
            if (i > 0 && right[i].is_constant()) {
                right[i] = convert_constant_to_fixed_witness(right[i]);
            }

            if (i > 0) {
                bb::non_native_field_witnesses<bb::fr> mul_witnesses = {
                    {
                        left[i].binary_basis_limbs[0].element.normalize().witness_index,
                        left[i].binary_basis_limbs[1].element.normalize().witness_index,
                        left[i].binary_basis_limbs[2].element.normalize().witness_index,
                        left[i].binary_basis_limbs[3].element.normalize().witness_index,
                        left[i].prime_basis_limb.witness_index,
                    },
                    {
                        right[i].binary_basis_limbs[0].element.normalize().witness_index,
                        right[i].binary_basis_limbs[1].element.normalize().witness_index,
                        right[i].binary_basis_limbs[2].element.normalize().witness_index,
                        right[i].binary_basis_limbs[3].element.normalize().witness_index,
                        right[i].prime_basis_limb.witness_index,
                    },
                    {
                        ctx->zero_idx,
                        ctx->zero_idx,
                        ctx->zero_idx,
                        ctx->zero_idx,
                        ctx->zero_idx,
                    },
                    {
                        ctx->zero_idx,
                        ctx->zero_idx,
                        ctx->zero_idx,
                        ctx->zero_idx,
                        ctx->zero_idx,
                    },
                    { 0, 0, 0, 0 },
                    modulus,
                };

                const auto [lo_2_idx, hi_2_idx] = ctx->queue_partial_non_native_field_multiplication(mul_witnesses);

                field_t<Builder> lo_2 = field_t<Builder>::from_witness_index(ctx, lo_2_idx);
                field_t<Builder> hi_2 = field_t<Builder>::from_witness_index(ctx, hi_2_idx);

                limb_0_accumulator.emplace_back(-lo_2);
                limb_2_accumulator.emplace_back(-hi_2);
                prime_limb_accumulator.emplace_back(-(left[i].prime_basis_limb * right[i].prime_basis_limb));
            }
        }
        if (quotient.is_constant()) {
            quotient = convert_constant_to_fixed_witness(quotient);
        }

        bool no_remainders = remainders.size() == 0;
        if (!no_remainders) {
            limb_0_accumulator.emplace_back(remainders[0].binary_basis_limbs[0].element);
            limb_2_accumulator.emplace_back(remainders[0].binary_basis_limbs[2].element);
            prime_limb_accumulator.emplace_back(remainders[0].prime_basis_limb);
        }
        for (size_t i = 1; i < remainders.size(); ++i) {
            limb_0_accumulator.emplace_back(remainders[i].binary_basis_limbs[0].element);
            limb_0_accumulator.emplace_back(remainders[i].binary_basis_limbs[1].element * shift_1);
            limb_2_accumulator.emplace_back(remainders[i].binary_basis_limbs[2].element);
            limb_2_accumulator.emplace_back(remainders[i].binary_basis_limbs[3].element * shift_1);
            prime_limb_accumulator.emplace_back(remainders[i].prime_basis_limb);
        }
        for (const auto& add : to_add) {
            limb_0_accumulator.emplace_back(-add.binary_basis_limbs[0].element);
            limb_0_accumulator.emplace_back(-add.binary_basis_limbs[1].element * shift_1);
            limb_2_accumulator.emplace_back(-add.binary_basis_limbs[2].element);
            limb_2_accumulator.emplace_back(-add.binary_basis_limbs[3].element * shift_1);
            prime_limb_accumulator.emplace_back(-add.prime_basis_limb);
        }

        field_t<Builder> accumulated_lo = field_t<Builder>::accumulate(limb_0_accumulator);
        field_t<Builder> accumulated_hi = field_t<Builder>::accumulate(limb_2_accumulator);
        if (accumulated_lo.is_constant()) {
            accumulated_lo =
                field_t<Builder>::from_witness_index(ctx, ctx->put_constant_variable(accumulated_lo.get_value()));
        }
        if (accumulated_hi.is_constant()) {
            accumulated_hi =
                field_t<Builder>::from_witness_index(ctx, ctx->put_constant_variable(accumulated_hi.get_value()));
        }
        field_t<Builder> remainder1 = no_remainders ? field_t<Builder>::from_witness_index(ctx, ctx->zero_idx)
                                                    : remainders[0].binary_basis_limbs[1].element;
        if (remainder1.is_constant()) {
            remainder1 = field_t<Builder>::from_witness_index(ctx, ctx->put_constant_variable(remainder1.get_value()));
        }
        field_t<Builder> remainder3 = no_remainders ? field_t<Builder>::from_witness_index(ctx, ctx->zero_idx)
                                                    : remainders[0].binary_basis_limbs[3].element;
        if (remainder3.is_constant()) {
            remainder3 = field_t<Builder>::from_witness_index(ctx, ctx->put_constant_variable(remainder3.get_value()));
        }
        field_t<Builder> remainder_limbs[4]{
            accumulated_lo,
            remainder1,
            accumulated_hi,
            remainder3,
        };
        field_t<Builder> remainder_prime_limb = field_t<Builder>::accumulate(prime_limb_accumulator);

        bb::non_native_field_witnesses<bb::fr> witnesses{
            {
                left[0].binary_basis_limbs[0].element.normalize().witness_index,
                left[0].binary_basis_limbs[1].element.normalize().witness_index,
                left[0].binary_basis_limbs[2].element.normalize().witness_index,
                left[0].binary_basis_limbs[3].element.normalize().witness_index,
                left[0].prime_basis_limb.normalize().witness_index,
            },
            {
                right[0].binary_basis_limbs[0].element.normalize().witness_index,
                right[0].binary_basis_limbs[1].element.normalize().witness_index,
                right[0].binary_basis_limbs[2].element.normalize().witness_index,
                right[0].binary_basis_limbs[3].element.normalize().witness_index,
                right[0].prime_basis_limb.normalize().witness_index,
            },
            {
                quotient.binary_basis_limbs[0].element.normalize().witness_index,
                quotient.binary_basis_limbs[1].element.normalize().witness_index,
                quotient.binary_basis_limbs[2].element.normalize().witness_index,
                quotient.binary_basis_limbs[3].element.normalize().witness_index,
                quotient.prime_basis_limb.normalize().witness_index,
            },
            {
                remainder_limbs[0].normalize().witness_index,
                remainder_limbs[1].normalize().witness_index,
                remainder_limbs[2].normalize().witness_index,
                remainder_limbs[3].normalize().witness_index,
                remainder_prime_limb.normalize().witness_index,
            },
            { neg_modulus_limbs[0], neg_modulus_limbs[1], neg_modulus_limbs[2], neg_modulus_limbs[3] },
            modulus,
        };

        const auto [lo_1_idx, hi_1_idx] = ctx->evaluate_non_native_field_multiplication(witnesses, false);

        bb::fr neg_prime = -bb::fr(uint256_t(target_basis.modulus));

        field_t<Builder>::evaluate_polynomial_identity(left[0].prime_basis_limb,
                                                       right[0].prime_basis_limb,
                                                       quotient.prime_basis_limb * neg_prime,
                                                       -remainder_prime_limb);

        field_t lo = field_t<Builder>::from_witness_index(ctx, lo_1_idx);
        field_t hi = field_t<Builder>::from_witness_index(ctx, hi_1_idx);

        const uint64_t carry_lo_msb = max_lo_bits - (2 * NUM_LIMB_BITS);
        const uint64_t carry_hi_msb = max_hi_bits - (2 * NUM_LIMB_BITS);

        // if both the hi and lo output limbs have less than 70 bits, we can use our custom
        // limb accumulation gate (accumulates 2 field elements, each composed of 5 14-bit limbs, in 3 gates)
        if (carry_lo_msb <= 70 && carry_hi_msb <= 70) {
            ctx->range_constrain_two_limbs(
                hi.witness_index, lo.witness_index, (size_t)carry_lo_msb, (size_t)carry_hi_msb);
        } else {
            ctx->decompose_into_default_range(hi.normalize().witness_index, carry_hi_msb);
            ctx->decompose_into_default_range(lo.normalize().witness_index, carry_lo_msb);
        }
        /*  NOTE TO AUDITOR: An extraneous block
               if constexpr (HasPlookup<Builder>) {
                   carry_lo = carry_lo.normalize();
                   carry_hi = carry_hi.normalize();
                   ctx->decompose_into_default_range(carry_lo.witness_index, static_cast<size_t>(carry_lo_msb));
                   ctx->decompose_into_default_range(carry_hi.witness_index, static_cast<size_t>(carry_hi_msb));
               }
            was removed from the the `else` block below. See  the conversation at
               https://github.com/AztecProtocol/aztec2-internal/pull/1023
            We should make sure that no constraint like this is needed but missing (e.g., an equivalent constraint
            was just imposed?). */
    } else {
        field_t b0 = left[0].binary_basis_limbs[1].element.madd(
            right[0].binary_basis_limbs[0].element, quotient.binary_basis_limbs[1].element * neg_modulus_limbs[0]);
        field_t b1 = left[0].binary_basis_limbs[0].element.madd(
            right[0].binary_basis_limbs[1].element, quotient.binary_basis_limbs[0].element * neg_modulus_limbs[1]);
        field_t c0 = left[0].binary_basis_limbs[1].element.madd(
            right[0].binary_basis_limbs[1].element, quotient.binary_basis_limbs[1].element * neg_modulus_limbs[1]);
        field_t c1 = left[0].binary_basis_limbs[2].element.madd(
            right[0].binary_basis_limbs[0].element, quotient.binary_basis_limbs[2].element * neg_modulus_limbs[0]);
        field_t c2 = left[0].binary_basis_limbs[0].element.madd(
            right[0].binary_basis_limbs[2].element, quotient.binary_basis_limbs[0].element * neg_modulus_limbs[2]);
        field_t d0 = left[0].binary_basis_limbs[3].element.madd(
            right[0].binary_basis_limbs[0].element, quotient.binary_basis_limbs[3].element * neg_modulus_limbs[0]);
        field_t d1 = left[0].binary_basis_limbs[2].element.madd(
            right[0].binary_basis_limbs[1].element, quotient.binary_basis_limbs[2].element * neg_modulus_limbs[1]);
        field_t d2 = left[0].binary_basis_limbs[1].element.madd(
            right[0].binary_basis_limbs[2].element, quotient.binary_basis_limbs[1].element * neg_modulus_limbs[2]);
        field_t d3 = left[0].binary_basis_limbs[0].element.madd(
            right[0].binary_basis_limbs[3].element, quotient.binary_basis_limbs[0].element * neg_modulus_limbs[3]);

        /**
         * Compute "limb accumulators"
         * `limb_0_accumulator` contains contributions in the range 0 - 2^{3t}
         * `limb_2_accumulator` contains contributiosn in the range 2^{2t} - 2^{5t} (t = MAX_NUM_LIMB_BITS)
         * Actual range will vary a few bits because of lazy reduction techniques
         *
         * We store these values in an "accumulator" vector in order to efficiently add them into a sum.
         * i.e. limb_0 =- field_t::accumulate(limb_0_accumulator)
         * This costs us fewer gates than addition operations because we can add 2 values into a sum in a single
         * custom gate.
         **/

        std::vector<field_t<Builder>> limb_0_accumulator;
        std::vector<field_t<Builder>> limb_2_accumulator;
        std::vector<field_t<Builder>> prime_limb_accumulator;

        // Add remaining products into the limb accumulators.
        // We negate the product values because the accumulator values itself will be negated
        // TODO: why do we do this double negation exactly? seems a bit pointless. I think it stems from the fact
        // that the accumulators originaly tracked the remainder term (which is negated)

        for (size_t i = 1; i < num_multiplications; ++i) {
            field_t lo_2 = left[i].binary_basis_limbs[0].element * right[i].binary_basis_limbs[0].element;
            lo_2 = left[i].binary_basis_limbs[1].element.madd(right[i].binary_basis_limbs[0].element * shift_1, lo_2);
            lo_2 = left[i].binary_basis_limbs[0].element.madd(right[i].binary_basis_limbs[1].element * shift_1, lo_2);
            field_t hi_2 = left[i].binary_basis_limbs[1].element * right[i].binary_basis_limbs[1].element;
            hi_2 = left[i].binary_basis_limbs[2].element.madd(right[i].binary_basis_limbs[0].element, hi_2);
            hi_2 = left[i].binary_basis_limbs[0].element.madd(right[i].binary_basis_limbs[2].element, hi_2);
            hi_2 = left[i].binary_basis_limbs[3].element.madd(right[i].binary_basis_limbs[0].element * shift_1, hi_2);
            hi_2 = left[i].binary_basis_limbs[2].element.madd(right[i].binary_basis_limbs[1].element * shift_1, hi_2);
            hi_2 = left[i].binary_basis_limbs[1].element.madd(right[i].binary_basis_limbs[2].element * shift_1, hi_2);
            hi_2 = left[i].binary_basis_limbs[0].element.madd(right[i].binary_basis_limbs[3].element * shift_1, hi_2);

            limb_0_accumulator.emplace_back(-lo_2);
            limb_2_accumulator.emplace_back(-hi_2);
            prime_limb_accumulator.emplace_back(-(left[i].prime_basis_limb * right[i].prime_basis_limb));
        }
        // add cached products into the limb accumulators.
        // We negate the cache values because the accumulator values itself will be negated
        // TODO: why do we do this double negation exactly? seems a bit pointless. I think it stems from the fact
        // that the accumulators originaly tracked the remainder term (which is negated)

        // Update the accumulators with the remainder terms. First check we actually have remainder terms!
        //(not present when we're checking a product is 0 mod p). See `assert_is_in_field`

        bool no_remainders = remainders.size() == 0;
        if (!no_remainders) {
            limb_0_accumulator.emplace_back(remainders[0].binary_basis_limbs[0].element);
            limb_2_accumulator.emplace_back(remainders[0].binary_basis_limbs[2].element);
            prime_limb_accumulator.emplace_back(remainders[0].prime_basis_limb);
        }
        for (size_t i = 1; i < remainders.size(); ++i) {
            limb_0_accumulator.emplace_back(remainders[i].binary_basis_limbs[0].element);
            limb_0_accumulator.emplace_back(remainders[i].binary_basis_limbs[1].element * shift_1);
            limb_2_accumulator.emplace_back(remainders[i].binary_basis_limbs[2].element);
            limb_2_accumulator.emplace_back(remainders[i].binary_basis_limbs[3].element * shift_1);
            prime_limb_accumulator.emplace_back(remainders[i].prime_basis_limb);
        }
        for (const auto& add : to_add) {
            limb_0_accumulator.emplace_back(-add.binary_basis_limbs[0].element);
            limb_0_accumulator.emplace_back(-add.binary_basis_limbs[1].element * shift_1);
            limb_2_accumulator.emplace_back(-add.binary_basis_limbs[2].element);
            limb_2_accumulator.emplace_back(-add.binary_basis_limbs[3].element * shift_1);
            prime_limb_accumulator.emplace_back(-add.prime_basis_limb);
        }

        field_t<Builder> accumulated_lo = field_t<Builder>::accumulate(limb_0_accumulator);
        field_t<Builder> accumulated_hi = field_t<Builder>::accumulate(limb_2_accumulator);
        if (accumulated_lo.is_constant()) {
            accumulated_lo =
                field_t<Builder>::from_witness_index(ctx, ctx->put_constant_variable(accumulated_lo.get_value()));
        }
        if (accumulated_hi.is_constant()) {
            accumulated_hi =
                field_t<Builder>::from_witness_index(ctx, ctx->put_constant_variable(accumulated_hi.get_value()));
        }
        field_t<Builder> remainder1 = no_remainders ? field_t<Builder>::from_witness_index(ctx, ctx->zero_idx)
                                                    : remainders[0].binary_basis_limbs[1].element;
        if (remainder1.is_constant()) {
            remainder1 = field_t<Builder>::from_witness_index(ctx, ctx->put_constant_variable(remainder1.get_value()));
        }
        field_t<Builder> remainder3 = no_remainders ? field_t<Builder>::from_witness_index(ctx, ctx->zero_idx)
                                                    : remainders[0].binary_basis_limbs[3].element;
        if (remainder3.is_constant()) {
            remainder3 = field_t<Builder>::from_witness_index(ctx, ctx->put_constant_variable(remainder3.get_value()));
        }
        field_t<Builder> remainder_limbs[4]{
            accumulated_lo,
            remainder1,
            accumulated_hi,
            remainder3,
        };
        field_t<Builder> remainder_prime_limb = field_t<Builder>::accumulate(prime_limb_accumulator);

        // We wish to show that left*right - quotient*remainder = 0 mod 2^t, we do this by collecting the limb
        // products into two separate variables - carry_lo and carry_hi, which are still small enough not to wrap
        // mod r Their first t/2 bits will equal, respectively, the first and second t/2 bits of the expresssion
        // Thus it will suffice to check that each of them begins with t/2 zeroes. We do this by in fact assigning
        // to these variables those expressions divided by 2^{t/2}. Since we have bounds on their ranage that are
        // smaller than r, We can range check the divisions by the original range bounds divided by 2^{t/2}

        field_t r0 = left[0].binary_basis_limbs[0].element.madd(
            right[0].binary_basis_limbs[0].element, quotient.binary_basis_limbs[0].element * neg_modulus_limbs[0]);
        field_t r1 = b0.add_two(b1, -remainder_limbs[1]);
        const field_t r2 = c0.add_two(c1, c2);
        const field_t r3 = d0 + d1.add_two(d2, d3);

        field_t carry_lo_0 = r0 * shift_right_2;
        field_t carry_lo_1 = r1 * (shift_1 * shift_right_2);
        field_t carry_lo_2 = -(remainder_limbs[0] * shift_right_2);
        field_t carry_lo = carry_lo_0.add_two(carry_lo_1, carry_lo_2);

        field_t t1 = carry_lo.add_two(-remainder_limbs[2], -(remainder_limbs[3] * shift_1));
        field_t carry_hi_0 = r2 * shift_right_2;
        field_t carry_hi_1 = r3 * (shift_1 * shift_right_2);
        field_t carry_hi_2 = t1 * shift_right_2;
        field_t carry_hi = carry_hi_0.add_two(carry_hi_1, carry_hi_2);

        bb::fr neg_prime = -bb::fr(uint256_t(target_basis.modulus));

        field_t<Builder> linear_terms(ctx, bb::fr(0));

        linear_terms += -remainder_prime_limb;

        // This is where we show our identity is zero mod r (to use CRT we show it's zero mod r and mod 2^t)
        field_t<Builder>::evaluate_polynomial_identity(
            left[0].prime_basis_limb, right[0].prime_basis_limb, quotient.prime_basis_limb * neg_prime, linear_terms);

        const uint64_t carry_lo_msb = max_lo_bits - (2 * NUM_LIMB_BITS);
        const uint64_t carry_hi_msb = max_hi_bits - (2 * NUM_LIMB_BITS);

        const bb::fr carry_lo_shift(uint256_t(uint256_t(1) << carry_lo_msb));

        if constexpr (HasPlookup<Builder>) {
            carry_lo = carry_lo.normalize();
            carry_hi = carry_hi.normalize();
            ctx->decompose_into_default_range(carry_lo.witness_index, static_cast<size_t>(carry_lo_msb));
            ctx->decompose_into_default_range(carry_hi.witness_index, static_cast<size_t>(carry_hi_msb));

        } else {
            if ((carry_hi_msb + carry_lo_msb) < field_t<Builder>::modulus.get_msb()) {
                field_t carry_combined = carry_lo + (carry_hi * carry_lo_shift);
                carry_combined = carry_combined.normalize();
                const auto accumulators = ctx->decompose_into_base4_accumulators(
                    carry_combined.witness_index,
                    static_cast<size_t>(carry_lo_msb + carry_hi_msb),
                    "bigfield: carry_combined too large in unsafe_evaluate_multiple_multiply_add.");
                field_t<Builder> accumulator_midpoint = field_t<Builder>::from_witness_index(
                    ctx, accumulators[static_cast<size_t>((carry_hi_msb / 2) - 1)]);
                carry_hi.assert_equal(accumulator_midpoint, "bigfield multiply range check failed");
            } else {
                carry_lo = carry_lo.normalize();
                carry_hi = carry_hi.normalize();
                ctx->decompose_into_base4_accumulators(
                    carry_lo.witness_index,
                    static_cast<size_t>(carry_lo_msb),
                    "bigfield: carry_lo too large in unsafe_evaluate_multiple_multiply_add.");
                ctx->decompose_into_base4_accumulators(
                    carry_hi.witness_index,
                    static_cast<size_t>(carry_hi_msb),
                    "bigfield: carry_hi too large in unsafe_evaluate_multiple_multiply_add.");
            }
        }
    }
}

template <typename Builder, typename T>
void bigfield<Builder, T>::unsafe_evaluate_square_add(const bigfield& left,
                                                      const std::vector<bigfield>& to_add,
                                                      const bigfield& quotient,
                                                      const bigfield& remainder)
{
    if (HasPlookup<Builder>) {
        unsafe_evaluate_multiply_add(left, left, to_add, quotient, { remainder });
        return;
    }
    Builder* ctx = left.context == nullptr ? quotient.context : left.context;

    uint512_t max_b0 = (left.binary_basis_limbs[1].maximum_value * left.binary_basis_limbs[0].maximum_value);
    max_b0 += (neg_modulus_limbs_u256[1] << NUM_LIMB_BITS);
    max_b0 += max_b0;
    uint512_t max_c0 = (left.binary_basis_limbs[1].maximum_value * left.binary_basis_limbs[1].maximum_value);
    max_c0 += (neg_modulus_limbs_u256[1] << NUM_LIMB_BITS);
    uint512_t max_c1 = (left.binary_basis_limbs[2].maximum_value * left.binary_basis_limbs[0].maximum_value);
    max_c1 += (neg_modulus_limbs_u256[2] << NUM_LIMB_BITS);
    max_c1 += max_c1;
    uint512_t max_d0 = (left.binary_basis_limbs[3].maximum_value * left.binary_basis_limbs[0].maximum_value);
    max_d0 += (neg_modulus_limbs_u256[3] << NUM_LIMB_BITS);
    max_d0 += max_d0;
    uint512_t max_d1 = (left.binary_basis_limbs[2].maximum_value * left.binary_basis_limbs[1].maximum_value);
    max_d1 += (neg_modulus_limbs_u256[2] << NUM_LIMB_BITS);
    max_d1 += max_d1;

    uint512_t max_r0 = left.binary_basis_limbs[0].maximum_value * left.binary_basis_limbs[0].maximum_value;
    max_r0 += (neg_modulus_limbs_u256[0] << NUM_LIMB_BITS);

    const uint512_t max_r1 = max_b0;
    const uint512_t max_r2 = max_c0 + max_c1;
    const uint512_t max_r3 = max_d0 + max_d1;

    uint512_t max_a0(0);
    uint512_t max_a1(1);
    for (size_t i = 0; i < to_add.size(); ++i) {
        max_a0 += to_add[i].binary_basis_limbs[0].maximum_value +
                  (to_add[i].binary_basis_limbs[1].maximum_value << NUM_LIMB_BITS);
        max_a1 += to_add[i].binary_basis_limbs[2].maximum_value +
                  (to_add[i].binary_basis_limbs[3].maximum_value << NUM_LIMB_BITS);
    }
    const uint512_t max_lo = max_r0 + (max_r1 << NUM_LIMB_BITS) + max_a0;
    const uint512_t max_hi = max_r2 + (max_r3 << NUM_LIMB_BITS) + max_a1;

    uint64_t max_lo_bits = max_lo.get_msb() + 1;
    uint64_t max_hi_bits = max_hi.get_msb() + 1;
    if ((max_lo_bits & 1ULL) == 1ULL) {
        ++max_lo_bits;
    }
    if ((max_hi_bits & 1ULL) == 1ULL) {
        ++max_hi_bits;
    }

    field_t half(ctx, bb::fr(2).invert());
    field_t two(ctx, bb::fr(2));
    field_t b_quotient_0 = (quotient.binary_basis_limbs[1].element * neg_modulus_limbs[0]);
    field_t b_quotient_1 = (quotient.binary_basis_limbs[0].element * neg_modulus_limbs[1]);

    field_t c_quotient_0 = (quotient.binary_basis_limbs[2].element * neg_modulus_limbs[0]);
    field_t c_quotient_1 = (quotient.binary_basis_limbs[0].element * neg_modulus_limbs[2]);

    field_t d_quotient_0 = (quotient.binary_basis_limbs[3].element * neg_modulus_limbs[0]);
    field_t d_quotient_1 = (quotient.binary_basis_limbs[1].element * neg_modulus_limbs[2]);
    field_t d_quotient_2 = (quotient.binary_basis_limbs[0].element * neg_modulus_limbs[3]);
    field_t d_quotient_3 = (quotient.binary_basis_limbs[2].element * neg_modulus_limbs[1]);

    const field_t b0 =
        two * left.binary_basis_limbs[1].element.madd(left.binary_basis_limbs[0].element, b_quotient_0 * half);

    const field_t c0 = left.binary_basis_limbs[1].element.madd(
        left.binary_basis_limbs[1].element, quotient.binary_basis_limbs[1].element * neg_modulus_limbs[1]);
    const field_t c1 =
        two * left.binary_basis_limbs[2].element.madd(left.binary_basis_limbs[0].element, c_quotient_0 * half);

    const field_t d0 =
        two * left.binary_basis_limbs[3].element.madd(left.binary_basis_limbs[0].element, d_quotient_0 * half);

    const field_t d1 =
        two * left.binary_basis_limbs[2].element.madd(left.binary_basis_limbs[1].element, d_quotient_1 * half);

    const field_t r0 = left.binary_basis_limbs[0].element.madd(
        left.binary_basis_limbs[0].element, quotient.binary_basis_limbs[0].element * neg_modulus_limbs[0]);

    const field_t r1 = b0.add_two(b_quotient_1, -remainder.binary_basis_limbs[1].element);
    const field_t r2 = c0.add_two(c_quotient_1, c1);
    const field_t r3 = d0.add_two(d_quotient_2, d1) + d_quotient_3;

    field_t carry_lo_0 = r0 * shift_right_2;
    field_t carry_lo_1 = r1 * (shift_1 * shift_right_2);
    field_t carry_lo_2 = -(remainder.binary_basis_limbs[0].element * shift_right_2);
    field_t carry_lo = carry_lo_0.add_two(carry_lo_1, carry_lo_2);

    for (const auto& add_element : to_add) {
        carry_lo = carry_lo.add_two(add_element.binary_basis_limbs[0].element * shift_right_2,
                                    add_element.binary_basis_limbs[1].element * (shift_1 * shift_right_2));
    }

    field_t t1 = carry_lo.add_two(-remainder.binary_basis_limbs[2].element,
                                  -(remainder.binary_basis_limbs[3].element * shift_1));
    field_t carry_hi_0 = r2 * shift_right_2;
    field_t carry_hi_1 = r3 * (shift_1 * shift_right_2);
    field_t carry_hi_2 = t1 * shift_right_2;
    field_t carry_hi = carry_hi_0.add_two(carry_hi_1, carry_hi_2);

    for (const auto& add_element : to_add) {
        carry_hi = carry_hi.add_two(add_element.binary_basis_limbs[2].element * shift_right_2,
                                    add_element.binary_basis_limbs[3].element * (shift_1 * shift_right_2));
    }

    bb::fr neg_prime = -bb::fr(uint256_t(target_basis.modulus));
    field_t<Builder> linear_terms = -remainder.prime_basis_limb;
    if (to_add.size() >= 2) {
        for (size_t i = 0; i < to_add.size() / 2; i += 1) {
            linear_terms = linear_terms.add_two(to_add[2 * i].prime_basis_limb, to_add[2 * i + 1].prime_basis_limb);
        }
    }
    if ((to_add.size() & 1UL) == 1UL) {
        linear_terms += to_add[to_add.size() - 1].prime_basis_limb;
    }
    field_t<Builder>::evaluate_polynomial_identity(
        left.prime_basis_limb, left.prime_basis_limb, quotient.prime_basis_limb * neg_prime, linear_terms);

    const uint64_t carry_lo_msb = max_lo_bits - (2 * NUM_LIMB_BITS);
    const uint64_t carry_hi_msb = max_hi_bits - (2 * NUM_LIMB_BITS);

    const bb::fr carry_lo_shift(uint256_t(uint256_t(1) << carry_lo_msb));
    if constexpr (HasPlookup<Builder>) {
        carry_lo = carry_lo.normalize();
        carry_hi = carry_hi.normalize();
        ctx->decompose_into_default_range(carry_lo.witness_index, static_cast<size_t>(carry_lo_msb));
        ctx->decompose_into_default_range(carry_hi.witness_index, static_cast<size_t>(carry_hi_msb));

    } else {
        if ((carry_hi_msb + carry_lo_msb) < field_t<Builder>::modulus.get_msb()) {
            field_t carry_combined = carry_lo + (carry_hi * carry_lo_shift);
            carry_combined = carry_combined.normalize();
            const auto accumulators = ctx->decompose_into_base4_accumulators(
                carry_combined.witness_index,
                static_cast<size_t>(carry_lo_msb + carry_hi_msb),
                "bigfield: carry_combined too large in unsafe_evaluate_square_add.");
            field_t<Builder> accumulator_midpoint =
                field_t<Builder>::from_witness_index(ctx, accumulators[static_cast<size_t>((carry_hi_msb / 2) - 1)]);
            carry_hi.assert_equal(accumulator_midpoint, "bigfield multiply range check failed");
        } else {
            carry_lo = carry_lo.normalize();
            carry_hi = carry_hi.normalize();
            ctx->decompose_into_base4_accumulators(carry_lo.witness_index,
                                                   static_cast<size_t>(carry_lo_msb),
                                                   "bigfield: carry_lo too large in unsafe_evaluate_square_add.");
            ctx->decompose_into_base4_accumulators(carry_hi.witness_index,
                                                   static_cast<size_t>(carry_hi_msb),
                                                   "bigfield: carry_hi too large in unsafe_evaluate_square_add");
        }
    }
}

template <typename Builder, typename T>
std::pair<uint512_t, uint512_t> bigfield<Builder, T>::compute_quotient_remainder_values(
    const bigfield& a, const bigfield& b, const std::vector<bigfield>& to_add)
{
    uint512_t add_values(0);
    for (const auto& add_element : to_add) {
        add_element.reduction_check();
        add_values += add_element.get_value();
    }

    const uint1024_t left(a.get_value());
    const uint1024_t right(b.get_value());
    const uint1024_t add_right(add_values);
    const uint1024_t modulus(target_basis.modulus);

    const auto [quotient_1024, remainder_1024] = (left * right + add_right).divmod(modulus);

    return { quotient_1024.lo, remainder_1024.lo };
}

template <typename Builder, typename T>
uint512_t bigfield<Builder, T>::compute_maximum_quotient_value(const std::vector<uint512_t>& as,
                                                               const std::vector<uint512_t>& bs,
                                                               const std::vector<uint512_t>& to_add)
{
    ASSERT(as.size() == bs.size());
    uint512_t add_values(0);
    for (const auto& add_element : to_add) {
        add_values += add_element;
    }
    uint1024_t product_sum(0);
    for (size_t i = 0; i < as.size(); i++) {
        product_sum += uint1024_t(as[i]) * uint1024_t(bs[i]);
    }
    const uint1024_t add_right(add_values);
    const uint1024_t modulus(target_basis.modulus);

    const auto [quotient_1024, remainder_1024] = (product_sum + add_right).divmod(modulus);

    return quotient_1024.lo;
}
template <typename Builder, typename T>
std::pair<bool, size_t> bigfield<Builder, T>::get_quotient_reduction_info(const std::vector<uint512_t>& as_max,
                                                                          const std::vector<uint512_t>& bs_max,
                                                                          const std::vector<bigfield>& to_add,
                                                                          const std::vector<uint1024_t>& remainders_max)
{
    ASSERT(as_max.size() == bs_max.size());
    // Check if the product sum can overflow CRT modulus
    if (mul_product_overflows_crt_modulus(as_max, bs_max, to_add)) {
        return std::pair<bool, size_t>(true, 0);
    }
    const size_t num_quotient_bits = get_quotient_max_bits(remainders_max);
    std::vector<uint512_t> to_add_max;
    for (auto& added_element : to_add) {
        to_add_max.push_back(added_element.get_maximum_value());
    }
    // Get maximum value of quotient
    const uint512_t maximum_quotient = compute_maximum_quotient_value(as_max, bs_max, to_add_max);

    // Check if the quotient can fit into the range proof
    if (maximum_quotient >= (uint512_t(1) << num_quotient_bits)) {
        return std::pair<bool, size_t>(true, 0);
    }
    return std::pair<bool, size_t>(false, num_quotient_bits);
}

} // namespace bb::stdlib<|MERGE_RESOLUTION|>--- conflicted
+++ resolved
@@ -965,12 +965,6 @@
 }
 
 /**
-<<<<<<< HEAD
- * @brief Raise a field_t to a power of an exponent (field_t). Note that the exponent must not exceed 32 bits and is
- * implicitly range constrained.
- *
- * @returns this ** (exponent)
-=======
  * @brief Raise a bigfield to a power of an exponent. Note that the exponent must not exceed 32 bits and is
  * implicitly range constrained. The exponent is turned into a field_t witness for the underlying pow method
  * to work.
@@ -996,22 +990,12 @@
  *
  * @todo TODO(https://github.com/AztecProtocol/barretenberg/issues/1014) Improve the efficiency of this function.
  * @todo TODO(https://github.com/AztecProtocol/barretenberg/issues/1015) Security of this (as part of the whole class)
->>>>>>> f0425c06
  */
 template <typename Builder, typename T>
 bigfield<Builder, T> bigfield<Builder, T>::pow(const field_t<Builder>& exponent) const
 {
     auto* ctx = get_context() ? get_context() : exponent.get_context();
     uint256_t exponent_value = exponent.get_value();
-<<<<<<< HEAD
-    // if constexpr (IsSimulator<Builder>) {
-    //     if ((exponent_value >> 32) != static_cast<uint256_t>(0)) {
-    //         ctx->failure("field_t::pow exponent accumulator incorrect");
-    //     }
-    //     constexpr uint256_t MASK_32_BITS = 0xffff'ffff;
-    //     return get_value().pow(exponent_value & MASK_32_BITS);
-    // }
-=======
     if constexpr (IsSimulator<Builder>) {
         if ((exponent_value >> 32) != static_cast<uint256_t>(0)) {
             ctx->failure("field_t::pow exponent accumulator incorrect");
@@ -1019,7 +1003,6 @@
         constexpr uint256_t MASK_32_BITS = 0xffff'ffff;
         return native(get_value()).pow(exponent_value & MASK_32_BITS);
     }
->>>>>>> f0425c06
 
     bool exponent_constant = exponent.is_constant();
     std::vector<bool_t<Builder>> exponent_bits(32);
@@ -1040,23 +1023,13 @@
         exponent.assert_equal(exponent_accumulator, "field_t::pow exponent accumulator incorrect");
     }
     bigfield accumulator(ctx, 1);
-<<<<<<< HEAD
-
-=======
->>>>>>> f0425c06
     bigfield mul_coefficient = *this - 1;
     for (size_t digit_idx = 0; digit_idx < 32; ++digit_idx) {
         accumulator *= accumulator;
         const bigfield bit(field_t<Builder>(exponent_bits[digit_idx]),
-<<<<<<< HEAD
-                           field_t<Builder>(witness_t<Builder>(ctx /* WORKTODO: hack */, 0)),
-                           field_t<Builder>(witness_t<Builder>(ctx /* WORKTODO: hack */, 0)),
-                           field_t<Builder>(witness_t<Builder>(ctx /* WORKTODO: hack */, 0)),
-=======
                            field_t<Builder>(witness_t<Builder>(ctx, 0)),
                            field_t<Builder>(witness_t<Builder>(ctx, 0)),
                            field_t<Builder>(witness_t<Builder>(ctx, 0)),
->>>>>>> f0425c06
                            /*can_overflow=*/true);
         accumulator *= (mul_coefficient * bit + 1);
     }
@@ -1064,16 +1037,6 @@
     return accumulator;
 }
 
-<<<<<<< HEAD
-template <typename Builder, typename T> bigfield<Builder, T> bigfield<Builder, T>::pow(const size_t exponent) const
-{
-    auto* ctx = get_context() ? get_context() : nullptr;
-
-    return pow(witness_t<Builder>(ctx, exponent));
-}
-
-=======
->>>>>>> f0425c06
 /**
  * Compute a * b + ...to_add = c mod p
  *
