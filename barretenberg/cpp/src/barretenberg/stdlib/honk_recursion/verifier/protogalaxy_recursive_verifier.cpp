#include "protogalaxy_recursive_verifier.hpp"
#include "barretenberg/plonk_honk_shared/library/grand_product_delta.hpp"
#include "barretenberg/polynomials/polynomial.hpp"
#include "barretenberg/stdlib/honk_recursion/verifier/recursive_instances.hpp"

namespace bb::stdlib::recursion::honk {

template <class VerifierInstances>
void ProtoGalaxyRecursiveVerifier_<VerifierInstances>::receive_and_finalise_instance(
    const std::shared_ptr<Instance>& inst, const std::string& domain_separator)
{
    // Get circuit parameters and the public inputs
    const auto instance_size = transcript->template receive_from_prover<FF>(domain_separator + "_circuit_size");
    const auto public_input_size =
        transcript->template receive_from_prover<FF>(domain_separator + "_public_input_size");
    inst->verification_key->circuit_size = uint32_t(instance_size.get_value());
    inst->verification_key->log_circuit_size =
        static_cast<size_t>(numeric::get_msb(inst->verification_key->circuit_size));
    inst->verification_key->num_public_inputs = uint32_t(public_input_size.get_value());
    const auto pub_inputs_offset =
        transcript->template receive_from_prover<FF>(domain_separator + "_pub_inputs_offset");
    inst->verification_key->pub_inputs_offset = uint32_t(pub_inputs_offset.get_value());

    for (size_t i = 0; i < inst->verification_key->num_public_inputs; ++i) {
        auto public_input_i =
            transcript->template receive_from_prover<FF>(domain_separator + "_public_input_" + std::to_string(i));
        inst->public_inputs.emplace_back(public_input_i);
    }

    // Get commitments to first three wire polynomials
    auto labels = inst->commitment_labels;
    auto& witness_commitments = inst->witness_commitments;
    witness_commitments.w_l = transcript->template receive_from_prover<Commitment>(domain_separator + "_" + labels.w_l);
    witness_commitments.w_r = transcript->template receive_from_prover<Commitment>(domain_separator + "_" + labels.w_r);
    witness_commitments.w_o = transcript->template receive_from_prover<Commitment>(domain_separator + "_" + labels.w_o);

    if constexpr (IsGoblinFlavor<Flavor>) {
        witness_commitments.ecc_op_wire_1 =
            transcript->template receive_from_prover<Commitment>(domain_separator + "_" + labels.ecc_op_wire_1);
        witness_commitments.ecc_op_wire_2 =
            transcript->template receive_from_prover<Commitment>(domain_separator + "_" + labels.ecc_op_wire_2);
        witness_commitments.ecc_op_wire_3 =
            transcript->template receive_from_prover<Commitment>(domain_separator + "_" + labels.ecc_op_wire_3);
        witness_commitments.ecc_op_wire_4 =
            transcript->template receive_from_prover<Commitment>(domain_separator + "_" + labels.ecc_op_wire_4);
        witness_commitments.calldata =
            transcript->template receive_from_prover<Commitment>(domain_separator + "_" + labels.calldata);
        witness_commitments.calldata_read_counts =
            transcript->template receive_from_prover<Commitment>(domain_separator + "_" + labels.calldata_read_counts);
        witness_commitments.return_data =
            transcript->template receive_from_prover<Commitment>(domain_separator + "_" + labels.return_data);
        witness_commitments.return_data_read_counts = transcript->template receive_from_prover<Commitment>(
            domain_separator + "_" + labels.return_data_read_counts);
    }

    // Get eta challenges
    auto [eta, eta_two, eta_three] = transcript->template get_challenges<FF>(
        domain_separator + "_eta", domain_separator + "_eta_two", domain_separator + "_eta_three");

    // Receive commitments to lookup argument polynomials
    witness_commitments.lookup_read_counts =
        transcript->template receive_from_prover<Commitment>(domain_separator + "_" + labels.lookup_read_counts);
    witness_commitments.lookup_read_tags =
        transcript->template receive_from_prover<Commitment>(domain_separator + "_" + labels.lookup_read_tags);

    // Receive commitments to wire 4
    witness_commitments.w_4 = transcript->template receive_from_prover<Commitment>(domain_separator + "_" + labels.w_4);

    // Get permutation challenges and commitment to permutation and lookup grand products
    auto [beta, gamma] =
        transcript->template get_challenges<FF>(domain_separator + "_beta", domain_separator + "_gamma");

    witness_commitments.lookup_inverses = transcript->template receive_from_prover<Commitment>(
        domain_separator + "_" + commitment_labels.lookup_inverses);

    // If Goblin (i.e. using DataBus) receive commitments to log-deriv inverses polynomial
    if constexpr (IsGoblinFlavor<Flavor>) {
        witness_commitments.calldata_inverses = transcript->template receive_from_prover<Commitment>(
            domain_separator + "_" + commitment_labels.calldata_inverses);
        witness_commitments.return_data_inverses = transcript->template receive_from_prover<Commitment>(
            domain_separator + "_" + commitment_labels.return_data_inverses);
    }

    witness_commitments.z_perm =
        transcript->template receive_from_prover<Commitment>(domain_separator + "_" + labels.z_perm);

    // Compute correction terms for grand products
    const FF public_input_delta =
        compute_public_input_delta<Flavor>(inst->public_inputs,
                                           beta,
                                           gamma,
                                           inst->verification_key->circuit_size,
                                           static_cast<size_t>(inst->verification_key->pub_inputs_offset));
<<<<<<< HEAD

=======
>>>>>>> 17c8d3a0
    inst->relation_parameters = RelationParameters<FF>{ eta, eta_two, eta_three, beta, gamma, public_input_delta };

    // Get the relation separation challenges
    for (size_t idx = 0; idx < NUM_SUBRELATIONS - 1; idx++) {
        inst->alphas[idx] = transcript->template get_challenge<FF>(domain_separator + "_alpha_" + std::to_string(idx));
    }
}

// TODO(https://github.com/AztecProtocol/barretenberg/issues/795): The rounds prior to actual verifying are common
// between decider and folding verifier and could be somehow shared so we do not duplicate code so much.
template <class VerifierInstances> void ProtoGalaxyRecursiveVerifier_<VerifierInstances>::prepare_for_folding()
{
    auto index = 0;
    auto inst = instances[0];
    auto domain_separator = std::to_string(index);

    if (!inst->is_accumulator) {
        receive_and_finalise_instance(inst, domain_separator);
        inst->target_sum = 0;
        inst->gate_challenges = std::vector<FF>(static_cast<size_t>(inst->verification_key->log_circuit_size), 0);
    }
    index++;

    for (auto it = instances.begin() + 1; it != instances.end(); it++, index++) {
        auto inst = *it;
        auto domain_separator = std::to_string(index);
        receive_and_finalise_instance(inst, domain_separator);
    }
}

template <class VerifierInstances>
std::shared_ptr<typename VerifierInstances::Instance> ProtoGalaxyRecursiveVerifier_<
    VerifierInstances>::verify_folding_proof(const HonkProof& proof)
{
    using Transcript = typename Flavor::Transcript;

    StdlibProof<Builder> stdlib_proof = bb::convert_proof_to_witness(builder, proof);
    transcript = std::make_shared<Transcript>(stdlib_proof);
    prepare_for_folding();

    auto delta = transcript->template get_challenge<FF>("delta");
    auto accumulator = get_accumulator();
    auto deltas =
        compute_round_challenge_pows(static_cast<size_t>(accumulator->verification_key->log_circuit_size), delta);

    std::vector<FF> perturbator_coeffs(static_cast<size_t>(accumulator->verification_key->log_circuit_size) + 1, 0);
    if (accumulator->is_accumulator) {
        for (size_t idx = 1; idx <= static_cast<size_t>(accumulator->verification_key->log_circuit_size); idx++) {
            perturbator_coeffs[idx] =
                transcript->template receive_from_prover<FF>("perturbator_" + std::to_string(idx));
        }
    }

    perturbator_coeffs[0] = accumulator->target_sum;

    FF perturbator_challenge = transcript->template get_challenge<FF>("perturbator_challenge");

    auto perturbator_at_challenge = evaluate_perturbator(perturbator_coeffs, perturbator_challenge);
    // The degree of K(X) is dk - k - 1 = k(d - 1) - 1. Hence we need  k(d - 1) evaluations to represent it.
    std::array<FF, VerifierInstances::BATCHED_EXTENDED_LENGTH - VerifierInstances::NUM> combiner_quotient_evals;
    for (size_t idx = 0; idx < VerifierInstances::BATCHED_EXTENDED_LENGTH - VerifierInstances::NUM; idx++) {
        combiner_quotient_evals[idx] = transcript->template receive_from_prover<FF>(
            "combiner_quotient_" + std::to_string(idx + VerifierInstances::NUM));
    }
    Univariate<FF, VerifierInstances::BATCHED_EXTENDED_LENGTH, VerifierInstances::NUM> combiner_quotient(
        combiner_quotient_evals);
    FF combiner_challenge = transcript->template get_challenge<FF>("combiner_quotient_challenge");
    auto combiner_quotient_at_challenge = combiner_quotient.evaluate(combiner_challenge); // fine recursive i think

    auto vanishing_polynomial_at_challenge = combiner_challenge * (combiner_challenge - FF(1));
    auto lagranges = std::vector<FF>{ FF(1) - combiner_challenge, combiner_challenge };

    auto next_accumulator = std::make_shared<Instance>(builder);
    next_accumulator->verification_key = std::make_shared<VerificationKey>(
        accumulator->verification_key->circuit_size, accumulator->verification_key->num_public_inputs);
    next_accumulator->verification_key->pcs_verification_key = accumulator->verification_key->pcs_verification_key;
    next_accumulator->verification_key->pub_inputs_offset = accumulator->verification_key->pub_inputs_offset;
    next_accumulator->public_inputs = accumulator->public_inputs;

    next_accumulator->is_accumulator = true;

    // Compute next folding parameters
    next_accumulator->target_sum =
        perturbator_at_challenge * lagranges[0] + vanishing_polynomial_at_challenge * combiner_quotient_at_challenge;
    next_accumulator->gate_challenges =
        update_gate_challenges(perturbator_challenge, accumulator->gate_challenges, deltas);

    // Compute ϕ
    fold_commitments(lagranges, instances, next_accumulator);

    size_t alpha_idx = 0;
    for (auto& alpha : next_accumulator->alphas) {
        alpha = FF(0);
        size_t instance_idx = 0;
        for (auto& instance : instances) {
            alpha += instance->alphas[alpha_idx] * lagranges[instance_idx];
            instance_idx++;
        }
        alpha_idx++;
    }

    auto& expected_parameters = next_accumulator->relation_parameters;
    for (size_t inst_idx = 0; inst_idx < VerifierInstances::NUM; inst_idx++) {
        auto instance = instances[inst_idx];
        expected_parameters.eta += instance->relation_parameters.eta * lagranges[inst_idx];
        expected_parameters.eta_two += instance->relation_parameters.eta_two * lagranges[inst_idx];
        expected_parameters.eta_three += instance->relation_parameters.eta_three * lagranges[inst_idx];
        expected_parameters.beta += instance->relation_parameters.beta * lagranges[inst_idx];
        expected_parameters.gamma += instance->relation_parameters.gamma * lagranges[inst_idx];
        expected_parameters.public_input_delta +=
            instance->relation_parameters.public_input_delta * lagranges[inst_idx];
        expected_parameters.lookup_grand_product_delta +=
            instance->relation_parameters.lookup_grand_product_delta * lagranges[inst_idx];
    }
    return next_accumulator;
}

template class ProtoGalaxyRecursiveVerifier_<
    RecursiveVerifierInstances_<UltraRecursiveFlavor_<UltraCircuitBuilder>, 2>>;
template class ProtoGalaxyRecursiveVerifier_<RecursiveVerifierInstances_<MegaRecursiveFlavor_<MegaCircuitBuilder>, 2>>;
template class ProtoGalaxyRecursiveVerifier_<RecursiveVerifierInstances_<UltraRecursiveFlavor_<MegaCircuitBuilder>, 2>>;
template class ProtoGalaxyRecursiveVerifier_<RecursiveVerifierInstances_<MegaRecursiveFlavor_<UltraCircuitBuilder>, 2>>;
template class ProtoGalaxyRecursiveVerifier_<
    RecursiveVerifierInstances_<UltraRecursiveFlavor_<CircuitSimulatorBN254>, 2>>;
template class ProtoGalaxyRecursiveVerifier_<
    RecursiveVerifierInstances_<MegaRecursiveFlavor_<CircuitSimulatorBN254>, 2>>;
} // namespace bb::stdlib::recursion::honk<|MERGE_RESOLUTION|>--- conflicted
+++ resolved
@@ -91,10 +91,6 @@
                                            gamma,
                                            inst->verification_key->circuit_size,
                                            static_cast<size_t>(inst->verification_key->pub_inputs_offset));
-<<<<<<< HEAD
-
-=======
->>>>>>> 17c8d3a0
     inst->relation_parameters = RelationParameters<FF>{ eta, eta_two, eta_three, beta, gamma, public_input_delta };
 
     // Get the relation separation challenges
