--- conflicted
+++ resolved
@@ -185,20 +185,6 @@
                               table_1_shift, // column 0
                               table_2_shift, // column 1
                               table_3_shift, // column 2
-<<<<<<< HEAD
-                              table_4_shift, // column 3
-                              w_l_shift,     // column 4
-                              w_r_shift,     // column 5
-                              w_o_shift,     // column 6
-                              w_4_shift,     // column 7
-                              z_perm_shift)  // column 8
-
-        auto get_shifted()
-        {
-            return RefArray{ table_1_shift, table_2_shift, table_3_shift, table_4_shift, w_l_shift,
-                             w_r_shift,     w_o_shift,     w_4_shift,     z_perm_shift };
-        };
-=======
                               table_4_shift  // column 3
         )
     };
@@ -213,7 +199,6 @@
 
         auto get_shifted_witnesses() { return ShiftedWitnessEntities<DataType>::get_all(); };
         auto get_shifted_tables() { return ShiftedTables<DataType>::get_all(); };
->>>>>>> 41cc9ead
     };
 
     /**
