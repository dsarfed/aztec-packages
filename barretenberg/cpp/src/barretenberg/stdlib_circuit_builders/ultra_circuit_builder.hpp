#pragma once
#include "barretenberg/execution_trace/execution_trace.hpp"
#include "barretenberg/plonk_honk_shared/types/circuit_type.hpp"
#include "barretenberg/plonk_honk_shared/types/merkle_hash_type.hpp"
#include "barretenberg/plonk_honk_shared/types/pedersen_commitment_type.hpp"
#include "barretenberg/polynomials/polynomial.hpp"
#include "barretenberg/stdlib_circuit_builders/op_queue/ecc_op_queue.hpp"
#include "barretenberg/stdlib_circuit_builders/plookup_tables/plookup_tables.hpp"
#include "barretenberg/stdlib_circuit_builders/plookup_tables/types.hpp"
#include "circuit_builder_base.hpp"
#include <optional>
#include <unordered_set>

#include "barretenberg/serialize/cbind.hpp"
#include "barretenberg/serialize/msgpack.hpp"

namespace bb {

template <typename FF> struct non_native_field_witnesses {
    // first 4 array elements = limbs
    // 5th element = prime basis limb
    std::array<uint32_t, 5> a;
    std::array<uint32_t, 5> b;
    std::array<uint32_t, 5> q;
    std::array<uint32_t, 5> r;
    std::array<FF, 5> neg_modulus;
    FF modulus;
};

template <typename Arithmetization_>
class UltraCircuitBuilder_ : public CircuitBuilderBase<typename Arithmetization_::FF> {
  public:
    using Arithmetization = Arithmetization_;
    using GateBlocks = typename Arithmetization::TraceBlocks;

    using FF = typename Arithmetization::FF;
    static constexpr size_t NUM_WIRES = Arithmetization::NUM_WIRES;
    // Keeping NUM_WIRES, at least temporarily, for backward compatibility
    static constexpr size_t program_width = Arithmetization::NUM_WIRES;
    static constexpr size_t num_selectors = Arithmetization::NUM_SELECTORS;
    std::vector<std::string> selector_names = Arithmetization::selector_names;

    static constexpr std::string_view NAME_STRING = "UltraArithmetization";
    static constexpr CircuitType CIRCUIT_TYPE = CircuitType::ULTRA;
    static constexpr merkle::HashType merkle_hash_type = merkle::HashType::LOOKUP_PEDERSEN;
    static constexpr pedersen::CommitmentType commitment_type = pedersen::CommitmentType::FIXED_BASE_PEDERSEN;
    static constexpr size_t UINT_LOG2_BASE = 6; // DOCTODO: explain what this is, or rename.
    // The plookup range proof requires work linear in range size, thus cannot be used directly for
    // large ranges such as 2^64. For such ranges the element will be decomposed into smaller
    // chuncks according to the parameter below
    static constexpr size_t DEFAULT_PLOOKUP_RANGE_BITNUM = 14;
    static constexpr size_t DEFAULT_PLOOKUP_RANGE_STEP_SIZE = 3;
    static constexpr size_t DEFAULT_PLOOKUP_RANGE_SIZE = (1 << DEFAULT_PLOOKUP_RANGE_BITNUM) - 1;
    static constexpr size_t DEFAULT_NON_NATIVE_FIELD_LIMB_BITS = 68;
    static constexpr uint32_t UNINITIALIZED_MEMORY_RECORD = UINT32_MAX;
    static constexpr size_t NUMBER_OF_GATES_PER_RAM_ACCESS = 2;
    static constexpr size_t NUMBER_OF_ARITHMETIC_GATES_PER_RAM_ARRAY = 1;
    static constexpr size_t NUM_RESERVED_GATES = 4;
    // number of gates created per non-native field operation in process_non_native_field_multiplications
    static constexpr size_t GATES_PER_NON_NATIVE_FIELD_MULTIPLICATION_ARITHMETIC = 7;

    enum AUX_SELECTORS {
        NONE,
        LIMB_ACCUMULATE_1,
        LIMB_ACCUMULATE_2,
        NON_NATIVE_FIELD_1,
        NON_NATIVE_FIELD_2,
        NON_NATIVE_FIELD_3,
        RAM_CONSISTENCY_CHECK,
        ROM_CONSISTENCY_CHECK,
        RAM_TIMESTAMP_CHECK,
        ROM_READ,
        RAM_READ,
        RAM_WRITE,
    };

    struct RangeList {
        uint64_t target_range;
        uint32_t range_tag;
        uint32_t tau_tag;
        std::vector<uint32_t> variable_indices;
        bool operator==(const RangeList& other) const noexcept
        {
            return target_range == other.target_range && range_tag == other.range_tag && tau_tag == other.tau_tag &&
                   variable_indices == other.variable_indices;
        }
    };

    /**
     * @brief A ROM memory record that can be ordered
     *
     *
     */
    struct RomRecord {
        uint32_t index_witness = 0;
        uint32_t value_column1_witness = 0;
        uint32_t value_column2_witness = 0;
        uint32_t index = 0;
        uint32_t record_witness = 0;
        size_t gate_index = 0;
        bool operator<(const RomRecord& other) const { return index < other.index; }
        bool operator==(const RomRecord& other) const noexcept
        {
            return index_witness == other.index_witness && value_column1_witness == other.value_column1_witness &&
                   value_column2_witness == other.value_column2_witness && index == other.index &&
                   record_witness == other.record_witness && gate_index == other.gate_index;
        }
    };

    /**
     * @brief A RAM memory record that can be ordered
     *
     *
     */
    struct RamRecord {
        enum AccessType {
            READ,
            WRITE,
        };
        uint32_t index_witness = 0;
        uint32_t timestamp_witness = 0;
        uint32_t value_witness = 0;
        uint32_t index = 0;
        uint32_t timestamp = 0;
        AccessType access_type = AccessType::READ; // read or write?
        uint32_t record_witness = 0;
        size_t gate_index = 0;
        bool operator<(const RamRecord& other) const
        {
            bool index_test = (index) < (other.index);
            return index_test || (index == other.index && timestamp < other.timestamp);
        }
        bool operator==(const RamRecord& other) const noexcept
        {
            return index_witness == other.index_witness && timestamp_witness == other.timestamp_witness &&
                   value_witness == other.value_witness && index == other.index && timestamp == other.timestamp &&
                   access_type == other.access_type && record_witness == other.record_witness &&
                   gate_index == other.gate_index;
        }
    };

    /**
     * @brief Each ram array is an instance of memory transcript. It saves values and indexes for a particular memory
     * array
     *
     *
     */
    struct RamTranscript {
        // Contains the value of each index of the array
        std::vector<uint32_t> state;

        // A vector of records, each of which contains:
        // + The constant witness with the index
        // + The value in the memory slot
        // + The actual index value
        std::vector<RamRecord> records;

        // used for RAM records, to compute the timestamp when performing a read/write
        size_t access_count = 0;
        // Used to check that the state hasn't changed in tests
        bool operator==(const RamTranscript& other) const noexcept
        {
            return (state == other.state && records == other.records && access_count == other.access_count);
        }
    };

    /**
     * @brief Each rom array is an instance of memory transcript. It saves values and indexes for a particular memory
     * array
     *
     *
     */
    struct RomTranscript {
        // Contains the value of each index of the array
        std::vector<std::array<uint32_t, 2>> state;

        // A vector of records, each of which contains:
        // + The constant witness with the index
        // + The value in the memory slot
        // + The actual index value
        std::vector<RomRecord> records;

        // Used to check that the state hasn't changed in tests
        bool operator==(const RomTranscript& other) const noexcept
        {
            return (state == other.state && records == other.records);
        }
    };

    /**
     * @brief Used to store instructions to create partial_non_native_field_multiplication gates.
     *        We want to cache these (and remove duplicates) as the stdlib code can end up multiplying the same inputs
     * repeatedly.
     */
    struct cached_partial_non_native_field_multiplication {
        std::array<uint32_t, 5> a;
        std::array<uint32_t, 5> b;
        FF lo_0;
        FF hi_0;
        FF hi_1;

        bool operator==(const cached_partial_non_native_field_multiplication& other) const
        {
            bool valid = true;
            for (size_t i = 0; i < 5; ++i) {
                valid = valid && (a[i] == other.a[i]);
                valid = valid && (b[i] == other.b[i]);
            }
            return valid;
        }

        static void deduplicate(std::vector<cached_partial_non_native_field_multiplication>& vec)
        {
            std::unordered_set<cached_partial_non_native_field_multiplication, Hash, std::equal_to<>> seen;

            std::vector<cached_partial_non_native_field_multiplication> uniqueVec;

            for (const auto& item : vec) {
                if (seen.insert(item).second) {
                    uniqueVec.push_back(item);
                }
            }

            vec.swap(uniqueVec);
        }

        bool operator<(const cached_partial_non_native_field_multiplication& other) const
        {
            if (a < other.a) {
                return true;
            }
            if (other.a < a) {
                return false;
            }
            if (b < other.b) {
                return true;
            }
            return other.b < b;
        }

        struct Hash {
            size_t operator()(const cached_partial_non_native_field_multiplication& obj) const
            {
                size_t combined_hash = 0;

                // C++ does not have a standard way to hash values, so we use the
                // common algorithm that boot uses.
                // You can search for 'cpp hash_combine' to find more information.
                // Here is one reference:
                // https://stackoverflow.com/questions/2590677/how-do-i-combine-hash-values-in-c0x
                auto hash_combiner = [](size_t lhs, size_t rhs) {
                    return lhs ^ (rhs + 0x9e3779b9 + (lhs << 6) + (lhs >> 2));
                };

                for (const auto& elem : obj.a) {
                    combined_hash = hash_combiner(combined_hash, std::hash<uint32_t>()(elem));
                }
                for (const auto& elem : obj.b) {
                    combined_hash = hash_combiner(combined_hash, std::hash<uint32_t>()(elem));
                }

                return combined_hash;
            }
        };
    };

    struct non_native_field_multiplication_cross_terms {
        uint32_t lo_0_idx;
        uint32_t lo_1_idx;
        uint32_t hi_0_idx;
        uint32_t hi_1_idx;
        uint32_t hi_2_idx;
        uint32_t hi_3_idx;
    };

    // Storage for wires and selectors for all gate types
    GateBlocks blocks;

    // These are variables that we have used a gate on, to enforce that they are
    // equal to a defined value.
    // TODO(#216)(Adrian): Why is this not in CircuitBuilderBase
    std::map<FF, uint32_t> constant_variable_indices;

    // The set of lookup tables used by the circuit, plus the gate data for the lookups from each table
    std::vector<plookup::BasicTable> lookup_tables;

    std::map<uint64_t, RangeList> range_lists; // DOCTODO: explain this.

    /**
     * @brief Each entry in ram_arrays represents an independent RAM table.
     * RamTranscript tracks the current table state,
     * as well as the 'records' produced by each read and write operation.
     * Used in `compute_proving_key` to generate consistency check gates required to validate the RAM read/write
     * history
     */
    std::vector<RamTranscript> ram_arrays;

    /**
     * @brief Each entry in ram_arrays represents an independent ROM table.
     * RomTranscript tracks the current table state,
     * as well as the 'records' produced by each read operation.
     * Used in `compute_proving_key` to generate consistency check gates required to validate the ROM read history
     */
    std::vector<RomTranscript> rom_arrays;

    // Stores gate index of ROM and RAM reads (required by proving key)
    std::vector<uint32_t> memory_read_records;
    // Stores gate index of RAM writes (required by proving key)
    std::vector<uint32_t> memory_write_records;

    std::vector<cached_partial_non_native_field_multiplication> cached_partial_non_native_field_multiplications;

    bool circuit_finalized = false;

    void process_non_native_field_multiplications();
    UltraCircuitBuilder_(const size_t size_hint = 0)
        : CircuitBuilderBase<FF>(size_hint)
    {
        // TODO(https://github.com/AztecProtocol/barretenberg/issues/870): reserve space in blocks here somehow?
        this->zero_idx = put_constant_variable(FF::zero());
        this->tau.insert({ DUMMY_TAG, DUMMY_TAG }); // TODO(luke): explain this
    };
    /**
     * @brief Constructor from data generated from ACIR
     *
     * @param size_hint
     * @param witness_values witnesses values known to acir
     * @param public_inputs indices of public inputs in witness array
     * @param varnum number of known witness
     *
     * @note The size of witness_values may be less than varnum. The former is the set of actual witness values known at
     * the time of acir generation. The former may be larger and essentially acounts for placeholders for witnesses that
     * we know will exist but whose values are not known during acir generation. Both are in general less than the total
     * number of variables/witnesses that might be present for a circuit generated from acir, since many gates will
     * depend on the details of the bberg implementation (or more generally on the backend used to process acir).
     */
    UltraCircuitBuilder_(const size_t size_hint,
                         auto& witness_values,
                         const std::vector<uint32_t>& public_inputs,
                         size_t varnum,
                         bool recursive = false)
        : CircuitBuilderBase<FF>(size_hint)
    {
        // TODO(https://github.com/AztecProtocol/barretenberg/issues/870): reserve space in blocks here somehow?

        for (size_t idx = 0; idx < varnum; ++idx) {
            // Zeros are added for variables whose existence is known but whose values are not yet known. The values may
            // be "set" later on via the assert_equal mechanism.
            auto value = idx < witness_values.size() ? witness_values[idx] : 0;
            this->add_variable(value);
        }

        // Add the public_inputs from acir
        this->public_inputs = public_inputs;

        // Add the const zero variable after the acir witness has been
        // incorporated into variables.
        this->zero_idx = put_constant_variable(FF::zero());
        this->tau.insert({ DUMMY_TAG, DUMMY_TAG }); // TODO(luke): explain this

        this->is_recursive_circuit = recursive;
    };
    UltraCircuitBuilder_(const UltraCircuitBuilder_& other) = default;
    UltraCircuitBuilder_(UltraCircuitBuilder_&& other)
        : CircuitBuilderBase<FF>(std::move(other))
    {
        blocks = other.blocks;
        constant_variable_indices = other.constant_variable_indices;

        lookup_tables = other.lookup_tables;
        range_lists = other.range_lists;
        ram_arrays = other.ram_arrays;
        rom_arrays = other.rom_arrays;
        memory_read_records = other.memory_read_records;
        memory_write_records = other.memory_write_records;
        cached_partial_non_native_field_multiplications = other.cached_partial_non_native_field_multiplications;
        circuit_finalized = other.circuit_finalized;
    };
    UltraCircuitBuilder_& operator=(const UltraCircuitBuilder_& other) = default;
    UltraCircuitBuilder_& operator=(UltraCircuitBuilder_&& other)
    {
        CircuitBuilderBase<FF>::operator=(std::move(other));
        blocks = other.blocks;
        constant_variable_indices = other.constant_variable_indices;

        lookup_tables = other.lookup_tables;
        range_lists = other.range_lists;
        ram_arrays = other.ram_arrays;
        rom_arrays = other.rom_arrays;
        memory_read_records = other.memory_read_records;
        memory_write_records = other.memory_write_records;
        cached_partial_non_native_field_multiplications = other.cached_partial_non_native_field_multiplications;
        circuit_finalized = other.circuit_finalized;
        return *this;
    };
    ~UltraCircuitBuilder_() override = default;

    bool operator==(const UltraCircuitBuilder_& other) const = default;

    /**
     * @brief Debug helper method for ensuring all selectors have the same size
     * @details Each gate construction method manually appends values to the selectors. Failing to update one of the
     * selectors will lead to an unsatisfiable circuit. This method provides a mechanism for ensuring that each selector
     * has been updated as expected. Its logic is only active in debug mode.
     *
     */
    void check_selector_length_consistency()
    {
        // first discrepancies:
        // checking q_c          : 2766
        // checking q_l          : 1029
        // checking q_r          : 1029
        // checking q_o          : 1029
        // checking q_4          : 1029
        // checking q_m          : 2765
        // checking q_arith      : 1029
        // checking q_delta_range: 33594
        // checking q_elliptic   : 51085
        // checking q_aux        : 51146
        // checking q_lookup     : 75259
        // checking sigma_1      : 1029
        // checking sigma_2      : 1
        // checking sigma_3      : 1029
        // checking sigma_4      : 4
        // checking id_1         : 1029
        // checking id_2         : 1029
        // checking id_3         : 1029
        // checking id_4         : 1029
<<<<<<< HEAD
        // constexpr size_t index_of_interest = /* 1029; */ 2765;
        // if (this->num_gates == index_of_interest + 1) {
        //     info("index_of_interest");
        // }
=======
        constexpr size_t index_of_interest = /* 1029; */ 5412;
        if (this->blocks.arithmetic.size() == index_of_interest + 1) {
            // info("index_of_interest");
        }
>>>>>>> 5ca10601
#if NDEBUG
        // do nothing
#else
        for (auto& block : blocks.get()) {
            size_t nominal_size = block.selectors[0].size();
            for (size_t idx = 1; idx < block.selectors.size(); ++idx) {
                ASSERT(block.selectors[idx].size() == nominal_size);
            }
        }
#endif // NDEBUG
    }

    void finalize_circuit();

    void add_gates_to_ensure_all_polys_are_non_zero();

    void create_add_gate(const add_triple_<FF>& in) override;

    void create_big_add_gate(const add_quad_<FF>& in, const bool use_next_gate_w_4 = false);
    void create_big_add_gate_with_bit_extraction(const add_quad_<FF>& in);
    void create_big_mul_gate(const mul_quad_<FF>& in);
    void create_balanced_add_gate(const add_quad_<FF>& in);

    void create_mul_gate(const mul_triple_<FF>& in) override;
    void create_bool_gate(const uint32_t a) override;
    void create_poly_gate(const poly_triple_<FF>& in) override;
    void create_ecc_add_gate(const ecc_add_gate_<FF>& in);
    void create_ecc_dbl_gate(const ecc_dbl_gate_<FF>& in);

    void fix_witness(const uint32_t witness_index, const FF& witness_value);

    void create_new_range_constraint(const uint32_t variable_index,
                                     const uint64_t target_range,
                                     std::string const msg = "create_new_range_constraint");
    void create_range_constraint(const uint32_t variable_index, const size_t num_bits, std::string const& msg)
    {
        if (num_bits == 1) {
            create_bool_gate(variable_index);
        } else if (num_bits <= DEFAULT_PLOOKUP_RANGE_BITNUM) {
            /**
             * N.B. if `variable_index` is not used in any arithmetic constraints, this will create an unsatisfiable
             *      circuit!
             *      this range constraint will increase the size of the 'sorted set' of range-constrained integers by 1.
             *      The 'non-sorted set' of range-constrained integers is a subset of the wire indices of all arithmetic
             *      gates. No arithmetic gate => size imbalance between sorted and non-sorted sets. Checking for this
             *      and throwing an error would require a refactor of the Composer to catelog all 'orphan' variables not
             *      assigned to gates.
             *
             * TODO(Suyash):
             *    The following is a temporary fix to make sure the range constraints on numbers with
             *    num_bits <= DEFAULT_PLOOKUP_RANGE_BITNUM is correctly enforced in the circuit.
             *    Longer term, as Zac says, we would need to refactor the composer to fix this.
             **/
            create_poly_gate(poly_triple_<FF>{
                .a = variable_index,
                .b = variable_index,
                .c = variable_index,
                .q_m = 0,
                .q_l = 1,
                .q_r = -1,
                .q_o = 0,
                .q_c = 0,
            });
            create_new_range_constraint(variable_index, (1ULL << num_bits) - 1, msg);
        } else {
            decompose_into_default_range(variable_index, num_bits, DEFAULT_PLOOKUP_RANGE_BITNUM, msg);
        }
    }

    accumulator_triple_<FF> create_logic_constraint(const uint32_t a,
                                                    const uint32_t b,
                                                    const size_t num_bits,
                                                    bool is_xor_gate);
    accumulator_triple_<FF> create_and_constraint(const uint32_t a, const uint32_t b, const size_t num_bits);
    accumulator_triple_<FF> create_xor_constraint(const uint32_t a, const uint32_t b, const size_t num_bits);

    uint32_t put_constant_variable(const FF& variable);

  public:
    size_t get_num_constant_gates() const override { return 0; }
    /**
     * @brief Get the final number of gates in a circuit, which consists of the sum of:
     * 1) Current number number of actual gates
     * 2) Number of public inputs, as we'll need to add a gate for each of them
     * 3) Number of Rom array-associated gates
     * 4) Number of range-list associated gates
     * 5) Number of non-native field multiplication gates.
     *
     *
     * @param count return arument, number of existing gates
     * @param rangecount return argument, extra gates due to range checks
     * @param romcount return argument, extra gates due to rom reads
     * @param ramcount return argument, extra gates due to ram read/writes
     * @param nnfcount return argument, extra gates due to queued non native field gates
     */
    void get_num_gates_split_into_components(
        size_t& count, size_t& rangecount, size_t& romcount, size_t& ramcount, size_t& nnfcount) const
    {
        count = this->num_gates;
        // each ROM gate adds +1 extra gate due to the rom reads being copied to a sorted list set
        for (size_t i = 0; i < rom_arrays.size(); ++i) {
            for (size_t j = 0; j < rom_arrays[i].state.size(); ++j) {
                if (rom_arrays[i].state[j][0] == UNINITIALIZED_MEMORY_RECORD) {
                    romcount += 2;
                }
            }
            romcount += (rom_arrays[i].records.size());
            romcount += 1; // we add an addition gate after procesing a rom array
        }

        // each RAM gate adds +2 extra gates due to the ram reads being copied to a sorted list set,
        // as well as an extra gate to validate timestamps
        std::vector<size_t> ram_timestamps;
        std::vector<size_t> ram_range_sizes;
        std::vector<size_t> ram_range_exists;
        for (size_t i = 0; i < ram_arrays.size(); ++i) {
            for (size_t j = 0; j < ram_arrays[i].state.size(); ++j) {
                if (ram_arrays[i].state[j] == UNINITIALIZED_MEMORY_RECORD) {
                    ramcount += NUMBER_OF_GATES_PER_RAM_ACCESS;
                }
            }
            ramcount += (ram_arrays[i].records.size() * NUMBER_OF_GATES_PER_RAM_ACCESS);
            ramcount += NUMBER_OF_ARITHMETIC_GATES_PER_RAM_ARRAY; // we add an addition gate after procesing a ram array

            // there will be 'max_timestamp' number of range checks, need to calculate.
            const auto max_timestamp = ram_arrays[i].access_count - 1;

            // if a range check of length `max_timestamp` already exists, we are double counting.
            // We record `ram_timestamps` to detect and correct for this error when we process range lists.
            ram_timestamps.push_back(max_timestamp);
            size_t padding = (NUM_WIRES - (max_timestamp % NUM_WIRES)) % NUM_WIRES;
            if (max_timestamp == NUM_WIRES)
                padding += NUM_WIRES;
            const size_t ram_range_check_list_size = max_timestamp + padding;

            size_t ram_range_check_gate_count = (ram_range_check_list_size / NUM_WIRES);
            ram_range_check_gate_count += 1; // we need to add 1 extra addition gates for every distinct range list

            ram_range_sizes.push_back(ram_range_check_gate_count);
            ram_range_exists.push_back(false);
        }
        for (const auto& list : range_lists) {
            auto list_size = list.second.variable_indices.size();
            size_t padding = (NUM_WIRES - (list.second.variable_indices.size() % NUM_WIRES)) % NUM_WIRES;
            if (list.second.variable_indices.size() == NUM_WIRES)
                padding += NUM_WIRES;
            list_size += padding;

            for (size_t i = 0; i < ram_timestamps.size(); ++i) {
                if (list.second.target_range == ram_timestamps[i]) {
                    ram_range_exists[i] = true;
                }
            }
            rangecount += (list_size / NUM_WIRES);
            rangecount += 1; // we need to add 1 extra addition gates for every distinct range list
        }
        // update rangecount to include the ram range checks the composer will eventually be creating
        for (size_t i = 0; i < ram_range_sizes.size(); ++i) {
            if (!ram_range_exists[i]) {
                rangecount += ram_range_sizes[i];
            }
        }
        std::vector<cached_partial_non_native_field_multiplication> nnf_copy(
            cached_partial_non_native_field_multiplications);
        // update nnfcount
        std::sort(nnf_copy.begin(), nnf_copy.end());

        auto last = std::unique(nnf_copy.begin(), nnf_copy.end());
        const size_t num_nnf_ops = static_cast<size_t>(std::distance(nnf_copy.begin(), last));
        nnfcount = num_nnf_ops * GATES_PER_NON_NATIVE_FIELD_MULTIPLICATION_ARITHMETIC;
    }

    /**
     * @brief Get the final number of gates in a circuit, which consists of the sum of:
     * 1) Current number number of actual gates
     * 2) Number of public inputs, as we'll need to add a gate for each of them
     * 3) Number of Rom array-associated gates
     * 4) Number of range-list associated gates
     * 5) Number of non-native field multiplication gates.
     *
     * @return size_t
     * TODO(https://github.com/AztecProtocol/barretenberg/issues/875): This method may return an incorrect value before
     * the circuit is finalized due to a failure to account for "de-duplication" when computing how many
     * non-native-field gates will be present.
     */
    size_t get_num_gates() const override
    {
        // if circuit finalized already added extra gates
        if (circuit_finalized) {
            return this->num_gates;
        }
        size_t count = 0;
        size_t rangecount = 0;
        size_t romcount = 0;
        size_t ramcount = 0;
        size_t nnfcount = 0;
        get_num_gates_split_into_components(count, rangecount, romcount, ramcount, nnfcount);
        return count + romcount + ramcount + rangecount + nnfcount;
    }

    /**
     * @brief Dynamically compute the number of gates added by the "add_gates_to_ensure_all_polys_are_non_zero" method
     * @note This does NOT add the gates to the present builder
     *
     */
    size_t get_num_gates_added_to_ensure_nonzero_polynomials()
    {
        UltraCircuitBuilder_<Arithmetization> builder; // instantiate new builder

        size_t num_gates_prior = builder.get_num_gates();
        builder.add_gates_to_ensure_all_polys_are_non_zero();
        size_t num_gates_post = builder.get_num_gates(); // accounts for finalization gates

        return num_gates_post - num_gates_prior;
    }

    /**
     * @brief Get combined size of all tables used in circuit
     *
     */
    size_t get_tables_size() const
    {
        size_t tables_size = 0;
        for (const auto& table : lookup_tables) {
            tables_size += table.size();
        }
        return tables_size;
    }

    /**
     * @brief Get total number of lookups used in circuit
     *
     */
    size_t get_lookups_size() const
    {
        size_t lookups_size = 0;
        for (const auto& table : lookup_tables) {
            lookups_size += table.lookup_gates.size();
        }
        return lookups_size;
    }

    /**
     * @brief Get the size of the circuit if it was finalized now
     *
     * @details This method estimates the size of the circuit without rounding up to the next power of 2. It takes into
     * account the possibility that the tables will dominate the size and checks both the estimated plookup argument
     * size and the general circuit size
     *
     * @return size_t
     */
    size_t get_total_circuit_size() const
    {
        auto minimum_circuit_size = get_tables_size() + get_lookups_size();
        auto num_filled_gates = get_num_gates() + this->public_inputs.size();
        return std::max(minimum_circuit_size, num_filled_gates) + NUM_RESERVED_GATES;
    }

    /**x
     * @brief Print the number and composition of gates in the circuit
     *
     */
    virtual void print_num_gates() const override
    {
        size_t count = 0;
        size_t rangecount = 0;
        size_t romcount = 0;
        size_t ramcount = 0;
        size_t nnfcount = 0;
        get_num_gates_split_into_components(count, rangecount, romcount, ramcount, nnfcount);

        size_t total = count + romcount + ramcount + rangecount;
        std::cout << "gates = " << total << " (arith " << count << ", rom " << romcount << ", ram " << ramcount
                  << ", range " << rangecount << ", non native field gates " << nnfcount
                  << "), pubinp = " << this->public_inputs.size() << std::endl;
    }

    void assert_equal_constant(const uint32_t a_idx, const FF& b, std::string const& msg = "assert equal constant")
    {
        if (this->variables[a_idx] != b && !this->failed()) {
            this->failure(msg);
        }
        auto b_idx = put_constant_variable(b);
        this->assert_equal(a_idx, b_idx, msg);
    }

    /**
     * Plookup Methods
     **/
    void add_table_column_selector_poly_to_proving_key(bb::polynomial& small, const std::string& tag);
    void initialize_precomputed_table(const plookup::BasicTableId id,
                                      bool (*generator)(std::vector<FF>&, std::vector<FF>&, std::vector<FF>&),
                                      std::array<FF, 2> (*get_values_from_key)(const std::array<uint64_t, 2>));

    plookup::BasicTable& get_table(const plookup::BasicTableId id);
    plookup::MultiTable& get_multitable(const plookup::MultiTableId id);

    plookup::ReadData<uint32_t> create_gates_from_plookup_accumulators(
        const plookup::MultiTableId& id,
        const plookup::ReadData<FF>& read_values,
        const uint32_t key_a_index,
        std::optional<uint32_t> key_b_index = std::nullopt);

    /**
     * Generalized Permutation Methods
     **/
    std::vector<uint32_t> decompose_into_default_range(
        const uint32_t variable_index,
        const uint64_t num_bits,
        const uint64_t target_range_bitnum = DEFAULT_PLOOKUP_RANGE_BITNUM,
        std::string const& msg = "decompose_into_default_range");
    std::vector<uint32_t> decompose_into_default_range_better_for_oddlimbnum(
        const uint32_t variable_index,
        const size_t num_bits,
        std::string const& msg = "decompose_into_default_range_better_for_oddlimbnum");
    void create_dummy_gate(auto& block, const uint32_t&, const uint32_t&, const uint32_t&, const uint32_t&);
    void create_dummy_constraints(const std::vector<uint32_t>& variable_index);
    void create_sort_constraint(const std::vector<uint32_t>& variable_index);
    void create_sort_constraint_with_edges(const std::vector<uint32_t>& variable_index, const FF&, const FF&);
    void assign_tag(const uint32_t variable_index, const uint32_t tag)
    {
        ASSERT(tag <= this->current_tag);
        // If we've already assigned this tag to this variable, return (can happen due to copy constraints)
        if (this->real_variable_tags[this->real_variable_index[variable_index]] == tag) {
            return;
        }
        ASSERT(this->real_variable_tags[this->real_variable_index[variable_index]] == DUMMY_TAG);
        this->real_variable_tags[this->real_variable_index[variable_index]] = tag;
    }

    uint32_t create_tag(const uint32_t tag_index, const uint32_t tau_index)
    {
        this->tau.insert({ tag_index, tau_index });
        this->current_tag++; // Why exactly?
        return this->current_tag;
    }

    uint32_t get_new_tag()
    {
        this->current_tag++;
        return this->current_tag;
    }

    RangeList create_range_list(const uint64_t target_range);
    void process_range_list(RangeList& list);
    void process_range_lists();

    /**
     * Custom Gate Selectors
     **/
    void apply_aux_selectors(const AUX_SELECTORS type);

    /**
     * Non Native Field Arithmetic
     **/
    void range_constrain_two_limbs(const uint32_t lo_idx,
                                   const uint32_t hi_idx,
                                   const size_t lo_limb_bits = DEFAULT_NON_NATIVE_FIELD_LIMB_BITS,
                                   const size_t hi_limb_bits = DEFAULT_NON_NATIVE_FIELD_LIMB_BITS);
    std::array<uint32_t, 2> decompose_non_native_field_double_width_limb(
        const uint32_t limb_idx, const size_t num_limb_bits = (2 * DEFAULT_NON_NATIVE_FIELD_LIMB_BITS));
    std::array<uint32_t, 2> evaluate_non_native_field_multiplication(
        const non_native_field_witnesses<FF>& input, const bool range_constrain_quotient_and_remainder = true);
    std::array<uint32_t, 2> queue_partial_non_native_field_multiplication(const non_native_field_witnesses<FF>& input);
    typedef std::pair<uint32_t, FF> scaled_witness;
    typedef std::tuple<scaled_witness, scaled_witness, FF> add_simple;
    std::array<uint32_t, 5> evaluate_non_native_field_subtraction(add_simple limb0,
                                                                  add_simple limb1,
                                                                  add_simple limb2,
                                                                  add_simple limb3,
                                                                  std::tuple<uint32_t, uint32_t, FF> limbp);
    std::array<uint32_t, 5> evaluate_non_native_field_addition(add_simple limb0,
                                                               add_simple limb1,
                                                               add_simple limb2,
                                                               add_simple limb3,
                                                               std::tuple<uint32_t, uint32_t, FF> limbp);

    /**
     * Memory
     **/

    // size_t create_RAM_array(const size_t array_size);
    size_t create_ROM_array(const size_t array_size);

    void set_ROM_element(const size_t rom_id, const size_t index_value, const uint32_t value_witness);
    void set_ROM_element_pair(const size_t rom_id,
                              const size_t index_value,
                              const std::array<uint32_t, 2>& value_witnesses);
    uint32_t read_ROM_array(const size_t rom_id, const uint32_t index_witness);
    std::array<uint32_t, 2> read_ROM_array_pair(const size_t rom_id, const uint32_t index_witness);
    void create_ROM_gate(RomRecord& record);
    void create_sorted_ROM_gate(RomRecord& record);
    void process_ROM_array(const size_t rom_id);
    void process_ROM_arrays();

    void create_RAM_gate(RamRecord& record);
    void create_sorted_RAM_gate(RamRecord& record);
    void create_final_sorted_RAM_gate(RamRecord& record, const size_t ram_array_size);

    size_t create_RAM_array(const size_t array_size);
    void init_RAM_element(const size_t ram_id, const size_t index_value, const uint32_t value_witness);
    uint32_t read_RAM_array(const size_t ram_id, const uint32_t index_witness);
    void write_RAM_array(const size_t ram_id, const uint32_t index_witness, const uint32_t value_witness);
    void process_RAM_array(const size_t ram_id);
    void process_RAM_arrays();

    uint256_t hash_circuit();

    msgpack::sbuffer export_circuit() override;
};
using UltraCircuitBuilder = UltraCircuitBuilder_<UltraArith<bb::fr>>;
} // namespace bb<|MERGE_RESOLUTION|>--- conflicted
+++ resolved
@@ -426,17 +426,10 @@
         // checking id_2         : 1029
         // checking id_3         : 1029
         // checking id_4         : 1029
-<<<<<<< HEAD
-        // constexpr size_t index_of_interest = /* 1029; */ 2765;
-        // if (this->num_gates == index_of_interest + 1) {
-        //     info("index_of_interest");
-        // }
-=======
         constexpr size_t index_of_interest = /* 1029; */ 5412;
         if (this->blocks.arithmetic.size() == index_of_interest + 1) {
             // info("index_of_interest");
         }
->>>>>>> 5ca10601
 #if NDEBUG
         // do nothing
 #else
