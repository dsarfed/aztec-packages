--- conflicted
+++ resolved
@@ -485,19 +485,7 @@
             msm_scalars[2 * i + 1] = round_challenges[i];
         }
 
-<<<<<<< HEAD
-        // Step 5.
-        // Compute C₀ = C' + ∑_{j ∈ [k]} u_j^{-1}L_j + ∑_{j ∈ [k]} u_jR_j
-        std::cout << "about to batch mul LR sums" << std::endl;
-        GroupElement LR_sums = GroupElement::batch_mul(msm_elements, msm_scalars);
-        std::cout << "done with sums" << std::endl;
-
-        GroupElement C_zero = C_prime + LR_sums;
-
-        //  Step 6.
-=======
         //  Step 4.
->>>>>>> bd76f289
         // Compute b_zero where b_zero can be computed using the polynomial:
         //  g(X) = ∏_{i ∈ [k]} (1 + u_{i-1}^{-1}.X^{2^{i-1}}).
         //  b_zero = g(evaluation) = ∏_{i ∈ [k]} (1 + u_{i-1}^{-1}. (evaluation)^{2^{i-1}})
@@ -549,11 +537,7 @@
         // Compute G₀
         // Unlike the native verification function, the verifier commitment key only containts the SRS so we can apply
         // batch_mul directly on it.
-<<<<<<< HEAD
-        std::cout << "about to batch mul G sums" << std::endl;
-=======
         const std::vector<Commitment> srs_elements = vk->get_monomial_points();
->>>>>>> bd76f289
         Commitment G_zero = Commitment::batch_mul(srs_elements, s_vec);
         std::cout << "done with G sums" << std::endl;
 
