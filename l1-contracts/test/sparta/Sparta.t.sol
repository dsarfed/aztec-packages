// SPDX-License-Identifier: Apache-2.0
// Copyright 2023 Aztec Labs.
pragma solidity >=0.8.18;

import {DecoderBase} from "../decoders/Base.sol";

import {DataStructures} from "../../src/core/libraries/DataStructures.sol";
import {Constants} from "../../src/core/libraries/ConstantsGen.sol";
import {SignatureLib} from "../../src/core/sequencer_selection/SignatureLib.sol";
import {MessageHashUtils} from "@oz/utils/cryptography/MessageHashUtils.sol";

import {Registry} from "../../src/core/messagebridge/Registry.sol";
import {Inbox} from "../../src/core/messagebridge/Inbox.sol";
import {Outbox} from "../../src/core/messagebridge/Outbox.sol";
import {Errors} from "../../src/core/libraries/Errors.sol";
import {Rollup} from "../../src/core/Rollup.sol";
import {Leonidas} from "../../src/core/sequencer_selection/Leonidas.sol";
import {NaiveMerkle} from "../merkle/Naive.sol";
import {MerkleTestUtil} from "../merkle/TestUtil.sol";
import {PortalERC20} from "../portals/PortalERC20.sol";
import {TxsDecoderHelper} from "../decoders/helpers/TxsDecoderHelper.sol";
import {IFeeJuicePortal} from "../../src/core/interfaces/IFeeJuicePortal.sol";
/**
 * We are using the same blocks as from Rollup.t.sol.
 * The tests in this file is testing the sequencer selection
 */

contract SpartaTest is DecoderBase {
  using MessageHashUtils for bytes32;

  Registry internal registry;
  Inbox internal inbox;
  Outbox internal outbox;
  Rollup internal rollup;
  MerkleTestUtil internal merkleTestUtil;
  TxsDecoderHelper internal txsHelper;
  PortalERC20 internal portalERC20;

  mapping(address validator => uint256 privateKey) internal privateKeys;

  SignatureLib.Signature internal emptySignature;

  /**
   * @notice  Set up the contracts needed for the tests with time aligned to the provided block name
   */
  modifier setup(uint256 _validatorCount) {
    string memory _name = "mixed_block_1";
    {
      Leonidas leonidas = new Leonidas(address(1));
      DecoderBase.Full memory full = load(_name);
      uint256 slotNumber = full.block.decodedHeader.globalVariables.slotNumber;
      uint256 initialTime =
        full.block.decodedHeader.globalVariables.timestamp - slotNumber * leonidas.SLOT_DURATION();
      vm.warp(initialTime);
    }

    address[] memory initialValidators = new address[](_validatorCount);
    for (uint256 i = 1; i < _validatorCount + 1; i++) {
      uint256 privateKey = uint256(keccak256(abi.encode("validator", i)));
      address validator = vm.addr(privateKey);
      privateKeys[validator] = privateKey;
      initialValidators[i - 1] = validator;
    }

    registry = new Registry(address(this));
    portalERC20 = new PortalERC20();
    rollup = new Rollup(
      registry, IFeeJuicePortal(address(0)), bytes32(0), address(this), initialValidators
    );
    inbox = Inbox(address(rollup.INBOX()));
    outbox = Outbox(address(rollup.OUTBOX()));

    registry.upgrade(address(rollup));

    merkleTestUtil = new MerkleTestUtil();
    txsHelper = new TxsDecoderHelper();

    _;
  }

  mapping(address => bool) internal _seenValidators;
  mapping(address => bool) internal _seenCommittee;

  function testInitialCommitteMatch() public setup(4) {
    address[] memory validators = rollup.getValidators();
    address[] memory committee = rollup.getCurrentEpochCommittee();
    assertEq(rollup.getCurrentEpoch(), 0);
    assertEq(validators.length, 4, "Invalid validator set size");
    assertEq(committee.length, 4, "invalid committee set size");

    for (uint256 i = 0; i < validators.length; i++) {
      _seenValidators[validators[i]] = true;
    }

    for (uint256 i = 0; i < committee.length; i++) {
      assertTrue(_seenValidators[committee[i]]);
      assertFalse(_seenCommittee[committee[i]]);
      _seenCommittee[committee[i]] = true;
    }
  }

  function testProposerForNonSetupEpoch(uint8 _epochsToJump) public setup(4) {
    uint256 pre = rollup.getCurrentEpoch();
    vm.warp(
      block.timestamp + uint256(_epochsToJump) * rollup.EPOCH_DURATION() * rollup.SLOT_DURATION()
    );
    uint256 post = rollup.getCurrentEpoch();
    assertEq(pre + _epochsToJump, post, "Invalid epoch");

    address expectedProposer = rollup.getCurrentProposer();

    // Add a validator which will also setup the epoch
    rollup.addValidator(address(0xdead));

    address actualProposer = rollup.getCurrentProposer();
    assertEq(expectedProposer, actualProposer, "Invalid proposer");
  }

  function testValidatorSetLargerThanCommittee(bool _insufficientSigs) public setup(100) {
    assertGt(rollup.getValidators().length, rollup.TARGET_COMMITTEE_SIZE(), "Not enough validators");
    uint256 committeSize = rollup.TARGET_COMMITTEE_SIZE() * 2 / 3 + (_insufficientSigs ? 0 : 1);

    _testBlock("mixed_block_1", _insufficientSigs, committeSize, false);

    assertEq(
      rollup.getEpochCommittee(rollup.getCurrentEpoch()).length,
      rollup.TARGET_COMMITTEE_SIZE(),
      "Invalid committee size"
    );
  }

  function testHappyPath() public setup(4) {
    _testBlock("mixed_block_1", false, 3, false);
    _testBlock("mixed_block_2", false, 3, false);
  }

  function testInvalidProposer() public setup(4) {
    _testBlock("mixed_block_1", true, 3, true);
  }

  function testInsufficientSigs() public setup(4) {
    _testBlock("mixed_block_1", true, 2, false);
  }

  struct StructToAvoidDeepStacks {
    uint256 needed;
    address proposer;
    bool shouldRevert;
  }

  function _testBlock(
    string memory _name,
    bool _expectRevert,
    uint256 _signatureCount,
    bool _invalidaProposer
  ) internal {
    DecoderBase.Full memory full = load(_name);
    bytes memory header = full.block.header;
    bytes32 archive = full.block.archive;
    bytes memory body = full.block.body;

    StructToAvoidDeepStacks memory ree;

    // We jump to the time of the block. (unless it is in the past)
    vm.warp(max(block.timestamp, full.block.decodedHeader.globalVariables.timestamp));

    _populateInbox(full.populate.sender, full.populate.recipient, full.populate.l1ToL2Content);

    ree.proposer = rollup.getCurrentProposer();
    ree.shouldRevert = false;

    rollup.setupEpoch();

    bytes32[] memory txHashes = new bytes32[](0);

    if (_signatureCount > 0 && ree.proposer != address(0)) {
      address[] memory validators = rollup.getEpochCommittee(rollup.getCurrentEpoch());
      ree.needed = validators.length * 2 / 3 + 1;

      SignatureLib.Signature[] memory signatures = new SignatureLib.Signature[](_signatureCount);

      bytes32 digest = keccak256(abi.encode(archive, txHashes));
      for (uint256 i = 0; i < _signatureCount; i++) {
        signatures[i] = createSignature(validators[i], digest);
      }

      if (_expectRevert) {
        ree.shouldRevert = true;
        if (_signatureCount < ree.needed) {
          vm.expectRevert(
            abi.encodeWithSelector(
              Errors.Leonidas__InsufficientAttestationsProvided.selector,
              ree.needed,
              _signatureCount
            )
          );
        }
        // @todo Handle SignatureLib__InvalidSignature case
        // @todo Handle Leonidas__InsufficientAttestations case
      }

      if (_expectRevert && _invalidaProposer) {
        address realProposer = ree.proposer;
        ree.proposer = address(uint160(uint256(keccak256(abi.encode("invalid", ree.proposer)))));
        vm.expectRevert(
          abi.encodeWithSelector(
            Errors.Leonidas__InvalidProposer.selector, realProposer, ree.proposer
          )
        );
        ree.shouldRevert = true;
      }

      vm.prank(ree.proposer);
<<<<<<< HEAD
      rollup.propose(header, archive, bytes32(0), txHashes, signatures);
=======
      rollup.propose(header, archive, bytes32(0), signatures, body);
>>>>>>> 274a6b73

      if (ree.shouldRevert) {
        return;
      }
    } else {
      SignatureLib.Signature[] memory signatures = new SignatureLib.Signature[](0);

      rollup.propose(header, archive, bytes32(0), signatures, body);
    }

    assertEq(_expectRevert, ree.shouldRevert, "Does not match revert expectation");

    bytes32 l2ToL1MessageTreeRoot;
    {
      uint32 numTxs = full.block.numTxs;
      // NB: The below works with full blocks because we require the largest possible subtrees
      // for L2 to L1 messages - usually we make variable height subtrees, the roots of which
      // form a balanced tree

      // The below is a little janky - we know that this test deals with full txs with equal numbers
      // of msgs or txs with no messages, so the division works
      // TODO edit full.messages to include information about msgs per tx?
      uint256 subTreeHeight = merkleTestUtil.calculateTreeHeightFromSize(
        full.messages.l2ToL1Messages.length == 0 ? 0 : full.messages.l2ToL1Messages.length / numTxs
      );
      uint256 outHashTreeHeight = merkleTestUtil.calculateTreeHeightFromSize(numTxs);
      uint256 numMessagesWithPadding = numTxs * Constants.MAX_L2_TO_L1_MSGS_PER_TX;

      uint256 treeHeight = subTreeHeight + outHashTreeHeight;
      NaiveMerkle tree = new NaiveMerkle(treeHeight);
      for (uint256 i = 0; i < numMessagesWithPadding; i++) {
        if (i < full.messages.l2ToL1Messages.length) {
          tree.insertLeaf(full.messages.l2ToL1Messages[i]);
        } else {
          tree.insertLeaf(bytes32(0));
        }
      }

      l2ToL1MessageTreeRoot = tree.computeRoot();
    }

    (bytes32 root,) = outbox.getRootData(full.block.decodedHeader.globalVariables.blockNumber);

    // If we are trying to read a block beyond the proven chain, we should see "nothing".
    if (rollup.provenBlockCount() > full.block.decodedHeader.globalVariables.blockNumber) {
      assertEq(l2ToL1MessageTreeRoot, root, "Invalid l2 to l1 message tree root");
    } else {
      assertEq(root, bytes32(0), "Invalid outbox root");
    }

    assertEq(rollup.archive(), archive, "Invalid archive");
  }

  function _populateInbox(address _sender, bytes32 _recipient, bytes32[] memory _contents) internal {
    for (uint256 i = 0; i < _contents.length; i++) {
      vm.prank(_sender);
      inbox.sendL2Message(
        DataStructures.L2Actor({actor: _recipient, version: 1}), _contents[i], bytes32(0)
      );
    }
  }

  function createSignature(address _signer, bytes32 _digest)
    internal
    view
    returns (SignatureLib.Signature memory)
  {
    uint256 privateKey = privateKeys[_signer];
    bytes32 digestForSig = _digest.toEthSignedMessageHash();
    (uint8 v, bytes32 r, bytes32 s) = vm.sign(privateKey, digestForSig);

    return SignatureLib.Signature({isEmpty: false, v: v, r: r, s: s});
  }
}<|MERGE_RESOLUTION|>--- conflicted
+++ resolved
@@ -211,11 +211,7 @@
       }
 
       vm.prank(ree.proposer);
-<<<<<<< HEAD
-      rollup.propose(header, archive, bytes32(0), txHashes, signatures);
-=======
-      rollup.propose(header, archive, bytes32(0), signatures, body);
->>>>>>> 274a6b73
+      rollup.propose(header, archive, bytes32(0), txHashes, signatures, body);
 
       if (ree.shouldRevert) {
         return;
@@ -223,7 +219,7 @@
     } else {
       SignatureLib.Signature[] memory signatures = new SignatureLib.Signature[](0);
 
-      rollup.propose(header, archive, bytes32(0), signatures, body);
+      rollup.propose(header, archive, bytes32(0), txHashes, signatures, body);
     }
 
     assertEq(_expectRevert, ree.shouldRevert, "Does not match revert expectation");
