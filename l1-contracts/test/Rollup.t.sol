// SPDX-License-Identifier: Apache-2.0
// Copyright 2023 Aztec Labs.
pragma solidity >=0.8.18;

import {DecoderBase} from "./decoders/Base.sol";

import {DataStructures} from "../src/core/libraries/DataStructures.sol";
import {Constants} from "../src/core/libraries/ConstantsGen.sol";

import {Registry} from "../src/core/messagebridge/Registry.sol";
import {Inbox} from "../src/core/messagebridge/Inbox.sol";
import {Outbox} from "../src/core/messagebridge/Outbox.sol";
import {Errors} from "../src/core/libraries/Errors.sol";
import {Rollup} from "../src/core/Rollup.sol";
import {IFeeJuicePortal} from "../src/core/interfaces/IFeeJuicePortal.sol";
import {FeeJuicePortal} from "../src/core/FeeJuicePortal.sol";
import {Leonidas} from "../src/core/sequencer_selection/Leonidas.sol";
import {AvailabilityOracle} from "../src/core/availability_oracle/AvailabilityOracle.sol";
import {NaiveMerkle} from "./merkle/Naive.sol";
import {MerkleTestUtil} from "./merkle/TestUtil.sol";
import {PortalERC20} from "./portals/PortalERC20.sol";

import {TxsDecoderHelper} from "./decoders/helpers/TxsDecoderHelper.sol";
import {IERC20Errors} from "@oz/interfaces/draft-IERC6093.sol";

/**
 * Blocks are generated using the `integration_l1_publisher.test.ts` tests.
 * Main use of these test is shorter cycles when updating the decoder contract.
 */
contract RollupTest is DecoderBase {
  Registry internal registry;
  Inbox internal inbox;
  Outbox internal outbox;
  Rollup internal rollup;
  MerkleTestUtil internal merkleTestUtil;
  TxsDecoderHelper internal txsHelper;
  PortalERC20 internal portalERC20;
  FeeJuicePortal internal feeJuicePortal;

  AvailabilityOracle internal availabilityOracle;

  /**
   * @notice  Set up the contracts needed for the tests with time aligned to the provided block name
   */
  modifier setUpFor(string memory _name) {
    {
      Leonidas leo = new Leonidas(address(1));
      DecoderBase.Full memory full = load(_name);
      uint256 slotNumber = full.block.decodedHeader.globalVariables.slotNumber;
      uint256 initialTime =
        full.block.decodedHeader.globalVariables.timestamp - slotNumber * leo.SLOT_DURATION();
      vm.warp(initialTime);
    }

    registry = new Registry(address(this));
    availabilityOracle = new AvailabilityOracle();
    portalERC20 = new PortalERC20();
    feeJuicePortal = new FeeJuicePortal(address(this));
    portalERC20.mint(address(feeJuicePortal), Constants.FEE_JUICE_INITIAL_MINT);
    feeJuicePortal.initialize(
      address(registry), address(portalERC20), bytes32(Constants.FEE_JUICE_ADDRESS)
    );
    rollup = new Rollup(
      registry,
      availabilityOracle,
      IFeeJuicePortal(address(feeJuicePortal)),
      bytes32(0),
      address(this),
      new address[](0)
    );
    inbox = Inbox(address(rollup.INBOX()));
    outbox = Outbox(address(rollup.OUTBOX()));

    registry.upgrade(address(rollup));

    merkleTestUtil = new MerkleTestUtil();
    txsHelper = new TxsDecoderHelper();
    _;
  }

<<<<<<< HEAD
=======
  function testRevertProveTwice() public setUpFor("mixed_block_1") {
    DecoderBase.Data memory data = load("mixed_block_1").block;
    bytes memory header = data.header;
    bytes32 archive = data.archive;
    bytes memory body = data.body;

    // Progress time as necessary
    vm.warp(max(block.timestamp, data.decodedHeader.globalVariables.timestamp));
    availabilityOracle.publish(body);

    // We jump to the time of the block. (unless it is in the past)
    vm.warp(max(block.timestamp, data.decodedHeader.globalVariables.timestamp));

    rollup.propose(header, archive, bytes32(0));

    rollup.submitBlockRootProof(header, archive, bytes32(0), "", "");

    vm.expectRevert(abi.encodeWithSelector(Errors.Rollup__NonSequentialProving.selector));
    rollup.submitBlockRootProof(header, archive, bytes32(0), "", "");
  }

>>>>>>> cbdec546
  function testTimestamp() public setUpFor("mixed_block_1") {
    // Ensure that the timestamp of the current slot is never in the future.
    for (uint256 i = 0; i < 100; i++) {
      uint256 slot = rollup.getCurrentSlot();
      uint256 ts = rollup.getTimestampForSlot(slot);

      assertLe(ts, block.timestamp, "Invalid timestamp");

      vm.warp(block.timestamp + 12);
      vm.roll(block.number + 1);
    }
  }

  function testRevertPrune() public setUpFor("mixed_block_1") {
    if (rollup.isDevNet()) {
      vm.expectRevert(abi.encodeWithSelector(Errors.DevNet__NoPruningAllowed.selector));
      rollup.prune();

      return;
    }

    vm.expectRevert(abi.encodeWithSelector(Errors.Rollup__NothingToPrune.selector));
    rollup.prune();

    _testBlock("mixed_block_1", false);

    uint256 currentSlot = rollup.getCurrentSlot();
    (,, uint128 slot) = rollup.blocks(1);
    uint256 prunableAt = uint256(slot) + rollup.TIMELINESS_PROVING_IN_SLOTS();

    vm.expectRevert(
      abi.encodeWithSelector(Errors.Rollup__NotReadyToPrune.selector, currentSlot, prunableAt)
    );
    rollup.prune();
  }

  function testPrune() public setUpFor("mixed_block_1") {
    if (rollup.isDevNet()) {
      return;
    }

    _testBlock("mixed_block_1", false);

    assertEq(inbox.inProgress(), 3, "Invalid in progress");

    // @note  Fetch the inbox root of block 2. This should be frozen when block 1 is proposed.
    //        Even if we end up reverting block 1, we should still see the same root in the inbox.
    bytes32 inboxRoot2 = inbox.getRoot(2);

    (,, uint128 slot) = rollup.blocks(1);
    uint256 prunableAt = uint256(slot) + rollup.TIMELINESS_PROVING_IN_SLOTS();

    uint256 timeOfPrune = rollup.getTimestampForSlot(prunableAt);
    vm.warp(timeOfPrune);

    assertEq(rollup.pendingBlockCount(), 2, "Invalid pending block count");
    assertEq(rollup.provenBlockCount(), 1, "Invalid proven block count");

    // @note  Get the root and min height that we have in the outbox.
    //        We read it directly in storage because it is not yet proven, so the getter will give (0, 0).
    //        The values are stored such that we can check that after pruning, and inserting a new block,
    //        we will override it.
    bytes32 rootMixed = vm.load(address(outbox), keccak256(abi.encode(1, 0)));
    uint256 minHeightMixed =
      uint256(vm.load(address(outbox), bytes32(uint256(keccak256(abi.encode(1, 0))) + 1)));

    assertNotEq(rootMixed, bytes32(0), "Invalid root");
    assertNotEq(minHeightMixed, 0, "Invalid min height");

    rollup.prune();
    assertEq(inbox.inProgress(), 3, "Invalid in progress");
    assertEq(rollup.pendingBlockCount(), 1, "Invalid pending block count");
    assertEq(rollup.provenBlockCount(), 1, "Invalid proven block count");

    // @note  We alter what slot is specified in the empty block!
    //        This means that we keep the `empty_block_1` mostly as is, but replace the slot number
    //        and timestamp as if it was created at a different point in time. This allow us to insert it
    //        as if it was the first block, even after we had originally inserted the mixed block.
    //        An example where this could happen would be if no-one could proof the mixed block.
    _testBlock("empty_block_1", false, prunableAt);

    assertEq(inbox.inProgress(), 3, "Invalid in progress");
    assertEq(inbox.getRoot(2), inboxRoot2, "Invalid inbox root");
    assertEq(rollup.pendingBlockCount(), 2, "Invalid pending block count");
    assertEq(rollup.provenBlockCount(), 1, "Invalid proven block count");

    // We check that the roots in the outbox have correctly been updated.
    bytes32 rootEmpty = vm.load(address(outbox), keccak256(abi.encode(1, 0)));
    uint256 minHeightEmpty =
      uint256(vm.load(address(outbox), bytes32(uint256(keccak256(abi.encode(1, 0))) + 1)));

    assertNotEq(rootEmpty, bytes32(0), "Invalid root");
    assertNotEq(minHeightEmpty, 0, "Invalid min height");
    assertNotEq(rootEmpty, rootMixed, "Invalid root");
    assertNotEq(minHeightEmpty, minHeightMixed, "Invalid min height");
  }

  function testBlockFee() public setUpFor("mixed_block_1") {
    uint256 feeAmount = 2e18;

    DecoderBase.Data memory data = load("mixed_block_1").block;
    bytes memory header = data.header;
    bytes32 archive = data.archive;
    bytes memory body = data.body;

    // Progress time as necessary
    vm.warp(max(block.timestamp, data.decodedHeader.globalVariables.timestamp));

    assembly {
      mstore(add(header, add(0x20, 0x0248)), feeAmount)
    }
    availabilityOracle.publish(body);

    assertEq(portalERC20.balanceOf(address(rollup)), 0, "invalid rollup balance");

    uint256 portalBalance = portalERC20.balanceOf(address(feeJuicePortal));

    // We jump to the time of the block. (unless it is in the past)
    vm.warp(max(block.timestamp, data.decodedHeader.globalVariables.timestamp));

<<<<<<< HEAD
=======
    address coinbase = data.decodedHeader.globalVariables.coinbase;
    uint256 coinbaseBalance = portalERC20.balanceOf(coinbase);
    assertEq(coinbaseBalance, 0, "invalid initial coinbase balance");

    // Assert that balance have NOT been increased by proposing the block
    rollup.propose(header, archive, bytes32(0));
    assertEq(portalERC20.balanceOf(coinbase), 0, "invalid coinbase balance");

>>>>>>> cbdec546
    vm.expectRevert(
      abi.encodeWithSelector(
        IERC20Errors.ERC20InsufficientBalance.selector,
        address(feeJuicePortal),
        portalBalance,
        feeAmount
      )
    );
    rollup.submitBlockRootProof(header, archive, bytes32(0), "", "");
    assertEq(portalERC20.balanceOf(coinbase), 0, "invalid coinbase balance");

    portalERC20.mint(address(feeJuicePortal), feeAmount - portalBalance);

    // When the block is proven we should have received the funds
    rollup.submitBlockRootProof(header, archive, bytes32(0), "", "");
    assertEq(portalERC20.balanceOf(coinbase), feeAmount, "invalid coinbase balance");
  }

  function testMixedBlock(bool _toProve) public setUpFor("mixed_block_1") {
    _testBlock("mixed_block_1", _toProve);

    assertEq(rollup.pendingBlockCount(), 2, "Invalid pending block count");
    assertEq(rollup.provenBlockCount(), _toProve ? 2 : 1, "Invalid proven block count");
  }

  function testConsecutiveMixedBlocks(uint256 _blocksToProve) public setUpFor("mixed_block_1") {
    uint256 toProve = bound(_blocksToProve, 0, 2);

    _testBlock("mixed_block_1", toProve > 0);
    _testBlock("mixed_block_2", toProve > 1);

    assertEq(rollup.pendingBlockCount(), 3, "Invalid pending block count");
    assertEq(rollup.provenBlockCount(), 1 + toProve, "Invalid proven block count");
  }

  function testConsecutiveMixedBlocksNonSequentialProof() public setUpFor("mixed_block_1") {
    _testBlock("mixed_block_1", false);

    DecoderBase.Data memory data = load("mixed_block_2").block;
    bytes memory header = data.header;
    bytes32 archive = data.archive;
    bytes memory body = data.body;

    vm.warp(max(block.timestamp, data.decodedHeader.globalVariables.timestamp));
    availabilityOracle.publish(body);
    rollup.propose(header, archive, bytes32(0));

    vm.expectRevert(abi.encodeWithSelector(Errors.Rollup__NonSequentialProving.selector));
    rollup.submitBlockRootProof(header, archive, bytes32(0), "", "");

    assertEq(rollup.pendingBlockCount(), 3, "Invalid pending block count");
    assertEq(rollup.provenBlockCount(), 1, "Invalid proven block count");
  }

  function testEmptyBlock(bool _toProve) public setUpFor("empty_block_1") {
    _testBlock("empty_block_1", _toProve);
    assertEq(rollup.pendingBlockCount(), 2, "Invalid pending block count");
    assertEq(rollup.provenBlockCount(), _toProve ? 2 : 1, "Invalid proven block count");
  }

  function testConsecutiveEmptyBlocks(uint256 _blocksToProve) public setUpFor("empty_block_1") {
    uint256 toProve = bound(_blocksToProve, 0, 2);
    _testBlock("empty_block_1", toProve > 0);
    _testBlock("empty_block_2", toProve > 1);

    assertEq(rollup.pendingBlockCount(), 3, "Invalid pending block count");
    assertEq(rollup.provenBlockCount(), 1 + toProve, "Invalid proven block count");
  }

  function testRevertInvalidBlockNumber() public setUpFor("empty_block_1") {
    DecoderBase.Data memory data = load("empty_block_1").block;
    bytes memory header = data.header;
    bytes32 archive = data.archive;
    bytes memory body = data.body;

    assembly {
      // TODO: Hardcoding offsets in the middle of tests is annoying to say the least.
      mstore(add(header, add(0x20, 0x0174)), 0x420)
    }

    availabilityOracle.publish(body);

    vm.expectRevert(abi.encodeWithSelector(Errors.Rollup__InvalidBlockNumber.selector, 1, 0x420));
    rollup.propose(header, archive, bytes32(0));
  }

  function testRevertInvalidChainId() public setUpFor("empty_block_1") {
    DecoderBase.Data memory data = load("empty_block_1").block;
    bytes memory header = data.header;
    bytes32 archive = data.archive;
    bytes memory body = data.body;

    assembly {
      // TODO: Hardcoding offsets in the middle of tests is annoying to say the least.
      mstore(add(header, add(0x20, 0x0134)), 0x420)
    }

    availabilityOracle.publish(body);

    vm.expectRevert(abi.encodeWithSelector(Errors.Rollup__InvalidChainId.selector, 31337, 0x420));
    rollup.propose(header, archive, bytes32(0));
  }

  function testRevertInvalidVersion() public setUpFor("empty_block_1") {
    DecoderBase.Data memory data = load("empty_block_1").block;
    bytes memory header = data.header;
    bytes32 archive = data.archive;
    bytes memory body = data.body;

    assembly {
      mstore(add(header, add(0x20, 0x0154)), 0x420)
    }

    availabilityOracle.publish(body);

    vm.expectRevert(abi.encodeWithSelector(Errors.Rollup__InvalidVersion.selector, 1, 0x420));
    rollup.propose(header, archive, bytes32(0));
  }

  function testRevertInvalidTimestamp() public setUpFor("empty_block_1") {
    DecoderBase.Data memory data = load("empty_block_1").block;
    bytes memory header = data.header;
    bytes32 archive = data.archive;
    bytes memory body = data.body;

    uint256 realTs = data.decodedHeader.globalVariables.timestamp;
    uint256 badTs = realTs + 1;

    vm.warp(max(block.timestamp, realTs));

    assembly {
      mstore(add(header, add(0x20, 0x01b4)), badTs)
    }

    availabilityOracle.publish(body);

    vm.expectRevert(abi.encodeWithSelector(Errors.Rollup__InvalidTimestamp.selector, realTs, badTs));
    rollup.propose(header, archive, bytes32(0));
  }

  function testBlocksWithAssumeProven() public setUpFor("mixed_block_1") {
    rollup.setAssumeProvenUntilBlockNumber(2);
    assertEq(rollup.pendingBlockCount(), 1, "Invalid pending block count");
    assertEq(rollup.provenBlockCount(), 1, "Invalid proven block count");

    _testBlock("mixed_block_1", false);
    _testBlock("mixed_block_2", false);

    assertEq(rollup.pendingBlockCount(), 3, "Invalid pending block count");
    assertEq(rollup.provenBlockCount(), 2, "Invalid proven block count");
  }

  function testSetAssumeProvenAfterBlocksProcessed() public setUpFor("mixed_block_1") {
    assertEq(rollup.pendingBlockCount(), 1, "Invalid pending block count");
    assertEq(rollup.provenBlockCount(), 1, "Invalid proven block count");

    _testBlock("mixed_block_1", false);
    _testBlock("mixed_block_2", false);
    rollup.setAssumeProvenUntilBlockNumber(2);

    assertEq(rollup.pendingBlockCount(), 3, "Invalid pending block count");
    assertEq(rollup.provenBlockCount(), 2, "Invalid proven block count");
  }

  function testSubmitProofNonExistantBlock() public setUpFor("empty_block_1") {
    DecoderBase.Data memory data = load("empty_block_1").block;
    bytes memory header = data.header;
    bytes32 archive = data.archive;

    vm.expectRevert(abi.encodeWithSelector(Errors.Rollup__TryingToProveNonExistingBlock.selector));
    rollup.submitBlockRootProof(header, archive, bytes32(0), "", "");
  }

  function testSubmitProofInvalidArchive() public setUpFor("empty_block_1") {
    _testBlock("empty_block_1", false);

    DecoderBase.Data memory data = load("empty_block_1").block;
    bytes memory header = data.header;
    bytes32 archive = data.archive;

    // Update the lastArchive value in the header and then submit a proof
    assembly {
      mstore(add(header, add(0x20, 0x00)), 0xdeadbeef)
    }

    vm.expectRevert(
      abi.encodeWithSelector(
        Errors.Rollup__InvalidArchive.selector, rollup.archiveAt(0), 0xdeadbeef
      )
    );
    rollup.submitBlockRootProof(header, archive, bytes32(0), "", "");
  }

  function testSubmitProofInvalidProposedArchive() public setUpFor("empty_block_1") {
    _testBlock("empty_block_1", false);

    DecoderBase.Data memory data = load("empty_block_1").block;
    bytes memory header = data.header;
    bytes32 archive = data.archive;

    bytes32 badArchive = keccak256(abi.encode(archive));

    vm.expectRevert(
      abi.encodeWithSelector(Errors.Rollup__InvalidProposedArchive.selector, archive, badArchive)
    );
    rollup.submitBlockRootProof(header, badArchive, bytes32(0), "", "");
  }

  function _testBlock(string memory name, bool _submitProof) public {
    _testBlock(name, _submitProof, 0);
  }

  function _testBlock(string memory name, bool _submitProof, uint256 _slotNumber) public {
    DecoderBase.Full memory full = load(name);
    bytes memory header = full.block.header;
    bytes32 archive = full.block.archive;
    bytes memory body = full.block.body;
    uint32 numTxs = full.block.numTxs;

    // Overwrite some timestamps if needed
    if (_slotNumber != 0) {
      uint256 ts = rollup.getTimestampForSlot(_slotNumber);

      full.block.decodedHeader.globalVariables.timestamp = ts;
      full.block.decodedHeader.globalVariables.slotNumber = _slotNumber;
      assembly {
        mstore(add(header, add(0x20, 0x0194)), _slotNumber)
        mstore(add(header, add(0x20, 0x01b4)), ts)
      }
    }

    // We jump to the time of the block. (unless it is in the past)
    vm.warp(max(block.timestamp, full.block.decodedHeader.globalVariables.timestamp));

    _populateInbox(full.populate.sender, full.populate.recipient, full.populate.l1ToL2Content);

    availabilityOracle.publish(body);

    rollup.propose(header, archive, bytes32(0));

    if (_submitProof) {
      uint256 pre = rollup.provenBlockCount();

      rollup.submitBlockRootProof(header, archive, bytes32(0), "", "");

      assertEq(pre + 1, rollup.provenBlockCount(), "Block not proven");
    }

    bytes32 l2ToL1MessageTreeRoot;
    {
      // NB: The below works with full blocks because we require the largest possible subtrees
      // for L2 to L1 messages - usually we make variable height subtrees, the roots of which
      // form a balanced tree

      // The below is a little janky - we know that this test deals with full txs with equal numbers
      // of msgs or txs with no messages, so the division works
      // TODO edit full.messages to include information about msgs per tx?
      uint256 subTreeHeight = full.messages.l2ToL1Messages.length == 0
        ? 0
        : merkleTestUtil.calculateTreeHeightFromSize(full.messages.l2ToL1Messages.length / numTxs);
      uint256 outHashTreeHeight = merkleTestUtil.calculateTreeHeightFromSize(numTxs);
      uint256 numMessagesWithPadding = numTxs * Constants.MAX_L2_TO_L1_MSGS_PER_TX;

      uint256 treeHeight = subTreeHeight + outHashTreeHeight;
      NaiveMerkle tree = new NaiveMerkle(treeHeight);
      for (uint256 i = 0; i < numMessagesWithPadding; i++) {
        if (i < full.messages.l2ToL1Messages.length) {
          tree.insertLeaf(full.messages.l2ToL1Messages[i]);
        } else {
          tree.insertLeaf(bytes32(0));
        }
      }

      l2ToL1MessageTreeRoot = tree.computeRoot();
    }

    (bytes32 root,) = outbox.getRootData(full.block.decodedHeader.globalVariables.blockNumber);

    // If we are trying to read a block beyond the proven chain, we should see "nothing".
    if (rollup.provenBlockCount() > full.block.decodedHeader.globalVariables.blockNumber) {
      assertEq(l2ToL1MessageTreeRoot, root, "Invalid l2 to l1 message tree root");
    } else {
      assertEq(root, bytes32(0), "Invalid outbox root");
    }

    assertEq(rollup.archive(), archive, "Invalid archive");
  }

  function _populateInbox(address _sender, bytes32 _recipient, bytes32[] memory _contents) internal {
    for (uint256 i = 0; i < _contents.length; i++) {
      vm.prank(_sender);
      inbox.sendL2Message(
        DataStructures.L2Actor({actor: _recipient, version: 1}), _contents[i], bytes32(0)
      );
    }
  }
}<|MERGE_RESOLUTION|>--- conflicted
+++ resolved
@@ -78,8 +78,6 @@
     _;
   }
 
-<<<<<<< HEAD
-=======
   function testRevertProveTwice() public setUpFor("mixed_block_1") {
     DecoderBase.Data memory data = load("mixed_block_1").block;
     bytes memory header = data.header;
@@ -101,7 +99,6 @@
     rollup.submitBlockRootProof(header, archive, bytes32(0), "", "");
   }
 
->>>>>>> cbdec546
   function testTimestamp() public setUpFor("mixed_block_1") {
     // Ensure that the timestamp of the current slot is never in the future.
     for (uint256 i = 0; i < 100; i++) {
@@ -222,8 +219,6 @@
     // We jump to the time of the block. (unless it is in the past)
     vm.warp(max(block.timestamp, data.decodedHeader.globalVariables.timestamp));
 
-<<<<<<< HEAD
-=======
     address coinbase = data.decodedHeader.globalVariables.coinbase;
     uint256 coinbaseBalance = portalERC20.balanceOf(coinbase);
     assertEq(coinbaseBalance, 0, "invalid initial coinbase balance");
@@ -232,7 +227,6 @@
     rollup.propose(header, archive, bytes32(0));
     assertEq(portalERC20.balanceOf(coinbase), 0, "invalid coinbase balance");
 
->>>>>>> cbdec546
     vm.expectRevert(
       abi.encodeWithSelector(
         IERC20Errors.ERC20InsufficientBalance.selector,
