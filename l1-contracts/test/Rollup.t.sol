// SPDX-License-Identifier: Apache-2.0
// Copyright 2024 Aztec Labs.
pragma solidity >=0.8.27;

import {DecoderBase} from "./decoders/Base.sol";

import {DataStructures} from "@aztec/core/libraries/DataStructures.sol";
import {Constants} from "@aztec/core/libraries/ConstantsGen.sol";
import {SignatureLib} from "@aztec/core/libraries/crypto/SignatureLib.sol";
import {EpochProofQuoteLib} from "@aztec/core/libraries/EpochProofQuoteLib.sol";

import {Registry} from "@aztec/governance/Registry.sol";
import {Inbox} from "@aztec/core/messagebridge/Inbox.sol";
import {Outbox} from "@aztec/core/messagebridge/Outbox.sol";
import {Errors} from "@aztec/core/libraries/Errors.sol";
import {Rollup} from "@aztec/core/Rollup.sol";
import {IRollup} from "@aztec/core/interfaces/IRollup.sol";
import {IProofCommitmentEscrow} from "@aztec/core/interfaces/IProofCommitmentEscrow.sol";
import {FeeJuicePortal} from "@aztec/core/FeeJuicePortal.sol";
import {Leonidas} from "@aztec/core/Leonidas.sol";
import {NaiveMerkle} from "./merkle/Naive.sol";
import {MerkleTestUtil} from "./merkle/TestUtil.sol";
import {TestERC20} from "@aztec/mock/TestERC20.sol";

import {TxsDecoderHelper} from "./decoders/helpers/TxsDecoderHelper.sol";
import {IERC20Errors} from "@oz/interfaces/draft-IERC6093.sol";

import {Timestamp, Slot, Epoch, SlotLib, EpochLib} from "@aztec/core/libraries/TimeMath.sol";

// solhint-disable comprehensive-interface

/**
 * Blocks are generated using the `integration_l1_publisher.test.ts` tests.
 * Main use of these test is shorter cycles when updating the decoder contract.
 */
contract RollupTest is DecoderBase {
  using SlotLib for Slot;
  using EpochLib for Epoch;

  Registry internal registry;
  Inbox internal inbox;
  Outbox internal outbox;
  Rollup internal rollup;
  MerkleTestUtil internal merkleTestUtil;
  TxsDecoderHelper internal txsHelper;
  TestERC20 internal testERC20;
  FeeJuicePortal internal feeJuicePortal;
  IProofCommitmentEscrow internal proofCommitmentEscrow;

  SignatureLib.Signature[] internal signatures;

  EpochProofQuoteLib.EpochProofQuote internal quote;
  EpochProofQuoteLib.SignedEpochProofQuote internal signedQuote;

  // TODO(Miranda): The horrific blob input here and below is just a random set of passing blob precompile inputs
  bytes public constant BLOB_INPUT =
    hex"010657f37554c781402a22917dee2f75def7ab966d7b770905398eba3c4440140ac4f3ee53aedc4865073ae7fb664e7401d10eadbe3bbcc266c35059f14826bb0000000000000000000000000000000000000000000000000000000000000000c00000000000000000000000000000000000000000000000000000000000000000000000000000000000000000000000c00000000000000000000000000000000000000000000000000000000000000000000000000000000000000000000000";
  // The below is the first 32 bytes of the above. We can't slice the above e.g. BLOB_INPUT[0:32] because it's not calldata
  // and we can't use assembly because it cannot access bytes constants.
  bytes32 public constant BLOB_HASH =
    bytes32(0x010657f37554c781402a22917dee2f75def7ab966d7b770905398eba3c444014);
  /**
   * @notice  Set up the contracts needed for the tests with time aligned to the provided block name
   */

  modifier setUpFor(string memory _name) {
    {
      Leonidas leo = new Leonidas(address(1));
      DecoderBase.Full memory full = load(_name);
      uint256 slotNumber = full.block.decodedHeader.globalVariables.slotNumber;
      uint256 initialTime =
        full.block.decodedHeader.globalVariables.timestamp - slotNumber * leo.SLOT_DURATION();
      vm.warp(initialTime);
    }

    registry = new Registry(address(this));
    testERC20 = new TestERC20();
    feeJuicePortal = new FeeJuicePortal(
      address(this), address(registry), address(testERC20), bytes32(Constants.FEE_JUICE_ADDRESS)
    );
    testERC20.mint(address(feeJuicePortal), Constants.FEE_JUICE_INITIAL_MINT);
    rollup = new Rollup(feeJuicePortal, bytes32(0), bytes32(0), address(this), new address[](0));
    inbox = Inbox(address(rollup.INBOX()));
    outbox = Outbox(address(rollup.OUTBOX()));
    proofCommitmentEscrow = IProofCommitmentEscrow(address(rollup.PROOF_COMMITMENT_ESCROW()));

    registry.upgrade(address(rollup));

    merkleTestUtil = new MerkleTestUtil();
    txsHelper = new TxsDecoderHelper();

    uint256 privateKey = 0x123456789abcdef123456789abcdef123456789abcdef123456789abcdef1234;
    address signer = vm.addr(privateKey);
    uint256 bond = rollup.PROOF_COMMITMENT_MIN_BOND_AMOUNT_IN_TST();
    quote = EpochProofQuoteLib.EpochProofQuote({
      epochToProve: Epoch.wrap(0),
      validUntilSlot: Slot.wrap(1),
      bondAmount: bond,
      prover: signer,
      basisPointFee: 0
    });
    signedQuote = _quoteToSignedQuote(quote);

    testERC20.mint(signer, bond * 10);
    vm.prank(signer);
    testERC20.approve(address(proofCommitmentEscrow), bond * 10);
    vm.prank(signer);
    proofCommitmentEscrow.deposit(bond * 10);

    _;
  }

  function warpToL2Slot(uint256 _slot) public {
    vm.warp(Timestamp.unwrap(rollup.getTimestampForSlot(Slot.wrap(_slot))));
  }

<<<<<<< HEAD
  function skipBlobCheck() public {
    // We reset any blobhashes to 0
    bytes32[] memory blobHashes = new bytes32[](1);
    blobHashes[0] = bytes32(0);
    vm.blobhashes(blobHashes);
    // We mock a successful call to the blob evaluation precompile
    vm.mockCall(address(0x0a), new bytes(32), abi.encode(true));
=======
  function testClaimableEpoch(uint256 epochForMixedBlock) public setUpFor("mixed_block_1") {
    epochForMixedBlock = bound(epochForMixedBlock, 1, 10);
    vm.expectRevert(abi.encodeWithSelector(Errors.Rollup__NoEpochToProve.selector));
    assertEq(rollup.getClaimableEpoch(), 0, "Invalid claimable epoch");

    quote.epochToProve = Epoch.wrap(epochForMixedBlock);
    quote.validUntilSlot = Slot.wrap(epochForMixedBlock * Constants.AZTEC_EPOCH_DURATION + 1);
    signedQuote = _quoteToSignedQuote(quote);

    _testBlock("mixed_block_1", false, epochForMixedBlock * Constants.AZTEC_EPOCH_DURATION);
    assertEq(rollup.getClaimableEpoch(), Epoch.wrap(epochForMixedBlock), "Invalid claimable epoch");

    rollup.claimEpochProofRight(signedQuote);
    vm.expectRevert(abi.encodeWithSelector(Errors.Rollup__ProofRightAlreadyClaimed.selector));
    rollup.getClaimableEpoch();
>>>>>>> 3a1a62cb
  }

  function testClaimWithNothingToProve() public setUpFor("mixed_block_1") {
    assertEq(rollup.getCurrentSlot(), 0, "genesis slot should be zero");

    // sanity check that proven/pending tip are at genesis
    vm.expectRevert(abi.encodeWithSelector(Errors.Rollup__NoEpochToProve.selector));
    rollup.claimEpochProofRight(signedQuote);

    warpToL2Slot(1);
    assertEq(rollup.getCurrentSlot(), 1, "warp to slot 1 failed");
    assertEq(rollup.getCurrentEpoch(), 0, "Invalid current epoch");

    // empty slots do not move pending chain
    vm.expectRevert(abi.encodeWithSelector(Errors.Rollup__NoEpochToProve.selector));
    rollup.claimEpochProofRight(signedQuote);
  }

  function testClaimWithWrongEpoch() public setUpFor("mixed_block_1") {
    _testBlock("mixed_block_1", false, 1);
    quote.epochToProve = Epoch.wrap(1);
    signedQuote = _quoteToSignedQuote(quote);

    vm.expectRevert(
      abi.encodeWithSelector(
        Errors.Rollup__NotClaimingCorrectEpoch.selector, 0, signedQuote.quote.epochToProve
      )
    );
    rollup.claimEpochProofRight(signedQuote);
  }

  function testClaimWithInsufficientBond() public setUpFor("mixed_block_1") {
    _testBlock("mixed_block_1", false, 1);

    quote.bondAmount = 0;
    signedQuote = _quoteToSignedQuote(quote);

    vm.expectRevert(
      abi.encodeWithSelector(
        Errors.Rollup__InsufficientBondAmount.selector,
        rollup.PROOF_COMMITMENT_MIN_BOND_AMOUNT_IN_TST(),
        signedQuote.quote.bondAmount
      )
    );
    rollup.claimEpochProofRight(signedQuote);
  }

  function testClaimPastValidUntil() public setUpFor("mixed_block_1") {
    _testBlock("mixed_block_1", false, 1);

    quote.validUntilSlot = Slot.wrap(0);
    signedQuote = _quoteToSignedQuote(quote);

    vm.expectRevert(
      abi.encodeWithSelector(
        Errors.Rollup__QuoteExpired.selector, 1, signedQuote.quote.validUntilSlot
      )
    );
    rollup.claimEpochProofRight(signedQuote);
  }

  function testClaimSimple() public setUpFor("mixed_block_1") {
    _testBlock("mixed_block_1", false, 1);

    vm.expectEmit(true, true, true, true);
    emit IRollup.ProofRightClaimed(
      quote.epochToProve, quote.prover, address(this), quote.bondAmount, Slot.wrap(1)
    );
    rollup.claimEpochProofRight(signedQuote);

    (
      Epoch epochToProve,
      uint256 basisPointFee,
      uint256 bondAmount,
      address bondProvider,
      address proposerClaimant
    ) = rollup.proofClaim();
    assertEq(epochToProve, signedQuote.quote.epochToProve, "Invalid epoch to prove");
    assertEq(basisPointFee, signedQuote.quote.basisPointFee, "Invalid basis point fee");
    assertEq(bondAmount, signedQuote.quote.bondAmount, "Invalid bond amount");
    assertEq(bondProvider, quote.prover, "Invalid bond provider");
    assertEq(proposerClaimant, address(this), "Invalid proposer claimant");
    assertEq(
      proofCommitmentEscrow.deposits(quote.prover), quote.bondAmount * 9, "Invalid escrow balance"
    );
  }

  function testProofReleasesBond() public setUpFor("mixed_block_1") {
    DecoderBase.Data memory data = load("mixed_block_1").block;
    bytes memory header = data.header;
    bytes32 archive = data.archive;
    bytes32 blockHash = data.blockHash;
    bytes32 proverId = bytes32(uint256(42));
    bytes memory body = data.body;
    bytes32[] memory txHashes = new bytes32[](0);

    // We jump to the time of the block. (unless it is in the past)
    vm.warp(max(block.timestamp, data.decodedHeader.globalVariables.timestamp));

    rollup.propose(header, archive, blockHash, txHashes, signatures, body);

    quote.epochToProve = Epoch.wrap(1);
    quote.validUntilSlot = Epoch.wrap(2).toSlots();
    signedQuote = _quoteToSignedQuote(quote);
    rollup.claimEpochProofRight(signedQuote);
    (bytes32 preArchive, bytes32 preBlockHash,) = rollup.blocks(0);

    assertEq(
      proofCommitmentEscrow.deposits(quote.prover), quote.bondAmount * 9, "Invalid escrow balance"
    );

    _submitEpochProof(rollup, 1, preArchive, archive, preBlockHash, blockHash, proverId);

    assertEq(
      proofCommitmentEscrow.deposits(quote.prover), quote.bondAmount * 10, "Invalid escrow balance"
    );
  }

  function testMissingProofSlashesBond(uint256 slotsToJump) public setUpFor("mixed_block_1") {
    // @note, this gives a an overflow if bounding to type(uint256).max
    // Tracked by https://github.com/AztecProtocol/aztec-packages/issues/9362
    slotsToJump =
      bound(slotsToJump, 2 * Constants.AZTEC_EPOCH_DURATION, 1e20 * Constants.AZTEC_EPOCH_DURATION);
    _testBlock("mixed_block_1", false, 1);
    rollup.claimEpochProofRight(signedQuote);
    warpToL2Slot(slotsToJump);
    rollup.prune();
    _testBlock("mixed_block_1", true, slotsToJump);

    assertEq(
      proofCommitmentEscrow.deposits(quote.prover), 9 * quote.bondAmount, "Invalid escrow balance"
    );
  }

  function testClaimTwice() public setUpFor("mixed_block_1") {
    _testBlock("mixed_block_1", false, 1);

    rollup.claimEpochProofRight(signedQuote);

    vm.expectRevert(abi.encodeWithSelector(Errors.Rollup__ProofRightAlreadyClaimed.selector));
    rollup.claimEpochProofRight(signedQuote);

    warpToL2Slot(2);
    vm.expectRevert(abi.encodeWithSelector(Errors.Rollup__ProofRightAlreadyClaimed.selector));
    rollup.claimEpochProofRight(signedQuote);

    // warp to epoch 1
    warpToL2Slot(Constants.AZTEC_EPOCH_DURATION);
    assertEq(rollup.getCurrentEpoch(), 1, "Invalid current epoch");

    // We should still be trying to prove epoch 0 in epoch 1
    vm.expectRevert(abi.encodeWithSelector(Errors.Rollup__ProofRightAlreadyClaimed.selector));
    rollup.claimEpochProofRight(signedQuote);

    // still nothing to prune
    vm.expectRevert(abi.encodeWithSelector(Errors.Rollup__NothingToPrune.selector));
    rollup.prune();
  }

  function testClaimOutsideClaimPhase() public setUpFor("mixed_block_1") {
    _testBlock("mixed_block_1", false, 1);

    warpToL2Slot(Constants.AZTEC_EPOCH_DURATION + rollup.CLAIM_DURATION_IN_L2_SLOTS());

    vm.expectRevert(
      abi.encodeWithSelector(
        Errors.Rollup__NotInClaimPhase.selector,
        rollup.CLAIM_DURATION_IN_L2_SLOTS(),
        rollup.CLAIM_DURATION_IN_L2_SLOTS()
      )
    );
    rollup.claimEpochProofRight(signedQuote);
  }

  function testNoPruneWhenClaimExists() public setUpFor("mixed_block_1") {
    _testBlock("mixed_block_1", false, 1);

    quote.validUntilSlot = Epoch.wrap(2).toSlots();
    signedQuote = _quoteToSignedQuote(quote);

    warpToL2Slot(Constants.AZTEC_EPOCH_DURATION + rollup.CLAIM_DURATION_IN_L2_SLOTS() - 1);

    rollup.claimEpochProofRight(signedQuote);

    warpToL2Slot(Constants.AZTEC_EPOCH_DURATION + rollup.CLAIM_DURATION_IN_L2_SLOTS());

    vm.expectRevert(abi.encodeWithSelector(Errors.Rollup__NothingToPrune.selector));
    rollup.prune();
  }

  function testPruneWhenClaimExpires() public setUpFor("mixed_block_1") {
    _testBlock("mixed_block_1", false, 1);

    quote.validUntilSlot = Epoch.wrap(2).toSlots();
    signedQuote = _quoteToSignedQuote(quote);

    warpToL2Slot(Constants.AZTEC_EPOCH_DURATION + rollup.CLAIM_DURATION_IN_L2_SLOTS() - 1);

    rollup.claimEpochProofRight(signedQuote);

    warpToL2Slot(Constants.AZTEC_EPOCH_DURATION * 2);

    // We should still be trying to prove epoch 0 in epoch 2
    vm.expectRevert(abi.encodeWithSelector(Errors.Rollup__ProofRightAlreadyClaimed.selector));
    rollup.claimEpochProofRight(signedQuote);

    rollup.prune();

    vm.expectRevert(abi.encodeWithSelector(Errors.Rollup__NoEpochToProve.selector));
    rollup.claimEpochProofRight(signedQuote);
  }

  function testClaimAfterPrune() public setUpFor("mixed_block_1") {
    _testBlock("mixed_block_1", false, 1);

    quote.validUntilSlot = Epoch.wrap(3).toSlots();
    signedQuote = _quoteToSignedQuote(quote);

    warpToL2Slot(Constants.AZTEC_EPOCH_DURATION + rollup.CLAIM_DURATION_IN_L2_SLOTS() - 1);

    rollup.claimEpochProofRight(signedQuote);

    warpToL2Slot(Constants.AZTEC_EPOCH_DURATION * 3);

    rollup.prune();

    _testBlock("mixed_block_1", false, Epoch.wrap(3).toSlots().unwrap());

    quote.epochToProve = Epoch.wrap(3);
    signedQuote = _quoteToSignedQuote(quote);

    vm.expectEmit(true, true, true, true);
    emit IRollup.ProofRightClaimed(
      quote.epochToProve, quote.prover, address(this), quote.bondAmount, Epoch.wrap(3).toSlots()
    );
    rollup.claimEpochProofRight(signedQuote);
  }

  function testPruneWhenNoProofClaim() public setUpFor("mixed_block_1") {
    _testBlock("mixed_block_1", false, 1);
    warpToL2Slot(Constants.AZTEC_EPOCH_DURATION + rollup.CLAIM_DURATION_IN_L2_SLOTS() - 1);
    vm.expectRevert(abi.encodeWithSelector(Errors.Rollup__NothingToPrune.selector));
    rollup.prune();

    warpToL2Slot(Constants.AZTEC_EPOCH_DURATION + rollup.CLAIM_DURATION_IN_L2_SLOTS());
    rollup.prune();
  }

  function testRevertProveTwice() public setUpFor("mixed_block_1") {
    DecoderBase.Data memory data = load("mixed_block_1").block;
    bytes memory header = data.header;
    bytes32 archive = data.archive;
    bytes32 blockHash = data.blockHash;
    bytes32 proverId = bytes32(uint256(42));
    bytes memory body = data.body;
    bytes32[] memory txHashes = new bytes32[](0);

    // We jump to the time of the block. (unless it is in the past)
    vm.warp(max(block.timestamp, data.decodedHeader.globalVariables.timestamp));

    skipBlobCheck();

    rollup.propose(header, archive, blockHash, txHashes, signatures, body, new bytes(144));

    (bytes32 preArchive, bytes32 preBlockHash,,) = rollup.blocks(0);
    _submitEpochProof(rollup, 1, preArchive, archive, preBlockHash, blockHash, proverId);

    vm.expectRevert(
      abi.encodeWithSelector(Errors.Rollup__InvalidPreviousArchive.selector, archive, preArchive)
    );
    _submitEpochProof(rollup, 1, preArchive, archive, preBlockHash, blockHash, proverId);
  }

  function testTimestamp() public setUpFor("mixed_block_1") {
    // Ensure that the timestamp of the current slot is never in the future.
    for (uint256 i = 0; i < 100; i++) {
      Slot slot = rollup.getCurrentSlot();
      Timestamp ts = rollup.getTimestampForSlot(slot);

      assertLe(ts, block.timestamp, "Invalid timestamp");

      vm.warp(block.timestamp + 12);
      vm.roll(block.number + 1);
    }
  }

  function testInvalidBlobHash() public setUpFor("empty_block_1") {
    DecoderBase.Data memory data = load("empty_block_1").block;
    bytes memory header = data.header;
    bytes32[] memory txHashes = new bytes32[](0);

    // We set the blobHash to 1
    bytes32[] memory blobHashes = new bytes32[](1);
    blobHashes[0] = bytes32(uint256(1));
    vm.blobhashes(blobHashes);

    vm.expectRevert(abi.encodeWithSelector(Errors.Rollup__InvalidBlobHash.selector, blobHashes[0]));
    rollup.propose(
      header, data.archive, data.blockHash, txHashes, signatures, data.body, BLOB_INPUT
    );
  }

  function testInvalidBlobProof() public setUpFor("empty_block_1") {
    DecoderBase.Data memory data = load("empty_block_1").block;
    bytes memory header = data.header;
    bytes32[] memory txHashes = new bytes32[](0);

    // We set the blobHash to the correct value
    bytes32[] memory blobHashes = new bytes32[](1);
    blobHashes[0] = bytes32(BLOB_HASH);
    vm.blobhashes(blobHashes);

    // We mess with the blob input bytes
    bytes memory badBlobInput = BLOB_INPUT;
    badBlobInput[100] = 0x01;

    vm.expectRevert(abi.encodeWithSelector(Errors.Rollup__InvalidBlobProof.selector, blobHashes[0]));
    rollup.propose(
      header, data.archive, data.blockHash, txHashes, signatures, data.body, badBlobInput
    );
  }

  function testRevertPrune() public setUpFor("mixed_block_1") {
    vm.expectRevert(abi.encodeWithSelector(Errors.Rollup__NothingToPrune.selector));
    rollup.prune();

    _testBlock("mixed_block_1", false);

    vm.expectRevert(abi.encodeWithSelector(Errors.Rollup__NothingToPrune.selector));
    rollup.prune();
  }

  function testPrune() public setUpFor("mixed_block_1") {
    _testBlock("mixed_block_1", false);

    assertEq(inbox.inProgress(), 3, "Invalid in progress");

    // @note  Fetch the inbox root of block 2. This should be frozen when block 1 is proposed.
    //        Even if we end up reverting block 1, we should still see the same root in the inbox.
    bytes32 inboxRoot2 = inbox.getRoot(2);

    (,,, Slot slot) = rollup.blocks(1);
    Slot prunableAt = slot + Epoch.wrap(2).toSlots();

    Timestamp timeOfPrune = rollup.getTimestampForSlot(prunableAt);
    vm.warp(Timestamp.unwrap(timeOfPrune));

    assertEq(rollup.getPendingBlockNumber(), 1, "Invalid pending block number");
    assertEq(rollup.getProvenBlockNumber(), 0, "Invalid proven block number");

    // @note  Get the root and min height that we have in the outbox.
    //        We read it directly in storage because it is not yet proven, so the getter will give (0, 0).
    //        The values are stored such that we can check that after pruning, and inserting a new block,
    //        we will override it.
    bytes32 rootMixed = vm.load(address(outbox), keccak256(abi.encode(1, 0)));
    uint256 minHeightMixed =
      uint256(vm.load(address(outbox), bytes32(uint256(keccak256(abi.encode(1, 0))) + 1)));

    assertNotEq(rootMixed, bytes32(0), "Invalid root");
    assertNotEq(minHeightMixed, 0, "Invalid min height");

    rollup.prune();
    assertEq(inbox.inProgress(), 3, "Invalid in progress");
    assertEq(rollup.getPendingBlockNumber(), 0, "Invalid pending block number");
    assertEq(rollup.getProvenBlockNumber(), 0, "Invalid proven block number");

    // @note  We alter what slot is specified in the empty block!
    //        This means that we keep the `empty_block_1` mostly as is, but replace the slot number
    //        and timestamp as if it was created at a different point in time. This allow us to insert it
    //        as if it was the first block, even after we had originally inserted the mixed block.
    //        An example where this could happen would be if no-one could prove the mixed block.
    // @note  We prune the pending chain as part of the propose call.
    _testBlock("empty_block_1", false, prunableAt.unwrap());

    assertEq(inbox.inProgress(), 3, "Invalid in progress");
    assertEq(inbox.getRoot(2), inboxRoot2, "Invalid inbox root");
    assertEq(rollup.getPendingBlockNumber(), 1, "Invalid pending block number");
    assertEq(rollup.getProvenBlockNumber(), 0, "Invalid proven block number");

    // We check that the roots in the outbox have correctly been updated.
    bytes32 rootEmpty = vm.load(address(outbox), keccak256(abi.encode(1, 0)));
    uint256 minHeightEmpty =
      uint256(vm.load(address(outbox), bytes32(uint256(keccak256(abi.encode(1, 0))) + 1)));

    assertNotEq(rootEmpty, bytes32(0), "Invalid root");
    assertNotEq(minHeightEmpty, 0, "Invalid min height");
    assertNotEq(rootEmpty, rootMixed, "Invalid root");
    assertNotEq(minHeightEmpty, minHeightMixed, "Invalid min height");
  }

  function testShouldNotBeTooEagerToPrune() public setUpFor("mixed_block_1") {
    warpToL2Slot(1);
    _testBlock("mixed_block_1", false, 1);
    // we prove epoch 0
    rollup.setAssumeProvenThroughBlockNumber(rollup.getPendingBlockNumber());

    // jump to epoch 1
    warpToL2Slot(Constants.AZTEC_EPOCH_DURATION);
    _testBlock("mixed_block_2", false, Constants.AZTEC_EPOCH_DURATION);

    // jump to epoch 2
    warpToL2Slot(Constants.AZTEC_EPOCH_DURATION * 2);

    vm.expectRevert(abi.encodeWithSelector(Errors.Rollup__NothingToPrune.selector));
    rollup.prune();
  }

  function testPruneDuringPropose() public setUpFor("mixed_block_1") {
    _testBlock("mixed_block_1", false, 1);
    assertEq(rollup.getEpochToProve(), 0, "Invalid epoch to prove");
    warpToL2Slot(Constants.AZTEC_EPOCH_DURATION * 2);
    _testBlock("mixed_block_1", false, Epoch.wrap(2).toSlots().unwrap());

    assertEq(rollup.getPendingBlockNumber(), 1, "Invalid pending block number");
    assertEq(rollup.getProvenBlockNumber(), 0, "Invalid proven block number");
  }

  function testBlockFee() public setUpFor("mixed_block_1") {
    uint256 feeAmount = 2e18;

    DecoderBase.Data memory data = load("mixed_block_1").block;
    bytes32[] memory txHashes = new bytes32[](0);
    uint256 portalBalance = testERC20.balanceOf(address(feeJuicePortal));
    address coinbase = data.decodedHeader.globalVariables.coinbase;

    // Progress time as necessary
    vm.warp(max(block.timestamp, data.decodedHeader.globalVariables.timestamp));

    {
      bytes memory header = data.header;
      assembly {
        mstore(add(header, add(0x20, 0x0248)), feeAmount)
      }

      assertEq(testERC20.balanceOf(address(rollup)), 0, "invalid rollup balance");

      // We jump to the time of the block. (unless it is in the past)
      vm.warp(max(block.timestamp, data.decodedHeader.globalVariables.timestamp));

      uint256 coinbaseBalance = testERC20.balanceOf(coinbase);
      assertEq(coinbaseBalance, 0, "invalid initial coinbase balance");

      skipBlobCheck();

      // Assert that balance have NOT been increased by proposing the block
      rollup.propose(
        header, data.archive, data.blockHash, txHashes, signatures, data.body, new bytes(144)
      );
      assertEq(testERC20.balanceOf(coinbase), 0, "invalid coinbase balance");
    }

    (bytes32 preArchive, bytes32 preBlockHash,,) = rollup.blocks(0);

    {
      vm.expectRevert(
        abi.encodeWithSelector(
          IERC20Errors.ERC20InsufficientBalance.selector,
          address(feeJuicePortal),
          portalBalance,
          feeAmount
        )
      );
      _submitEpochProofWithFee(
        rollup,
        1,
        preArchive,
        data.archive,
        preBlockHash,
        data.blockHash,
        bytes32(uint256(42)),
        coinbase,
        feeAmount
      );
      assertEq(testERC20.balanceOf(coinbase), 0, "invalid coinbase balance");
    }

    {
      testERC20.mint(address(feeJuicePortal), feeAmount - portalBalance);

      // When the block is proven we should have received the funds
      _submitEpochProofWithFee(
        rollup,
        1,
        preArchive,
        data.archive,
        preBlockHash,
        data.blockHash,
        bytes32(uint256(42)),
        coinbase,
        feeAmount
      );
      assertEq(testERC20.balanceOf(coinbase), feeAmount, "invalid coinbase balance");
    }
  }

  function testMixedBlock(bool _toProve) public setUpFor("mixed_block_1") {
    _testBlock("mixed_block_1", _toProve);

    assertEq(rollup.getPendingBlockNumber(), 1, "Invalid pending block number");
    assertEq(rollup.getProvenBlockNumber(), _toProve ? 1 : 0, "Invalid proven block number");
  }

  function testConsecutiveMixedBlocks(uint256 _blocksToProve) public setUpFor("mixed_block_1") {
    uint256 toProve = bound(_blocksToProve, 0, 2);

    _testBlock("mixed_block_1", toProve > 0);
    _testBlock("mixed_block_2", toProve > 1);

    assertEq(rollup.getPendingBlockNumber(), 2, "Invalid pending block number");
    assertEq(rollup.getProvenBlockNumber(), 0 + toProve, "Invalid proven block number");
  }

  function testProveEpochWithTwoMixedBlocks() public setUpFor("mixed_block_1") {
    _testBlock("mixed_block_1", false);
    _testBlock("mixed_block_2", false);

    DecoderBase.Data memory data = load("mixed_block_2").block;

    assertEq(rollup.getProvenBlockNumber(), 0, "Invalid initial proven block number");
    (bytes32 preArchive, bytes32 preBlockHash,,) = rollup.blocks(0);
    _submitEpochProof(rollup, 2, preArchive, data.archive, preBlockHash, data.blockHash, bytes32(0));

    assertEq(rollup.getPendingBlockNumber(), 2, "Invalid pending block number");
    assertEq(rollup.getProvenBlockNumber(), 2, "Invalid proven block number");
  }

  function testConsecutiveMixedBlocksNonSequentialProof() public setUpFor("mixed_block_1") {
    _testBlock("mixed_block_1", false);

    DecoderBase.Data memory data1 = load("mixed_block_1").block;
    DecoderBase.Data memory data2 = load("mixed_block_2").block;
    bytes32[] memory txHashes = new bytes32[](0);

    vm.warp(max(block.timestamp, data2.decodedHeader.globalVariables.timestamp));
    skipBlobCheck();
    rollup.propose(
      data2.header, data2.archive, data2.blockHash, txHashes, signatures, data2.body, new bytes(144)
    );

    // Skips proving of block 1
    (bytes32 preArchive,,,) = rollup.blocks(0);
    vm.expectRevert(
      abi.encodeWithSelector(
        Errors.Rollup__InvalidPreviousArchive.selector, preArchive, data1.archive
      )
    );
    _submitEpochProof(
      rollup, 1, data1.archive, data2.archive, data1.archive, data2.archive, bytes32(0)
    );

    assertEq(rollup.getPendingBlockNumber(), 2, "Invalid pending block number");
    assertEq(rollup.getProvenBlockNumber(), 0, "Invalid proven block number");
  }

  function testEmptyBlock(bool _toProve) public setUpFor("empty_block_1") {
    _testBlock("empty_block_1", _toProve);
    assertEq(rollup.getPendingBlockNumber(), 1, "Invalid pending block number");
    assertEq(rollup.getProvenBlockNumber(), _toProve ? 1 : 0, "Invalid proven block number");
  }

  function testConsecutiveEmptyBlocks(uint256 _blocksToProve) public setUpFor("empty_block_1") {
    uint256 toProve = bound(_blocksToProve, 0, 2);
    _testBlock("empty_block_1", toProve > 0);
    _testBlock("empty_block_2", toProve > 1);

    assertEq(rollup.getPendingBlockNumber(), 2, "Invalid pending block number");
    assertEq(rollup.getProvenBlockNumber(), 0 + toProve, "Invalid proven block number");
  }

  function testRevertInvalidBlockNumber() public setUpFor("empty_block_1") {
    DecoderBase.Data memory data = load("empty_block_1").block;
    bytes memory header = data.header;
    bytes32 archive = data.archive;
    bytes memory body = data.body;
    bytes32[] memory txHashes = new bytes32[](0);

    assembly {
      // TODO: Hardcoding offsets in the middle of tests is annoying to say the least.
      mstore(add(header, add(0x20, 0x0154)), 0x420)
    }
    skipBlobCheck();
    vm.expectRevert(abi.encodeWithSelector(Errors.Rollup__InvalidBlockNumber.selector, 1, 0x420));
    rollup.propose(header, archive, data.blockHash, txHashes, signatures, body, new bytes(144));
  }

  function testRevertInvalidChainId() public setUpFor("empty_block_1") {
    DecoderBase.Data memory data = load("empty_block_1").block;
    bytes memory header = data.header;
    bytes32 archive = data.archive;
    bytes memory body = data.body;
    bytes32[] memory txHashes = new bytes32[](0);

    assembly {
      mstore(add(header, add(0x20, 0x0114)), 0x420)
    }
    skipBlobCheck();
    vm.expectRevert(abi.encodeWithSelector(Errors.Rollup__InvalidChainId.selector, 31337, 0x420));
    rollup.propose(header, archive, data.blockHash, txHashes, signatures, body, new bytes(144));
  }

  function testRevertInvalidVersion() public setUpFor("empty_block_1") {
    DecoderBase.Data memory data = load("empty_block_1").block;
    bytes memory header = data.header;
    bytes32 archive = data.archive;
    bytes memory body = data.body;
    bytes32[] memory txHashes = new bytes32[](0);

    assembly {
      mstore(add(header, add(0x20, 0x0134)), 0x420)
    }
    skipBlobCheck();
    vm.expectRevert(abi.encodeWithSelector(Errors.Rollup__InvalidVersion.selector, 1, 0x420));
    rollup.propose(header, archive, data.blockHash, txHashes, signatures, body, new bytes(144));
  }

  function testRevertInvalidTimestamp() public setUpFor("empty_block_1") {
    DecoderBase.Data memory data = load("empty_block_1").block;
    bytes memory header = data.header;
    bytes32 archive = data.archive;
    bytes memory body = data.body;
    bytes32[] memory txHashes = new bytes32[](0);

    uint256 realTs = data.decodedHeader.globalVariables.timestamp;
    uint256 badTs = realTs + 1;

    vm.warp(max(block.timestamp, realTs));

    assembly {
      mstore(add(header, add(0x20, 0x0194)), badTs)
    }
    skipBlobCheck();
    vm.expectRevert(abi.encodeWithSelector(Errors.Rollup__InvalidTimestamp.selector, realTs, badTs));
    rollup.propose(header, archive, data.blockHash, txHashes, signatures, body, new bytes(144));
  }

  function testBlocksWithAssumeProven() public setUpFor("mixed_block_1") {
    rollup.setAssumeProvenThroughBlockNumber(1);
    assertEq(rollup.getPendingBlockNumber(), 0, "Invalid pending block number");
    assertEq(rollup.getProvenBlockNumber(), 0, "Invalid proven block number");

    _testBlock("mixed_block_1", false);
    _testBlock("mixed_block_2", false);

    assertEq(rollup.getPendingBlockNumber(), 2, "Invalid pending block number");
    assertEq(rollup.getProvenBlockNumber(), 1, "Invalid proven block number");
  }

  function testSetAssumeProvenAfterBlocksProcessed() public setUpFor("mixed_block_1") {
    assertEq(rollup.getPendingBlockNumber(), 0, "Invalid pending block number");
    assertEq(rollup.getProvenBlockNumber(), 0, "Invalid proven block number");

    _testBlock("mixed_block_1", false);
    _testBlock("mixed_block_2", false);
    rollup.setAssumeProvenThroughBlockNumber(1);

    assertEq(rollup.getPendingBlockNumber(), 2, "Invalid pending block number");
    assertEq(rollup.getProvenBlockNumber(), 1, "Invalid proven block number");
  }

  function testSubmitProofNonExistantBlock() public setUpFor("empty_block_1") {
    _testBlock("empty_block_1", false);
    DecoderBase.Data memory data = load("empty_block_1").block;

    (bytes32 preArchive, bytes32 preBlockHash,,) = rollup.blocks(0);
    bytes32 wrong = bytes32(uint256(0xdeadbeef));
    vm.expectRevert(
      abi.encodeWithSelector(Errors.Rollup__InvalidPreviousArchive.selector, preArchive, wrong)
    );
    _submitEpochProof(rollup, 1, wrong, data.archive, preBlockHash, data.blockHash, bytes32(0));

    // TODO: Reenable when we setup proper initial block hash
    // vm.expectRevert(
    //   abi.encodeWithSelector(Errors.Rollup__InvalidPreviousBlockHash.selector, preBlockHash, wrong)
    // );
    // _submitEpochProof(rollup, 1, preArchive, data.archive, wrong, data.blockHash, bytes32(0));
  }

  function testSubmitProofInvalidArchive() public setUpFor("empty_block_1") {
    _testBlock("empty_block_1", false);

    DecoderBase.Data memory data = load("empty_block_1").block;
    bytes32 wrongArchive = bytes32(uint256(0xdeadbeef));

    (bytes32 preArchive, bytes32 preBlockHash,,) = rollup.blocks(0);
    vm.expectRevert(
      abi.encodeWithSelector(Errors.Rollup__InvalidArchive.selector, data.archive, 0xdeadbeef)
    );
    _submitEpochProof(rollup, 1, preArchive, wrongArchive, preBlockHash, data.blockHash, bytes32(0));
  }

  function testSubmitProofInvalidBlockHash() public setUpFor("empty_block_1") {
    _testBlock("empty_block_1", false);

    DecoderBase.Data memory data = load("empty_block_1").block;
    bytes32 wrongBlockHash = bytes32(uint256(0xdeadbeef));

    (bytes32 preArchive, bytes32 preBlockHash,,) = rollup.blocks(0);
    vm.expectRevert(
      abi.encodeWithSelector(
        Errors.Rollup__InvalidBlockHash.selector, data.blockHash, wrongBlockHash
      )
    );
    _submitEpochProof(rollup, 1, preArchive, data.archive, preBlockHash, wrongBlockHash, bytes32(0));
  }

  function _quoteToSignedQuote(EpochProofQuoteLib.EpochProofQuote memory _quote)
    internal
    view
    returns (EpochProofQuoteLib.SignedEpochProofQuote memory)
  {
    bytes32 digest = rollup.quoteToDigest(_quote);
    (uint8 v, bytes32 r, bytes32 s) =
      vm.sign(0x123456789abcdef123456789abcdef123456789abcdef123456789abcdef1234, digest);
    return EpochProofQuoteLib.SignedEpochProofQuote({
      quote: _quote,
      signature: SignatureLib.Signature({isEmpty: false, v: v, r: r, s: s})
    });
  }

  function _testBlock(string memory name, bool _submitProof) public {
    _testBlock(name, _submitProof, 0);
  }

  function _testBlock(string memory name, bool _submitProof, uint256 _slotNumber) public {
    DecoderBase.Full memory full = load(name);
    bytes memory header = full.block.header;
    bytes32 archive = full.block.archive;
    bytes memory body = full.block.body;
    uint32 numTxs = full.block.numTxs;
    bytes32[] memory txHashes = new bytes32[](0);

    Slot slotNumber = Slot.wrap(_slotNumber);

    // Overwrite some timestamps if needed
    if (slotNumber != Slot.wrap(0)) {
      Timestamp ts = rollup.getTimestampForSlot(slotNumber);

      full.block.decodedHeader.globalVariables.timestamp = Timestamp.unwrap(ts);
      full.block.decodedHeader.globalVariables.slotNumber = Slot.unwrap(slotNumber);
      assembly {
        mstore(add(header, add(0x20, 0x0174)), slotNumber)
        mstore(add(header, add(0x20, 0x0194)), ts)
      }
    }

    // We jump to the time of the block. (unless it is in the past)
    vm.warp(max(block.timestamp, full.block.decodedHeader.globalVariables.timestamp));

    _populateInbox(full.populate.sender, full.populate.recipient, full.populate.l1ToL2Content);

    {
      bytes32[] memory blobHashes = new bytes32[](1);
      blobHashes[0] = BLOB_HASH;
      vm.blobhashes(blobHashes);
    }

    rollup.propose(header, archive, full.block.blockHash, txHashes, signatures, body, BLOB_INPUT);

    {
      (bytes32 z,) = rollup.blobPublicInputs(full.block.decodedHeader.globalVariables.blockNumber);
      assertEq(
        z,
        // The below is the blob challenge == bytes [32:64] of BLOB_INPUT
        bytes32(0x0ac4f3ee53aedc4865073ae7fb664e7401d10eadbe3bbcc266c35059f14826bb),
        "Blob info not stored correctly"
      );
    }

    if (_submitProof) {
      uint256 pre = rollup.getProvenBlockNumber();
      (bytes32 preArchive, bytes32 preBlockHash,,) = rollup.blocks(pre);

      _submitEpochProof(
        rollup, 1, preArchive, archive, preBlockHash, full.block.blockHash, bytes32(0)
      );
      assertEq(pre + 1, rollup.getProvenBlockNumber(), "Block not proven");
    }

    bytes32 l2ToL1MessageTreeRoot;
    {
      // NB: The below works with full blocks because we require the largest possible subtrees
      // for L2 to L1 messages - usually we make variable height subtrees, the roots of which
      // form a balanced tree

      // The below is a little janky - we know that this test deals with full txs with equal numbers
      // of msgs or txs with no messages, so the division works
      // TODO edit full.messages to include information about msgs per tx?
      uint256 subTreeHeight = full.messages.l2ToL1Messages.length == 0
        ? 0
        : merkleTestUtil.calculateTreeHeightFromSize(full.messages.l2ToL1Messages.length / numTxs);
      uint256 outHashTreeHeight = merkleTestUtil.calculateTreeHeightFromSize(numTxs);
      uint256 numMessagesWithPadding = numTxs * Constants.MAX_L2_TO_L1_MSGS_PER_TX;

      uint256 treeHeight = subTreeHeight + outHashTreeHeight;
      NaiveMerkle tree = new NaiveMerkle(treeHeight);
      for (uint256 i = 0; i < numMessagesWithPadding; i++) {
        if (i < full.messages.l2ToL1Messages.length) {
          tree.insertLeaf(full.messages.l2ToL1Messages[i]);
        } else {
          tree.insertLeaf(bytes32(0));
        }
      }

      l2ToL1MessageTreeRoot = tree.computeRoot();
    }

    (bytes32 root,) = outbox.getRootData(full.block.decodedHeader.globalVariables.blockNumber);

    // If we are trying to read a block beyond the proven chain, we should see "nothing".
    if (rollup.getProvenBlockNumber() >= full.block.decodedHeader.globalVariables.blockNumber) {
      assertEq(l2ToL1MessageTreeRoot, root, "Invalid l2 to l1 message tree root");
    } else {
      assertEq(root, bytes32(0), "Invalid outbox root");
    }

    assertEq(rollup.archive(), archive, "Invalid archive");
  }

  function _populateInbox(address _sender, bytes32 _recipient, bytes32[] memory _contents) internal {
    for (uint256 i = 0; i < _contents.length; i++) {
      vm.prank(_sender);
      inbox.sendL2Message(
        DataStructures.L2Actor({actor: _recipient, version: 1}), _contents[i], bytes32(0)
      );
    }
  }

  function _submitEpochProof(
    Rollup _rollup,
    uint256 _epochSize,
    bytes32 _previousArchive,
    bytes32 _endArchive,
    bytes32 _previousBlockHash,
    bytes32 _endBlockHash,
    bytes32 _proverId
  ) internal {
    _submitEpochProofWithFee(
      _rollup,
      _epochSize,
      _previousArchive,
      _endArchive,
      _previousBlockHash,
      _endBlockHash,
      _proverId,
      address(0),
      uint256(0)
    );
  }

  function _submitEpochProofWithFee(
    Rollup _rollup,
    uint256 _epochSize,
    bytes32 _previousArchive,
    bytes32 _endArchive,
    bytes32 _previousBlockHash,
    bytes32 _endBlockHash,
    bytes32 _proverId,
    address _feeRecipient,
    uint256 _feeAmount
  ) internal {
    bytes32[7] memory args = [
      _previousArchive,
      _endArchive,
      _previousBlockHash,
      _endBlockHash,
      bytes32(0),
      bytes32(0),
      _proverId
    ];

    bytes32[] memory fees = new bytes32[](Constants.AZTEC_EPOCH_DURATION * 2);

    fees[0] = bytes32(uint256(uint160(_feeRecipient)));
    fees[1] = bytes32(_feeAmount);

    bytes memory aggregationObject = "";
    bytes memory proof = "";

    _rollup.submitEpochRootProof(_epochSize, args, fees, aggregationObject, proof);
  }
}<|MERGE_RESOLUTION|>--- conflicted
+++ resolved
@@ -114,7 +114,6 @@
     vm.warp(Timestamp.unwrap(rollup.getTimestampForSlot(Slot.wrap(_slot))));
   }
 
-<<<<<<< HEAD
   function skipBlobCheck() public {
     // We reset any blobhashes to 0
     bytes32[] memory blobHashes = new bytes32[](1);
@@ -122,7 +121,8 @@
     vm.blobhashes(blobHashes);
     // We mock a successful call to the blob evaluation precompile
     vm.mockCall(address(0x0a), new bytes(32), abi.encode(true));
-=======
+  }
+
   function testClaimableEpoch(uint256 epochForMixedBlock) public setUpFor("mixed_block_1") {
     epochForMixedBlock = bound(epochForMixedBlock, 1, 10);
     vm.expectRevert(abi.encodeWithSelector(Errors.Rollup__NoEpochToProve.selector));
@@ -138,7 +138,6 @@
     rollup.claimEpochProofRight(signedQuote);
     vm.expectRevert(abi.encodeWithSelector(Errors.Rollup__ProofRightAlreadyClaimed.selector));
     rollup.getClaimableEpoch();
->>>>>>> 3a1a62cb
   }
 
   function testClaimWithNothingToProve() public setUpFor("mixed_block_1") {
