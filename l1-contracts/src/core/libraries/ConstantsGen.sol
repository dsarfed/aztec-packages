--- conflicted
+++ resolved
@@ -180,15 +180,10 @@
   uint256 internal constant LOGS_HASHES_NUM_BYTES_PER_BASE_ROLLUP = 64;
   uint256 internal constant NUM_MSGS_PER_BASE_PARITY = 4;
   uint256 internal constant NUM_BASE_PARITY_PER_ROOT_PARITY = 4;
-<<<<<<< HEAD
   uint256 internal constant RECURSIVE_PROOF_LENGTH = 393;
   uint256 internal constant NESTED_RECURSIVE_PROOF_LENGTH = 393;
   uint256 internal constant TUBE_PROOF_LENGTH = 393;
   uint256 internal constant VERIFICATION_KEY_LENGTH_IN_FIELDS = 103;
-=======
-  uint256 internal constant RECURSIVE_PROOF_LENGTH = 93;
-  uint256 internal constant NESTED_RECURSIVE_PROOF_LENGTH = 109;
-  uint256 internal constant VERIFICATION_KEY_LENGTH_IN_FIELDS = 114;
   uint256 internal constant SENDER_SELECTOR = 0;
   uint256 internal constant ADDRESS_SELECTOR = 1;
   uint256 internal constant STORAGE_ADDRESS_SELECTOR = 1;
@@ -215,5 +210,4 @@
   uint256 internal constant START_EMIT_NULLIFIER_WRITE_OFFSET = 192;
   uint256 internal constant START_EMIT_L2_TO_L1_MSG_WRITE_OFFSET = 208;
   uint256 internal constant START_EMIT_UNENCRYPTED_LOG_WRITE_OFFSET = 210;
->>>>>>> cda45dba
 }