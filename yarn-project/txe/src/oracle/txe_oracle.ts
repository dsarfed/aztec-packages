import {
  AuthWitness,
  Event,
  L1EventPayload,
  L1NotePayload,
  MerkleTreeId,
  Note,
  type NoteStatus,
  NullifierMembershipWitness,
  PublicDataWitness,
  PublicDataWrite,
  PublicExecutionRequest,
  TaggedLog,
  type UnencryptedL2Log,
} from '@aztec/circuit-types';
import { type CircuitWitnessGenerationStats } from '@aztec/circuit-types/stats';
import {
  CallContext,
  Gas,
  GlobalVariables,
  Header,
  type KeyValidationRequest,
  NULLIFIER_SUBTREE_HEIGHT,
  type NULLIFIER_TREE_HEIGHT,
  type NullifierLeafPreimage,
  PUBLIC_DATA_SUBTREE_HEIGHT,
  type PUBLIC_DATA_TREE_HEIGHT,
  PrivateCircuitPublicInputs,
  PrivateContextInputs,
  PublicDataTreeLeaf,
  type PublicDataTreeLeafPreimage,
  TxContext,
  computeContractClassId,
  deriveKeys,
  getContractClassFromArtifact,
} from '@aztec/circuits.js';
import { Aes128, Schnorr } from '@aztec/circuits.js/barretenberg';
import { computePublicDataTreeLeafSlot, siloNoteHash, siloNullifier } from '@aztec/circuits.js/hash';
import {
  type ContractArtifact,
  EventSelector,
  type FunctionAbi,
  FunctionSelector,
  type NoteSelector,
  countArgumentsSize,
} from '@aztec/foundation/abi';
import { AztecAddress } from '@aztec/foundation/aztec-address';
import { Fr, GrumpkinScalar, type Point } from '@aztec/foundation/fields';
import { type Logger, applyStringFormatting } from '@aztec/foundation/log';
import { Timer } from '@aztec/foundation/timer';
import { type KeyStore } from '@aztec/key-store';
import { ContractDataOracle } from '@aztec/pxe';
import {
  ExecutionError,
  type ExecutionNoteCache,
  type MessageLoadOracleInputs,
  type NoteData,
  Oracle,
  type PackedValuesCache,
  PublicExecutor,
  type TypedOracle,
  acvm,
  createSimulationError,
  extractCallStack,
  pickNotes,
  toACVMWitness,
  witnessMapToFields,
} from '@aztec/simulator';
import { NoopTelemetryClient } from '@aztec/telemetry-client/noop';
import { type ContractInstance, type ContractInstanceWithAddress } from '@aztec/types/contracts';
import { MerkleTreeSnapshotOperationsFacade, type MerkleTrees } from '@aztec/world-state';

import { type TXEDatabase } from '../util/txe_database.js';
import { TXEPublicContractDataSource } from '../util/txe_public_contract_data_source.js';
<<<<<<< HEAD
=======
import { TXEWorldStateDB } from '../util/txe_world_state_db.js';
>>>>>>> 24189773

export class TXE implements TypedOracle {
  private blockNumber = 0;
  private sideEffectsCounter = 0;
  private contractAddress: AztecAddress;
  private msgSender: AztecAddress;
  private functionSelector = FunctionSelector.fromField(new Fr(0));
  // This will hold the _real_ calldata. That is, the one without the PublicContextInputs.
  // TODO: Remove this comment once PublicContextInputs are removed.
  private calldata: Fr[] = [];

  private contractDataOracle: ContractDataOracle;

  private version: Fr = Fr.ONE;
  private chainId: Fr = Fr.ONE;

  constructor(
    private logger: Logger,
    private trees: MerkleTrees,
    private packedValuesCache: PackedValuesCache,
    private noteCache: ExecutionNoteCache,
    private keyStore: KeyStore,
    private txeDatabase: TXEDatabase,
  ) {
    this.contractDataOracle = new ContractDataOracle(txeDatabase);
    this.contractAddress = AztecAddress.random();
    // Default msg_sender (for entrypoints) is now Fr.max_value rather than 0 addr (see #7190 & #7404)
    this.msgSender = AztecAddress.fromField(Fr.MAX_FIELD_VALUE);
  }

  // Utils

  async #getTreesAt(blockNumber: number) {
    const db =
      blockNumber === (await this.getBlockNumber())
        ? this.trees.asLatest()
        : new MerkleTreeSnapshotOperationsFacade(this.trees, blockNumber);
    return db;
  }

  getChainId() {
    return Promise.resolve(this.chainId);
  }

  getVersion() {
    return Promise.resolve(this.version);
  }

  getMsgSender() {
    return this.msgSender;
  }

  getFunctionSelector() {
    return this.functionSelector;
  }

  getCalldata() {
    // TODO: Remove this once PublicContextInputs are removed.
    const inputs = this.getPublicContextInputs();
    return [...inputs.toFields(), ...this.calldata];
  }

  setMsgSender(msgSender: Fr) {
    this.msgSender = msgSender;
  }

  setCalldata(calldata: Fr[]) {
    this.calldata = calldata;
  }

  setFunctionSelector(functionSelector: FunctionSelector) {
    this.functionSelector = functionSelector;
  }

  getSideEffectsCounter() {
    return this.sideEffectsCounter;
  }

  setSideEffectsCounter(sideEffectsCounter: number) {
    this.sideEffectsCounter = sideEffectsCounter;
  }

  setContractAddress(contractAddress: AztecAddress) {
    this.contractAddress = contractAddress;
  }

  setBlockNumber(blockNumber: number) {
    this.blockNumber = blockNumber;
  }

  getTrees() {
    return this.trees;
  }

  getContractDataOracle() {
    return this.contractDataOracle;
  }

  getTXEDatabase() {
    return this.txeDatabase;
  }

  getKeyStore() {
    return this.keyStore;
  }

  async addContractInstance(contractInstance: ContractInstanceWithAddress) {
    await this.txeDatabase.addContractInstance(contractInstance);
  }

  async addContractArtifact(artifact: ContractArtifact) {
    const contractClass = getContractClassFromArtifact(artifact);
    await this.txeDatabase.addContractArtifact(computeContractClassId(contractClass), artifact);
  }

  async getPrivateContextInputs(
    blockNumber: number,
    sideEffectsCounter = this.sideEffectsCounter,
    isStaticCall = false,
    isDelegateCall = false,
  ) {
    const db = await this.#getTreesAt(blockNumber);
    const previousBlockState = await this.#getTreesAt(blockNumber - 1);

    const stateReference = await db.getStateReference();
    const inputs = PrivateContextInputs.empty();
    inputs.historicalHeader.globalVariables.blockNumber = new Fr(blockNumber);
    inputs.historicalHeader.state = stateReference;
    inputs.historicalHeader.lastArchive.root = Fr.fromBuffer(
      (await previousBlockState.getTreeInfo(MerkleTreeId.ARCHIVE)).root,
    );
    inputs.callContext.msgSender = this.msgSender;
    inputs.callContext.storageContractAddress = this.contractAddress;
    inputs.callContext.isStaticCall = isStaticCall;
    inputs.callContext.isDelegateCall = isDelegateCall;
    inputs.startSideEffectCounter = sideEffectsCounter;
    inputs.callContext.functionSelector = this.functionSelector;
    return inputs;
  }

  getPublicContextInputs() {
    const inputs = {
      calldataLength: new Fr(this.calldata.length),
      isStaticCall: false,
      toFields: function () {
        return [this.calldataLength, new Fr(this.isStaticCall)];
      },
    };
    return inputs;
  }

  async avmOpcodeNullifierExists(innerNullifier: Fr, targetAddress: AztecAddress): Promise<boolean> {
    const nullifier = siloNullifier(targetAddress, innerNullifier!);
    const db = this.trees.asLatest();
    const index = await db.findLeafIndex(MerkleTreeId.NULLIFIER_TREE, nullifier.toBuffer());
    return index !== undefined;
  }

  async avmOpcodeEmitNullifier(nullifier: Fr) {
    const db = this.trees.asLatest();
    const siloedNullifier = siloNullifier(this.contractAddress, nullifier);
    await db.batchInsert(MerkleTreeId.NULLIFIER_TREE, [siloedNullifier.toBuffer()], NULLIFIER_SUBTREE_HEIGHT);
    return Promise.resolve();
  }

  async avmOpcodeEmitNoteHash(noteHash: Fr) {
    const db = this.trees.asLatest();
    const siloedNoteHash = siloNoteHash(this.contractAddress, noteHash);
    await db.appendLeaves(MerkleTreeId.NOTE_HASH_TREE, [siloedNoteHash]);
    return Promise.resolve();
  }

  deriveKeys(secret: Fr) {
    return deriveKeys(secret);
  }

  async addAuthWitness(address: AztecAddress, messageHash: Fr) {
    const account = this.txeDatabase.getAccount(address);
    const privateKey = await this.keyStore.getMasterSecretKey(account.publicKeys.masterIncomingViewingPublicKey);
    const schnorr = new Schnorr();
    const signature = schnorr.constructSignature(messageHash.toBuffer(), privateKey).toBuffer();
    const authWitness = new AuthWitness(messageHash, [...signature]);
    return this.txeDatabase.addAuthWitness(authWitness.requestHash, authWitness.witness);
  }

  async addNullifiers(contractAddress: AztecAddress, nullifiers: Fr[]) {
    const db = this.trees.asLatest();
    const siloedNullifiers = nullifiers.map(nullifier => siloNullifier(contractAddress, nullifier).toBuffer());

    await db.batchInsert(MerkleTreeId.NULLIFIER_TREE, siloedNullifiers, NULLIFIER_SUBTREE_HEIGHT);
  }

  async addNoteHashes(contractAddress: AztecAddress, noteHashes: Fr[]) {
    const db = this.trees.asLatest();
    const siloedNoteHashes = noteHashes.map(noteHash => siloNoteHash(contractAddress, noteHash));
    await db.appendLeaves(MerkleTreeId.NOTE_HASH_TREE, siloedNoteHashes);
  }

  // TypedOracle

  getBlockNumber() {
    return Promise.resolve(this.blockNumber);
  }

  getContractAddress() {
    return Promise.resolve(this.contractAddress);
  }

  getRandomField() {
    return Fr.random();
  }

  packArgumentsArray(args: Fr[]) {
    return Promise.resolve(this.packedValuesCache.pack(args));
  }

  packReturns(returns: Fr[]) {
    return Promise.resolve(this.packedValuesCache.pack(returns));
  }

  unpackReturns(returnsHash: Fr) {
    return Promise.resolve(this.packedValuesCache.unpack(returnsHash));
  }

  getKeyValidationRequest(pkMHash: Fr): Promise<KeyValidationRequest> {
    return this.keyStore.getKeyValidationRequest(pkMHash, this.contractAddress);
  }

  async getContractInstance(address: AztecAddress): Promise<ContractInstance> {
    const contractInstance = await this.contractDataOracle.getContractInstance(address);
    if (!contractInstance) {
      throw new Error(`Contract instance not found for address ${address}`);
    }
    return contractInstance;
  }

  async getMembershipWitness(blockNumber: number, treeId: MerkleTreeId, leafValue: Fr): Promise<Fr[] | undefined> {
    const db = await this.#getTreesAt(blockNumber);
    const index = await db.findLeafIndex(treeId, leafValue.toBuffer());
    if (!index) {
      throw new Error(`Leaf value: ${leafValue} not found in ${MerkleTreeId[treeId]} at block ${blockNumber}`);
    }
    const siblingPath = await db.getSiblingPath(treeId, index);
    return [new Fr(index), ...siblingPath.toFields()];
  }

  async getSiblingPath(blockNumber: number, treeId: MerkleTreeId, leafIndex: Fr) {
    const committedDb = new MerkleTreeSnapshotOperationsFacade(this.trees, blockNumber);
    const result = await committedDb.getSiblingPath(treeId, leafIndex.toBigInt());
    return result.toFields();
  }

  async getNullifierMembershipWitness(
    blockNumber: number,
    nullifier: Fr,
  ): Promise<NullifierMembershipWitness | undefined> {
    const db = await this.#getTreesAt(blockNumber);
    const index = await db.findLeafIndex(MerkleTreeId.NULLIFIER_TREE, nullifier.toBuffer());
    if (!index) {
      return undefined;
    }

    const leafPreimagePromise = db.getLeafPreimage(MerkleTreeId.NULLIFIER_TREE, index);
    const siblingPathPromise = db.getSiblingPath<typeof NULLIFIER_TREE_HEIGHT>(
      MerkleTreeId.NULLIFIER_TREE,
      BigInt(index),
    );

    const [leafPreimage, siblingPath] = await Promise.all([leafPreimagePromise, siblingPathPromise]);

    if (!leafPreimage) {
      return undefined;
    }

    return new NullifierMembershipWitness(BigInt(index), leafPreimage as NullifierLeafPreimage, siblingPath);
  }

  async getPublicDataTreeWitness(blockNumber: number, leafSlot: Fr): Promise<PublicDataWitness | undefined> {
    const committedDb = new MerkleTreeSnapshotOperationsFacade(this.trees, blockNumber);
    const lowLeafResult = await committedDb.getPreviousValueIndex(MerkleTreeId.PUBLIC_DATA_TREE, leafSlot.toBigInt());
    if (!lowLeafResult) {
      return undefined;
    } else {
      const preimage = (await committedDb.getLeafPreimage(
        MerkleTreeId.PUBLIC_DATA_TREE,
        lowLeafResult.index,
      )) as PublicDataTreeLeafPreimage;
      const path = await committedDb.getSiblingPath<typeof PUBLIC_DATA_TREE_HEIGHT>(
        MerkleTreeId.PUBLIC_DATA_TREE,
        lowLeafResult.index,
      );
      return new PublicDataWitness(lowLeafResult.index, preimage, path);
    }
  }

  getLowNullifierMembershipWitness(
    _blockNumber: number,
    _nullifier: Fr,
  ): Promise<NullifierMembershipWitness | undefined> {
    throw new Error('Method not implemented.');
  }

  async getHeader(blockNumber: number): Promise<Header | undefined> {
    const header = Header.empty();
    const db = await this.#getTreesAt(blockNumber);
    header.state = await db.getStateReference();
    header.globalVariables.blockNumber = new Fr(blockNumber);
    return header;
  }

  getCompleteAddress(account: AztecAddress) {
    return Promise.resolve(this.txeDatabase.getAccount(account));
  }

  getAuthWitness(messageHash: Fr) {
    return this.txeDatabase.getAuthWitness(messageHash);
  }

  popCapsule(): Promise<Fr[]> {
    throw new Error('Method not implemented.');
  }

  getNotes(
    storageSlot: Fr,
    numSelects: number,
    selectByIndexes: number[],
    selectByOffsets: number[],
    selectByLengths: number[],
    selectValues: Fr[],
    selectComparators: number[],
    sortByIndexes: number[],
    sortByOffsets: number[],
    sortByLengths: number[],
    sortOrder: number[],
    limit: number,
    offset: number,
    _status: NoteStatus,
  ) {
    // Nullified pending notes are already removed from the list.
    const pendingNotes = this.noteCache.getNotes(this.contractAddress, storageSlot);

    const notes = pickNotes<NoteData>(pendingNotes, {
      selects: selectByIndexes.slice(0, numSelects).map((index, i) => ({
        selector: { index, offset: selectByOffsets[i], length: selectByLengths[i] },
        value: selectValues[i],
        comparator: selectComparators[i],
      })),
      sorts: sortByIndexes.map((index, i) => ({
        selector: { index, offset: sortByOffsets[i], length: sortByLengths[i] },
        order: sortOrder[i],
      })),
      limit,
      offset,
    });

    this.logger.debug(
      `Returning ${notes.length} notes for ${this.contractAddress} at ${storageSlot}: ${notes
        .map(n => `${n.nonce.toString()}:[${n.note.items.map(i => i.toString()).join(',')}]`)
        .join(', ')}`,
    );

    return Promise.resolve(notes);
  }

  notifyCreatedNote(storageSlot: Fr, noteTypeId: NoteSelector, noteItems: Fr[], noteHash: Fr, counter: number) {
    const note = new Note(noteItems);
    this.noteCache.addNewNote(
      {
        contractAddress: this.contractAddress,
        storageSlot,
        nonce: Fr.ZERO, // Nonce cannot be known during private execution.
        note,
        siloedNullifier: undefined, // Siloed nullifier cannot be known for newly created note.
        noteHash,
      },
      counter,
    );
    this.sideEffectsCounter = counter + 1;
    return Promise.resolve();
  }

  notifyNullifiedNote(innerNullifier: Fr, noteHash: Fr, counter: number) {
    this.noteCache.nullifyNote(this.contractAddress, innerNullifier, noteHash);
    this.sideEffectsCounter = counter + 1;
    return Promise.resolve();
  }

  async checkNullifierExists(innerNullifier: Fr): Promise<boolean> {
    const nullifier = siloNullifier(this.contractAddress, innerNullifier!);
    const db = this.trees.asLatest();
    const index = await db.findLeafIndex(MerkleTreeId.NULLIFIER_TREE, nullifier.toBuffer());
    return index !== undefined;
  }

  getL1ToL2MembershipWitness(
    _contractAddress: AztecAddress,
    _messageHash: Fr,
    _secret: Fr,
  ): Promise<MessageLoadOracleInputs<16>> {
    throw new Error('Method not implemented.');
  }

  async avmOpcodeStorageRead(slot: Fr) {
    const db = this.trees.asLatest();

    const leafSlot = computePublicDataTreeLeafSlot(this.contractAddress, slot);

    const lowLeafResult = await db.getPreviousValueIndex(MerkleTreeId.PUBLIC_DATA_TREE, leafSlot.toBigInt());
    if (!lowLeafResult || !lowLeafResult.alreadyPresent) {
      return Fr.ZERO;
    }

    const preimage = (await db.getLeafPreimage(
      MerkleTreeId.PUBLIC_DATA_TREE,
      lowLeafResult.index,
    )) as PublicDataTreeLeafPreimage;

    return preimage.value;
  }

  async storageRead(
    contractAddress: Fr,
    startStorageSlot: Fr,
    blockNumber: number,
    numberOfElements: number,
  ): Promise<Fr[]> {
    const db = await this.#getTreesAt(blockNumber);
    const values = [];
    for (let i = 0n; i < numberOfElements; i++) {
      const storageSlot = startStorageSlot.add(new Fr(i));
      const leafSlot = computePublicDataTreeLeafSlot(contractAddress, storageSlot).toBigInt();

      const lowLeafResult = await db.getPreviousValueIndex(MerkleTreeId.PUBLIC_DATA_TREE, leafSlot);

      let value = Fr.ZERO;
      if (lowLeafResult && lowLeafResult.alreadyPresent) {
        const preimage = (await db.getLeafPreimage(
          MerkleTreeId.PUBLIC_DATA_TREE,
          lowLeafResult.index,
        )) as PublicDataTreeLeafPreimage;
        value = preimage.value;
      }
      this.logger.debug(`Oracle storage read: slot=${storageSlot.toString()} value=${value}`);
      values.push(value);
    }
    return values;
  }

  async storageWrite(startStorageSlot: Fr, values: Fr[]): Promise<Fr[]> {
    const db = this.trees.asLatest();

    const publicDataWrites = values.map((value, i) => {
      const storageSlot = startStorageSlot.add(new Fr(i));
      this.logger.debug(`Oracle storage write: slot=${storageSlot.toString()} value=${value}`);
      return new PublicDataWrite(computePublicDataTreeLeafSlot(this.contractAddress, storageSlot), value);
    });
    await db.batchInsert(
      MerkleTreeId.PUBLIC_DATA_TREE,
      publicDataWrites.map(write => new PublicDataTreeLeaf(write.leafIndex, write.newValue).toBuffer()),
      PUBLIC_DATA_SUBTREE_HEIGHT,
    );
    return publicDataWrites.map(write => write.newValue);
  }

  emitEncryptedLog(_contractAddress: AztecAddress, _randomness: Fr, _encryptedNote: Buffer, counter: number): void {
    this.sideEffectsCounter = counter + 1;
    return;
  }

  emitEncryptedNoteLog(_noteHashCounter: number, _encryptedNote: Buffer, counter: number): void {
    this.sideEffectsCounter = counter + 1;
    return;
  }

  computeEncryptedNoteLog(
    contractAddress: AztecAddress,
    storageSlot: Fr,
    noteTypeId: NoteSelector,
    ovKeys: KeyValidationRequest,
    ivpkM: Point,
    recipient: AztecAddress,
    preimage: Fr[],
  ): Buffer {
    const note = new Note(preimage);
    const l1NotePayload = new L1NotePayload(note, contractAddress, storageSlot, noteTypeId);
    const taggedNote = new TaggedLog(l1NotePayload);

    const ephSk = GrumpkinScalar.random();

    return taggedNote.encrypt(ephSk, recipient, ivpkM, ovKeys);
  }

  emitUnencryptedLog(_log: UnencryptedL2Log, counter: number): void {
    this.sideEffectsCounter = counter + 1;
    return;
  }

  emitContractClassUnencryptedLog(_log: UnencryptedL2Log, _counter: number): Fr {
    throw new Error('Method not implemented.');
  }

  async callPrivateFunction(
    targetContractAddress: AztecAddress,
    functionSelector: FunctionSelector,
    argsHash: Fr,
    sideEffectCounter: number,
    isStaticCall: boolean,
    isDelegateCall: boolean,
  ) {
    this.logger.verbose(
      `Executing external function ${targetContractAddress}:${functionSelector}(${await this.getDebugFunctionName(
        targetContractAddress,
        functionSelector,
      )}) isStaticCall=${isStaticCall} isDelegateCall=${isDelegateCall}`,
    );

    // Store and modify env
    const currentContractAddress = AztecAddress.fromField(this.contractAddress);
    const currentMessageSender = AztecAddress.fromField(this.msgSender);
    const currentFunctionSelector = FunctionSelector.fromField(this.functionSelector.toField());
    this.setMsgSender(this.contractAddress);
    this.setContractAddress(targetContractAddress);
    this.setFunctionSelector(functionSelector);

    const artifact = await this.contractDataOracle.getFunctionArtifact(targetContractAddress, functionSelector);

    const acir = artifact.bytecode;
    const initialWitness = await this.getInitialWitness(
      artifact,
      argsHash,
      sideEffectCounter,
      isStaticCall,
      isDelegateCall,
    );
    const acvmCallback = new Oracle(this);
    const timer = new Timer();
    try {
      const acirExecutionResult = await acvm(acir, initialWitness, acvmCallback).catch((err: Error) => {
        const execError = new ExecutionError(
          err.message,
          {
            contractAddress: targetContractAddress,
            functionSelector,
          },
          extractCallStack(err, artifact.debug),
          { cause: err },
        );
        this.logger.debug(`Error executing private function ${targetContractAddress}:${functionSelector}`);
        throw createSimulationError(execError);
      });
      const duration = timer.ms();
      const returnWitness = witnessMapToFields(acirExecutionResult.returnWitness);
      const publicInputs = PrivateCircuitPublicInputs.fromFields(returnWitness);

      const initialWitnessSize = witnessMapToFields(initialWitness).length * Fr.SIZE_IN_BYTES;
      this.logger.debug(`Ran external function ${targetContractAddress.toString()}:${functionSelector}`, {
        circuitName: 'app-circuit',
        duration,
        eventName: 'circuit-witness-generation',
        inputSize: initialWitnessSize,
        outputSize: publicInputs.toBuffer().length,
        appCircuitName: 'noname',
      } satisfies CircuitWitnessGenerationStats);

      // Apply side effects
      const endSideEffectCounter = publicInputs.endSideEffectCounter;
      this.sideEffectsCounter = endSideEffectCounter.toNumber() + 1;

      await this.addNullifiers(
        targetContractAddress,
        publicInputs.nullifiers.filter(nullifier => !nullifier.isEmpty()).map(nullifier => nullifier.value),
      );

      await this.addNoteHashes(
        targetContractAddress,
        publicInputs.noteHashes.filter(noteHash => !noteHash.isEmpty()).map(noteHash => noteHash.value),
      );

      return { endSideEffectCounter, returnsHash: publicInputs.returnsHash };
    } finally {
      this.setContractAddress(currentContractAddress);
      this.setMsgSender(currentMessageSender);
      this.setFunctionSelector(currentFunctionSelector);
    }
  }

  async getInitialWitness(
    abi: FunctionAbi,
    argsHash: Fr,
    sideEffectCounter: number,
    isStaticCall: boolean,
    isDelegateCall: boolean,
  ) {
    const argumentsSize = countArgumentsSize(abi);

    const args = this.packedValuesCache.unpack(argsHash);

    if (args.length !== argumentsSize) {
      throw new Error('Invalid arguments size');
    }

    const privateContextInputs = await this.getPrivateContextInputs(
      this.blockNumber - 1,
      sideEffectCounter,
      isStaticCall,
      isDelegateCall,
    );

    const fields = [...privateContextInputs.toFields(), ...args];

    return toACVMWitness(0, fields);
  }

  public async getDebugFunctionName(address: AztecAddress, selector: FunctionSelector): Promise<string | undefined> {
    const instance = await this.contractDataOracle.getContractInstance(address);
    if (!instance) {
      return undefined;
    }
    const artifact = await this.contractDataOracle.getContractArtifact(instance!.contractClassId);
    if (!artifact) {
      return undefined;
    }

    const f = artifact.functions.find(f =>
      FunctionSelector.fromNameAndParameters(f.name, f.parameters).equals(selector),
    );
    if (!f) {
      return undefined;
    }

    return `${artifact.name}:${f.name}`;
  }

  async executePublicFunction(
    targetContractAddress: AztecAddress,
    args: Fr[],
    callContext: CallContext,
    counter: number,
  ) {
    const header = Header.empty();
    header.state = await this.trees.getStateReference(true);
    header.globalVariables.blockNumber = new Fr(await this.getBlockNumber());

    const executor = new PublicExecutor(
<<<<<<< HEAD
      new WorldStateDB(this.trees.asLatest(), new TXEPublicContractDataSource(this)),
=======
      new TXEWorldStateDB(this.trees.asLatest(), new TXEPublicContractDataSource(this)),
>>>>>>> 24189773
      header,
      new NoopTelemetryClient(),
    );
    const execution = new PublicExecutionRequest(targetContractAddress, callContext, args);

    return executor.simulate(
      execution,
      GlobalVariables.empty(),
      Gas.test(),
      TxContext.empty(),
      /* pendingNullifiers */ [],
      /* transactionFee */ Fr.ONE,
      counter,
    );
  }

  async avmOpcodeCall(
    targetContractAddress: AztecAddress,
    functionSelector: FunctionSelector,
    args: Fr[],
    isStaticCall: boolean,
    isDelegateCall: boolean,
  ) {
    // Store and modify env
    const currentContractAddress = AztecAddress.fromField(this.contractAddress);
    const currentMessageSender = AztecAddress.fromField(this.msgSender);
    const currentFunctionSelector = FunctionSelector.fromField(this.functionSelector.toField());
    this.setMsgSender(this.contractAddress);
    this.setContractAddress(targetContractAddress);
    this.setFunctionSelector(functionSelector);
    this.setCalldata(args);

    const callContext = CallContext.empty();
    callContext.msgSender = this.msgSender;
    callContext.functionSelector = this.functionSelector;
    callContext.storageContractAddress = targetContractAddress;
    callContext.isStaticCall = isStaticCall;
    callContext.isDelegateCall = isDelegateCall;

    const executionResult = await this.executePublicFunction(
      targetContractAddress,
      args,
      callContext,
      this.sideEffectsCounter,
    );

    // Apply side effects
    if (!executionResult.reverted) {
      this.sideEffectsCounter = executionResult.endSideEffectCounter.toNumber() + 1;
    }
    this.setContractAddress(currentContractAddress);
    this.setMsgSender(currentMessageSender);
    this.setFunctionSelector(currentFunctionSelector);

    return executionResult;
  }

  async enqueuePublicFunctionCall(
    targetContractAddress: AztecAddress,
    functionSelector: FunctionSelector,
    argsHash: Fr,
    sideEffectCounter: number,
    isStaticCall: boolean,
    isDelegateCall: boolean,
  ) {
    // Store and modify env
    const currentContractAddress = AztecAddress.fromField(this.contractAddress);
    const currentMessageSender = AztecAddress.fromField(this.msgSender);
    const currentFunctionSelector = FunctionSelector.fromField(this.functionSelector.toField());
    this.setMsgSender(this.contractAddress);
    this.setContractAddress(targetContractAddress);
    this.setFunctionSelector(functionSelector);

    const callContext = CallContext.empty();
    callContext.msgSender = this.msgSender;
    callContext.functionSelector = this.functionSelector;
    callContext.storageContractAddress = targetContractAddress;
    callContext.isStaticCall = isStaticCall;
    callContext.isDelegateCall = isDelegateCall;

    const args = this.packedValuesCache.unpack(argsHash);

    const executionResult = await this.executePublicFunction(
      targetContractAddress,
      args,
      callContext,
      sideEffectCounter,
    );

    if (executionResult.reverted) {
      throw new Error(`Execution reverted with reason: ${executionResult.revertReason}`);
    }

    // Apply side effects
    this.sideEffectsCounter = executionResult.endSideEffectCounter.toNumber() + 1;
    this.setContractAddress(currentContractAddress);
    this.setMsgSender(currentMessageSender);
    this.setFunctionSelector(currentFunctionSelector);
  }

  async setPublicTeardownFunctionCall(
    targetContractAddress: AztecAddress,
    functionSelector: FunctionSelector,
    argsHash: Fr,
    sideEffectCounter: number,
    isStaticCall: boolean,
    isDelegateCall: boolean,
  ) {
    // Definitely not right, in that the teardown should always be last.
    // But useful for executing flows.
    await this.enqueuePublicFunctionCall(
      targetContractAddress,
      functionSelector,
      argsHash,
      sideEffectCounter,
      isStaticCall,
      isDelegateCall,
    );
  }

  notifySetMinRevertibleSideEffectCounter(minRevertibleSideEffectCounter: number) {
    this.noteCache.setMinRevertibleSideEffectCounter(minRevertibleSideEffectCounter);
  }

  aes128Encrypt(input: Buffer, initializationVector: Buffer, key: Buffer): Buffer {
    const aes128 = new Aes128();
    return aes128.encryptBufferCBC(input, initializationVector, key);
  }

  debugLog(message: string, fields: Fr[]): void {
    this.logger.verbose(`debug_log ${applyStringFormatting(message, fields)}`);
  }

  emitEncryptedEventLog(
    _contractAddress: AztecAddress,
    _randomness: Fr,
    _encryptedEvent: Buffer,
    counter: number,
  ): void {
    this.sideEffectsCounter = counter + 1;
    return;
  }

  computeEncryptedEventLog(
    contractAddress: AztecAddress,
    randomness: Fr,
    eventTypeId: Fr,
    ovKeys: KeyValidationRequest,
    ivpkM: Point,
    recipient: AztecAddress,
    preimage: Fr[],
  ): Buffer {
    const event = new Event(preimage);
    const l1EventPayload = new L1EventPayload(event, contractAddress, randomness, EventSelector.fromField(eventTypeId));
    const taggedEvent = new TaggedLog(l1EventPayload);

    const ephSk = GrumpkinScalar.random();

    return taggedEvent.encrypt(ephSk, recipient, ivpkM, ovKeys);
  }
}<|MERGE_RESOLUTION|>--- conflicted
+++ resolved
@@ -72,10 +72,7 @@
 
 import { type TXEDatabase } from '../util/txe_database.js';
 import { TXEPublicContractDataSource } from '../util/txe_public_contract_data_source.js';
-<<<<<<< HEAD
-=======
 import { TXEWorldStateDB } from '../util/txe_world_state_db.js';
->>>>>>> 24189773
 
 export class TXE implements TypedOracle {
   private blockNumber = 0;
@@ -720,11 +717,7 @@
     header.globalVariables.blockNumber = new Fr(await this.getBlockNumber());
 
     const executor = new PublicExecutor(
-<<<<<<< HEAD
-      new WorldStateDB(this.trees.asLatest(), new TXEPublicContractDataSource(this)),
-=======
       new TXEWorldStateDB(this.trees.asLatest(), new TXEPublicContractDataSource(this)),
->>>>>>> 24189773
       header,
       new NoopTelemetryClient(),
     );
