/* eslint-disable */
// GENERATED FILE - DO NOT EDIT, RUN yarn remake-constants
export const ARGS_LENGTH = 16;
export const MAX_NEW_NOTE_HASHES_PER_CALL = 16;
export const MAX_NEW_NULLIFIERS_PER_CALL = 16;
export const MAX_PRIVATE_CALL_STACK_LENGTH_PER_CALL = 4;
export const MAX_PUBLIC_CALL_STACK_LENGTH_PER_CALL = 16;
export const MAX_NEW_L2_TO_L1_MSGS_PER_CALL = 2;
export const MAX_PUBLIC_DATA_UPDATE_REQUESTS_PER_CALL = 32;
export const MAX_PUBLIC_DATA_READS_PER_CALL = 32;
export const MAX_NOTE_HASH_READ_REQUESTS_PER_CALL = 32;
export const MAX_NULLIFIER_READ_REQUESTS_PER_CALL = 32;
export const MAX_NULLIFIER_NON_EXISTENT_READ_REQUESTS_PER_CALL = 32;
export const MAX_L1_TO_L2_MSG_READ_REQUESTS_PER_CALL = 16;
export const MAX_KEY_VALIDATION_REQUESTS_PER_CALL = 16;
export const MAX_NOTE_ENCRYPTED_LOGS_PER_CALL = 16;
export const MAX_ENCRYPTED_LOGS_PER_CALL = 4;
export const MAX_UNENCRYPTED_LOGS_PER_CALL = 4;
export const MAX_NEW_NOTE_HASHES_PER_TX = 64;
export const MAX_NEW_NULLIFIERS_PER_TX = 64;
export const MAX_PRIVATE_CALL_STACK_LENGTH_PER_TX = 8;
export const MAX_PUBLIC_CALL_STACK_LENGTH_PER_TX = 32;
export const MAX_PUBLIC_DATA_UPDATE_REQUESTS_PER_TX = 63;
export const PROTOCOL_PUBLIC_DATA_UPDATE_REQUESTS_PER_TX = 1;
export const MAX_TOTAL_PUBLIC_DATA_UPDATE_REQUESTS_PER_TX = 64;
export const MAX_PUBLIC_DATA_READS_PER_TX = 64;
export const MAX_NEW_L2_TO_L1_MSGS_PER_TX = 8;
export const MAX_NOTE_HASH_READ_REQUESTS_PER_TX = 128;
export const MAX_NULLIFIER_READ_REQUESTS_PER_TX = 128;
export const MAX_NULLIFIER_NON_EXISTENT_READ_REQUESTS_PER_TX = 128;
export const MAX_L1_TO_L2_MSG_READ_REQUESTS_PER_TX = 64;
export const MAX_KEY_VALIDATION_REQUESTS_PER_TX = 64;
export const MAX_NOTE_ENCRYPTED_LOGS_PER_TX = 64;
export const MAX_ENCRYPTED_LOGS_PER_TX = 8;
export const MAX_UNENCRYPTED_LOGS_PER_TX = 8;
export const MAX_PUBLIC_DATA_HINTS = 128;
export const NUMBER_OF_L1_L2_MESSAGES_PER_ROLLUP = 16;
export const VK_TREE_HEIGHT = 3;
export const FUNCTION_TREE_HEIGHT = 5;
export const NOTE_HASH_TREE_HEIGHT = 32;
export const PUBLIC_DATA_TREE_HEIGHT = 40;
export const NULLIFIER_TREE_HEIGHT = 20;
export const L1_TO_L2_MSG_TREE_HEIGHT = 16;
export const ROLLUP_VK_TREE_HEIGHT = 8;
export const ARTIFACT_FUNCTION_TREE_MAX_HEIGHT = 5;
export const NULLIFIER_TREE_ID = 0;
export const NOTE_HASH_TREE_ID = 1;
export const PUBLIC_DATA_TREE_ID = 2;
export const L1_TO_L2_MESSAGE_TREE_ID = 3;
export const ARCHIVE_TREE_ID = 4;
export const NOTE_HASH_SUBTREE_HEIGHT = 6;
export const NOTE_HASH_SUBTREE_SIBLING_PATH_LENGTH = 26;
export const NULLIFIER_SUBTREE_HEIGHT = 6;
export const PUBLIC_DATA_SUBTREE_HEIGHT = 6;
export const ARCHIVE_HEIGHT = 16;
export const NULLIFIER_SUBTREE_SIBLING_PATH_LENGTH = 14;
export const PUBLIC_DATA_SUBTREE_SIBLING_PATH_LENGTH = 34;
export const L1_TO_L2_MSG_SUBTREE_HEIGHT = 4;
export const L1_TO_L2_MSG_SUBTREE_SIBLING_PATH_LENGTH = 12;
export const FUNCTION_SELECTOR_NUM_BYTES = 4;
export const ARGS_HASH_CHUNK_LENGTH = 64;
export const ARGS_HASH_CHUNK_COUNT = 64;
export const MAX_ARGS_LENGTH = 4096;
export const INITIALIZATION_SLOT_SEPARATOR = 1000000000;
export const INITIAL_L2_BLOCK_NUM = 1;
export const BLOB_SIZE_IN_BYTES = 126976;
export const MAX_PACKED_PUBLIC_BYTECODE_SIZE_IN_FIELDS = 20000;
export const MAX_PACKED_BYTECODE_SIZE_PER_PRIVATE_FUNCTION_IN_FIELDS = 3000;
export const MAX_PACKED_BYTECODE_SIZE_PER_UNCONSTRAINED_FUNCTION_IN_FIELDS = 3000;
export const REGISTERER_PRIVATE_FUNCTION_BROADCASTED_ADDITIONAL_FIELDS = 19;
export const REGISTERER_UNCONSTRAINED_FUNCTION_BROADCASTED_ADDITIONAL_FIELDS = 12;
export const REGISTERER_CONTRACT_CLASS_REGISTERED_MAGIC_VALUE =
  11121068431693264234253912047066709627593769337094408533543930778360n;
export const REGISTERER_PRIVATE_FUNCTION_BROADCASTED_MAGIC_VALUE =
  2889881020989534926461066592611988634597302675057895885580456197069n;
export const REGISTERER_UNCONSTRAINED_FUNCTION_BROADCASTED_MAGIC_VALUE =
  24399338136397901754495080759185489776044879232766421623673792970137n;
export const DEPLOYER_CONTRACT_INSTANCE_DEPLOYED_MAGIC_VALUE =
  14061769416655647708490531650437236735160113654556896985372298487345n;
export const DEFAULT_GAS_LIMIT = 1000000000;
export const DEFAULT_TEARDOWN_GAS_LIMIT = 100000000;
export const DEFAULT_MAX_FEE_PER_GAS = 10;
export const DEFAULT_INCLUSION_FEE = 0;
export const DA_BYTES_PER_FIELD = 32;
export const DA_GAS_PER_BYTE = 16;
export const FIXED_DA_GAS = 512;
export const CANONICAL_KEY_REGISTRY_ADDRESS =
  2153455745675440165069577621832684870696142028027528497509357256345838682961n;
export const CANONICAL_AUTH_REGISTRY_ADDRESS =
  18091885756106795278141309801070173692350235742979924147720536894670507925831n;
export const DEPLOYER_CONTRACT_ADDRESS = 19511485909966796736993840362353440247573331327062358513665772226446629198132n;
export const REGISTERER_CONTRACT_ADDRESS =
  21791696151759019003097706094037044371210776294983020497737005968946992649239n;
export const GAS_TOKEN_ADDRESS = 3159976153131520272419617514531889581796079438158800470341967144801191524489n;
export const AZTEC_ADDRESS_LENGTH = 1;
export const GAS_FEES_LENGTH = 2;
export const GAS_LENGTH = 2;
export const GAS_SETTINGS_LENGTH = 7;
export const CALL_CONTEXT_LENGTH = 6;
export const CONTENT_COMMITMENT_LENGTH = 4;
export const CONTRACT_INSTANCE_LENGTH = 5;
export const CONTRACT_STORAGE_READ_LENGTH = 3;
export const CONTRACT_STORAGE_UPDATE_REQUEST_LENGTH = 3;
export const ETH_ADDRESS_LENGTH = 1;
export const FUNCTION_DATA_LENGTH = 2;
export const FUNCTION_LEAF_PREIMAGE_LENGTH = 5;
export const GLOBAL_VARIABLES_LENGTH = 8;
export const APPEND_ONLY_TREE_SNAPSHOT_LENGTH = 2;
export const L1_TO_L2_MESSAGE_LENGTH = 6;
export const L2_TO_L1_MESSAGE_LENGTH = 3;
export const SCOPED_L2_TO_L1_MESSAGE_LENGTH = 4;
export const MAX_BLOCK_NUMBER_LENGTH = 2;
export const KEY_VALIDATION_REQUEST_LENGTH = 3;
export const KEY_VALIDATION_REQUEST_AND_GENERATOR_LENGTH = 4;
export const SCOPED_KEY_VALIDATION_REQUEST_AND_GENERATOR_LENGTH = 5;
export const PARTIAL_STATE_REFERENCE_LENGTH = 6;
export const READ_REQUEST_LENGTH = 2;
export const LOG_HASH_LENGTH = 3;
export const SCOPED_LOG_HASH_LENGTH = 4;
export const ENCRYPTED_LOG_HASH_LENGTH = 4;
export const SCOPED_ENCRYPTED_LOG_HASH_LENGTH = 5;
export const NOTE_LOG_HASH_LENGTH = 4;
export const NOTE_HASH_LENGTH = 2;
export const SCOPED_NOTE_HASH_LENGTH = 4;
export const NULLIFIER_LENGTH = 3;
export const SCOPED_NULLIFIER_LENGTH = 4;
export const CALLER_CONTEXT_LENGTH = 3;
export const PRIVATE_CALL_REQUEST_LENGTH = 6;
export const SCOPED_PRIVATE_CALL_REQUEST_LENGTH = 7;
export const ROLLUP_VALIDATION_REQUESTS_LENGTH = 2;
export const STATE_REFERENCE_LENGTH = 8;
export const TX_CONTEXT_LENGTH = 9;
export const TX_REQUEST_LENGTH = 13;
export const TOTAL_FEES_LENGTH = 1;
export const HEADER_LENGTH = 23;
export const PRIVATE_CIRCUIT_PUBLIC_INPUTS_LENGTH = 457;
export const PUBLIC_CIRCUIT_PUBLIC_INPUTS_LENGTH = 578;
export const PRIVATE_CALL_STACK_ITEM_LENGTH = 460;
export const PUBLIC_CONTEXT_INPUTS_LENGTH = 41;
export const AGGREGATION_OBJECT_LENGTH = 16;
export const SCOPED_READ_REQUEST_LEN = 3;
export const PUBLIC_DATA_READ_LENGTH = 2;
export const VALIDATION_REQUESTS_LENGTH = 1602;
export const PUBLIC_DATA_UPDATE_REQUEST_LENGTH = 3;
export const COMBINED_ACCUMULATED_DATA_LENGTH = 333;
export const COMBINED_CONSTANT_DATA_LENGTH = 40;
export const CALL_REQUEST_LENGTH = 7;
export const PRIVATE_ACCUMULATED_DATA_LENGTH = 1152;
export const PRIVATE_KERNEL_CIRCUIT_PUBLIC_INPUTS_LENGTH = 2803;
export const PUBLIC_ACCUMULATED_DATA_LENGTH = 983;
export const PUBLIC_KERNEL_CIRCUIT_PUBLIC_INPUTS_LENGTH = 3834;
export const KERNEL_CIRCUIT_PUBLIC_INPUTS_LENGTH = 383;
export const CONSTANT_ROLLUP_DATA_LENGTH = 14;
export const BASE_OR_MERGE_PUBLIC_INPUTS_LENGTH = 31;
export const ENQUEUE_PUBLIC_FUNCTION_CALL_RETURN_LENGTH = 9;
export const GET_NOTES_ORACLE_RETURN_LENGTH = 674;
export const NOTE_HASHES_NUM_BYTES_PER_BASE_ROLLUP = 2048;
export const NULLIFIERS_NUM_BYTES_PER_BASE_ROLLUP = 2048;
export const PUBLIC_DATA_WRITES_NUM_BYTES_PER_BASE_ROLLUP = 4096;
export const CONTRACTS_NUM_BYTES_PER_BASE_ROLLUP = 32;
export const CONTRACT_DATA_NUM_BYTES_PER_BASE_ROLLUP = 64;
export const CONTRACT_DATA_NUM_BYTES_PER_BASE_ROLLUP_UNPADDED = 52;
export const L2_TO_L1_MSGS_NUM_BYTES_PER_BASE_ROLLUP = 256;
export const LOGS_HASHES_NUM_BYTES_PER_BASE_ROLLUP = 64;
export const NUM_MSGS_PER_BASE_PARITY = 4;
export const NUM_BASE_PARITY_PER_ROOT_PARITY = 4;
<<<<<<< HEAD
// LONDONTODO(AGGREGATION)
export const RECURSIVE_PROOF_LENGTH = 393;
export const NESTED_RECURSIVE_PROOF_LENGTH = 393;
export const TUBE_PROOF_LENGTH = 393;
export const VERIFICATION_KEY_LENGTH_IN_FIELDS = 103;
=======
export const RECURSIVE_PROOF_LENGTH = 93;
export const NESTED_RECURSIVE_PROOF_LENGTH = 109;
export const VERIFICATION_KEY_LENGTH_IN_FIELDS = 114;
export const SENDER_SELECTOR = 0;
export const ADDRESS_SELECTOR = 1;
export const STORAGE_ADDRESS_SELECTOR = 1;
export const FUNCTION_SELECTOR_SELECTOR = 2;
export const START_GLOBAL_VARIABLES = 29;
export const CHAIN_ID_SELECTOR = 29;
export const VERSION_SELECTOR = 30;
export const BLOCK_NUMBER_SELECTOR = 31;
export const TIMESTAMP_SELECTOR = 32;
export const COINBASE_SELECTOR = 33;
export const UNUSED_FEE_RECIPIENT_SELECTOR = 34;
export const FEE_PER_DA_GAS_SELECTOR = 35;
export const FEE_PER_L2_GAS_SELECTOR = 36;
export const END_GLOBAL_VARIABLES = 37;
export const START_SIDE_EFFECT_COUNTER = 37;
export const TRANSACTION_FEE_SELECTOR = 40;
export const START_NOTE_HASH_EXISTS_WRITE_OFFSET = 0;
export const START_NULLIFIER_EXISTS_OFFSET = 32;
export const START_NULLIFIER_NON_EXISTS_OFFSET = 64;
export const START_L1_TO_L2_MSG_EXISTS_WRITE_OFFSET = 96;
export const START_SSTORE_WRITE_OFFSET = 112;
export const START_SLOAD_WRITE_OFFSET = 144;
export const START_EMIT_NOTE_HASH_WRITE_OFFSET = 176;
export const START_EMIT_NULLIFIER_WRITE_OFFSET = 192;
export const START_EMIT_L2_TO_L1_MSG_WRITE_OFFSET = 208;
export const START_EMIT_UNENCRYPTED_LOG_WRITE_OFFSET = 210;
>>>>>>> cda45dba
export enum GeneratorIndex {
  NOTE_HASH = 1,
  NOTE_HASH_NONCE = 2,
  UNIQUE_NOTE_HASH = 3,
  SILOED_NOTE_HASH = 4,
  MESSAGE_NULLIFIER = 5,
  INITIALIZATION_NULLIFIER = 6,
  OUTER_NULLIFIER = 7,
  PUBLIC_DATA_READ = 8,
  PUBLIC_DATA_UPDATE_REQUEST = 9,
  FUNCTION_DATA = 10,
  FUNCTION_LEAF = 11,
  CONTRACT_DEPLOYMENT_DATA = 12,
  CONSTRUCTOR = 13,
  CONSTRUCTOR_ARGS = 14,
  CONTRACT_ADDRESS_V1 = 15,
  CONTRACT_LEAF = 16,
  CALL_CONTEXT = 17,
  CALL_STACK_ITEM = 18,
  CALL_STACK_ITEM_2 = 19,
  SECRET_HASH = 20,
  L2_TO_L1_MSG = 21,
  TX_CONTEXT = 22,
  PUBLIC_LEAF_INDEX = 23,
  PUBLIC_DATA_LEAF = 24,
  SIGNED_TX_REQUEST = 25,
  GLOBAL_VARIABLES = 26,
  PARTIAL_ADDRESS = 27,
  BLOCK_HASH = 28,
  SIDE_EFFECT = 29,
  FEE_PAYLOAD = 30,
  TX_REQUEST = 33,
  SIGNATURE_PAYLOAD = 34,
  VK = 41,
  PRIVATE_CIRCUIT_PUBLIC_INPUTS = 42,
  PUBLIC_CIRCUIT_PUBLIC_INPUTS = 43,
  FUNCTION_ARGS = 44,
  AUTHWIT_INNER = 45,
  AUTHWIT_OUTER = 46,
  AUTHWIT_NULLIFIER = 47,
  NSK_M = 48,
  IVSK_M = 49,
  OVSK_M = 50,
  TSK_M = 51,
  PUBLIC_KEYS_HASH = 52,
  NOTE_NULLIFIER = 53,
  INNER_NOTE_HASH = 54,
  NOTE_CONTENT_HASH = 55,
  SYMMETRIC_KEY = 56,
}<|MERGE_RESOLUTION|>--- conflicted
+++ resolved
@@ -164,16 +164,11 @@
 export const LOGS_HASHES_NUM_BYTES_PER_BASE_ROLLUP = 64;
 export const NUM_MSGS_PER_BASE_PARITY = 4;
 export const NUM_BASE_PARITY_PER_ROOT_PARITY = 4;
-<<<<<<< HEAD
 // LONDONTODO(AGGREGATION)
 export const RECURSIVE_PROOF_LENGTH = 393;
 export const NESTED_RECURSIVE_PROOF_LENGTH = 393;
 export const TUBE_PROOF_LENGTH = 393;
 export const VERIFICATION_KEY_LENGTH_IN_FIELDS = 103;
-=======
-export const RECURSIVE_PROOF_LENGTH = 93;
-export const NESTED_RECURSIVE_PROOF_LENGTH = 109;
-export const VERIFICATION_KEY_LENGTH_IN_FIELDS = 114;
 export const SENDER_SELECTOR = 0;
 export const ADDRESS_SELECTOR = 1;
 export const STORAGE_ADDRESS_SELECTOR = 1;
@@ -200,7 +195,6 @@
 export const START_EMIT_NULLIFIER_WRITE_OFFSET = 192;
 export const START_EMIT_L2_TO_L1_MSG_WRITE_OFFSET = 208;
 export const START_EMIT_UNENCRYPTED_LOG_WRITE_OFFSET = 210;
->>>>>>> cda45dba
 export enum GeneratorIndex {
   NOTE_HASH = 1,
   NOTE_HASH_NONCE = 2,
