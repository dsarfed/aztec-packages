--- conflicted
+++ resolved
@@ -1,12 +1,8 @@
 import { keccak256, pedersenHash, poseidon2Permutation, sha256Compression } from '@aztec/foundation/crypto';
 
 import { type AvmContext } from '../avm_context.js';
-<<<<<<< HEAD
-import { Field, Uint8, Uint32 } from '../avm_memory_types.js';
 import { InstructionExecutionError } from '../errors.js';
-=======
-import { Field, TypeTag, Uint8 } from '../avm_memory_types.js';
->>>>>>> e1926787
+import { Field, TypeTag, Uint8, Uint32 } from '../avm_memory_types.js';
 import { Opcode, OperandType } from '../serialization/instruction_serialization.js';
 import { Addressing } from './addressing_mode.js';
 import { Instruction } from './instruction.js';
@@ -133,7 +129,6 @@
       [this.outputOffset, this.stateOffset, this.stateSizeOffset, this.inputsOffset, this.inputsSizeOffset],
       memory,
     );
-<<<<<<< HEAD
     const stateSize = memory.get(stateSizeOffset).toNumber();
     const inputsSize = memory.get(inputsSizeOffset).toNumber();
     if (stateSize !== 8) {
@@ -145,11 +140,6 @@
     // +2 to account for both size offsets (stateSizeOffset and inputsSizeOffset)
     // Note: size of output is same as size of state
     const memoryOperations = { reads: stateSize + inputsSize + 2, writes: stateSize, indirect: this.indirect };
-=======
-    memory.checkTag(TypeTag.UINT32, messageSizeOffset);
-    const messageSize = memory.get(messageSizeOffset).toNumber();
-    const memoryOperations = { reads: messageSize + 1, writes: 32, indirect: this.indirect };
->>>>>>> e1926787
     context.machineState.consumeGas(this.gasCost(memoryOperations));
     memory.checkTagsRange(TypeTag.UINT8, messageOffset, messageSize);
 
