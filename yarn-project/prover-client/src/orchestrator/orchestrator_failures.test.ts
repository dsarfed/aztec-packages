--- conflicted
+++ resolved
@@ -66,19 +66,9 @@
       for (let i = 0; i < 3; i++) {
         const txs = times(3, j => makeBloatedProcessedTx(context.actualDb, i * 10 + j + 1));
         const msgs = [new Fr(i + 100)];
-<<<<<<< HEAD
-        await orchestrator.startNewBlock(
-          txs.length,
-          toNumTxsEffects(txs, context.globalVariables.gasFees),
-          makeGlobals(i + 1),
-          msgs,
-        );
-        for (const tx of txs) {
-          await orchestrator.addNewTx(tx);
-=======
         // these operations could fail if the target circuit fails before adding all blocks or txs
         try {
-          await orchestrator.startNewBlock(txs.length, makeGlobals(i + 1), msgs);
+          await orchestrator.startNewBlock(txs.length, toNumTxsEffects(txs, context.globalVariables.gasFees), makeGlobals(i + 1), msgs);
           let allTxsAdded = true;
           for (const tx of txs) {
             try {
@@ -96,7 +86,6 @@
           }
         } catch (err) {
           break;
->>>>>>> 1d860a82
         }
       }
 
