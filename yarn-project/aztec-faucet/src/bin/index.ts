#!/usr/bin/env -S node --no-warnings
import { NULL_KEY, createEthereumChain } from '@aztec/ethereum';
import { EthAddress } from '@aztec/foundation/eth-address';
import { createDebugLogger } from '@aztec/foundation/log';
import { PortalERC20Abi } from '@aztec/l1-artifacts';

import http from 'http';
import Koa from 'koa';
import cors from 'koa-cors';
import Router from 'koa-router';
import {
  type Hex,
  type LocalAccount,
  http as ViemHttp,
  createPublicClient,
  createWalletClient,
  getContract,
  parseEther,
} from 'viem';
import { mnemonicToAccount, privateKeyToAccount } from 'viem/accounts';

const {
  FAUCET_PORT = 8082,
  API_PREFIX = '',
  RPC_URL = '',
  L1_CHAIN_ID = '',
  FORK_MNEMONIC = '',
  FAUCET_ACCOUNT_INDEX = '',
  PRIVATE_KEY = '',
  INTERVAL = '',
  ETH_AMOUNT = '',
  // asset_name:contract_address
  EXTRA_ASSETS = '',
  EXTRA_ASSET_AMOUNT = '',
} = process.env;

const logger = createDebugLogger('aztec:faucet');

const rpcUrl = RPC_URL;
const l1ChainId = +L1_CHAIN_ID;
const interval = +INTERVAL;
type AssetName = string & { __brand: 'AssetName' };
type ThrottleKey = `${'eth' | AssetName}/${Hex}`;
type Assets = Record<AssetName, Hex>;

const mapping: { [key: ThrottleKey]: Date } = {};
const assets: Assets = {};

if (EXTRA_ASSETS) {
  const assetList = EXTRA_ASSETS.split(',');
  assetList.forEach(asset => {
    const [name, address] = asset.split(':');
    if (!name || !address) {
      throw new Error(`Invalid asset: ${asset}`);
    }
    assets[name as AssetName] = createHex(address);
  });
}

<<<<<<< HEAD
=======
class ThrottleError extends Error {
  constructor(address: string) {
    super(`Not funding address ${address}, please try again later`);
  }
}

>>>>>>> 1a976980
/**
 * Checks if the requested asset is something the faucet can handle.
 * @param asset - The asset to check
 * @returns True if the asset is known
 */
function isKnownAsset(asset: any): asset is 'eth' | AssetName {
  return asset === 'eth' || asset in assets;
}

/**
 * Helper function to convert a string to a Hex value
 * @param hex - The string to convert
 * @returns The converted value
 */
function createHex(hex: string) {
  return `0x${hex.replace('0x', '')}` as Hex;
}

/**
 * Function to throttle drips on a per address basis
 * @param address - Address requesting some ETH
 */
function checkThrottle(asset: 'eth' | AssetName, address: Hex) {
  const key: ThrottleKey = `${asset}/${address}`;
  if (mapping[key] === undefined) {
    return;
  }
  const last = mapping[key];
  const current = new Date();
  const diff = (current.getTime() - last.getTime()) / 1000;
  if (diff < interval) {
    throw new ThrottleError(address);
  }
}

/**
 * Update the throttle mapping for the given asset and address
 * @param asset - The asset to throttle
 * @param address - The address to throttle
 */
function updateThrottle(asset: 'eth' | AssetName, address: Hex) {
  const key: ThrottleKey = `${asset}/${address}`;
  mapping[key] = new Date();
}

/**
 * Get the account to use for sending ETH
 * @returns The account to use for sending ETH
 */
function getFaucetAccount(): LocalAccount {
  let account: LocalAccount;
  if (FORK_MNEMONIC) {
    const accountIndex = Number.isNaN(+FAUCET_ACCOUNT_INDEX) ? 0 : +FAUCET_ACCOUNT_INDEX;
    account = mnemonicToAccount(FORK_MNEMONIC, {
      accountIndex,
    });
  } else if (PRIVATE_KEY) {
    account = privateKeyToAccount(PRIVATE_KEY as `0x${string}`);
  } else {
    logger.warn('No mnemonic or private key provided, using null key');
    account = privateKeyToAccount(NULL_KEY);
  }

  return account;
}

function createClients() {
  const chain = createEthereumChain(rpcUrl, l1ChainId);

  const account = getFaucetAccount();
  const walletClient = createWalletClient({
    account: account,
    chain: chain.chainInfo,
    transport: ViemHttp(chain.rpcUrl),
  });
  const publicClient = createPublicClient({
    chain: chain.chainInfo,
    transport: ViemHttp(chain.rpcUrl),
  });

  return { account, walletClient, publicClient };
}

/**
 * Helper function to send some ETH to the given address
 * @param address - Address to receive some ETH
 */
async function transferEth(address: string) {
  const { account, walletClient, publicClient } = createClients();
  const hexAddress = createHex(address);
  checkThrottle('eth', hexAddress);
  try {
    const hash = await walletClient.sendTransaction({
      account,
      to: hexAddress,
      value: parseEther(ETH_AMOUNT),
    });
    await publicClient.waitForTransactionReceipt({ hash });
    updateThrottle('eth', hexAddress);
    logger.info(`Sent ${ETH_AMOUNT} ETH to ${hexAddress} in tx ${hash}`);
  } catch (error) {
    logger.error(`Failed to send eth to ${hexAddress}`);
    throw error;
  }
}

/**
 * Mints FeeJuice to the given address
 * @param address - Address to receive some FeeJuice
 */
async function transferAsset(assetName: AssetName, address: string) {
  const { publicClient, walletClient } = createClients();
  const hexAddress = createHex(address);
  checkThrottle(assetName, hexAddress);

  const assetAddress = assets[assetName];

  try {
    const contract = getContract({
      abi: PortalERC20Abi,
      address: assetAddress,
      client: walletClient,
    });

    const amount = BigInt(EXTRA_ASSET_AMOUNT);
    const hash = await contract.write.mint([hexAddress, amount]);
    await publicClient.waitForTransactionReceipt({ hash });
    updateThrottle(assetName, hexAddress);
    logger.info(`Sent ${amount} ${assetName} to ${hexAddress} in tx ${hash}`);
  } catch (err) {
    logger.error(`Failed to send ${assetName} to ${hexAddress}`);
    throw err;
  }
}

/**
 * Creates a router for the faucet.
 * @param apiPrefix - The prefix to use for all api requests
 * @returns - The router for handling status requests.
 */
function createRouter(apiPrefix: string) {
  logger.info(`Creating router with prefix ${apiPrefix}`);
  const router = new Router({ prefix: `${apiPrefix}` });
  router.get('/status', (ctx: Koa.Context) => {
    ctx.status = 200;
  });
  router.get('/drip/:address', async (ctx: Koa.Context) => {
    const { address } = ctx.params;
    const { asset } = ctx.query;

    if (!asset) {
      throw new Error('No asset specified');
    }

    if (!isKnownAsset(asset)) {
      throw new Error(`Unknown asset: "${asset}"`);
    }

    if (asset === 'eth') {
      await transferEth(EthAddress.fromString(address).toChecksumString());
    } else {
      await transferAsset(asset, EthAddress.fromString(address).toChecksumString());
    }

    ctx.status = 200;
  });
  return router;
}

/**
 * Create and start a new Aztec Node HTTP Server
 */
async function main() {
  logger.info(`Setting up Aztec Faucet...`);

  const chain = createEthereumChain(rpcUrl, l1ChainId);
  if (chain.chainInfo.id !== l1ChainId) {
    throw new Error(`Incorrect chain id, expected ${chain.chainInfo.id}`);
  }

  const shutdown = () => {
    logger.info('Shutting down...');
    process.exit(0);
  };

  process.once('SIGINT', shutdown);
  process.once('SIGTERM', shutdown);

  const app = new Koa();
  app.on('error', error => {
    logger.error(`Error on API handler: ${error}`);
  });
  const exceptionHandler = async (ctx: Koa.Context, next: () => Promise<void>) => {
    try {
      await next();
    } catch (err: any) {
      logger.error(err);
      ctx.status = err instanceof ThrottleError ? 429 : 400;
      ctx.body = { error: err.message };
    }
  };
  app.use(exceptionHandler);
  app.use(cors());
  const apiRouter = createRouter(API_PREFIX);
  app.use(apiRouter.routes());
  app.use(apiRouter.allowedMethods());

  const httpServer = http.createServer(app.callback());
  httpServer.listen(+FAUCET_PORT);
  logger.info(`Aztec Faucet listening on port ${FAUCET_PORT}`);
  await Promise.resolve();
}

main().catch(err => {
  logger.error(err);
  process.exit(1);
});<|MERGE_RESOLUTION|>--- conflicted
+++ resolved
@@ -57,15 +57,12 @@
   });
 }
 
-<<<<<<< HEAD
-=======
 class ThrottleError extends Error {
   constructor(address: string) {
     super(`Not funding address ${address}, please try again later`);
   }
 }
 
->>>>>>> 1a976980
 /**
  * Checks if the requested asset is something the faucet can handle.
  * @param asset - The asset to check
