--- conflicted
+++ resolved
@@ -1,8 +1,4 @@
-<<<<<<< HEAD
-import { type L2Block, type Signature, TxHash } from '@aztec/circuit-types';
-=======
 import { type L2Block, type Signature } from '@aztec/circuit-types';
->>>>>>> cbdec546
 import { type L1PublishBlockStats, type L1PublishProofStats } from '@aztec/circuit-types/stats';
 import { ETHEREUM_SLOT_DURATION, EthAddress, GENESIS_ARCHIVE_ROOT, type Header, type Proof } from '@aztec/circuits.js';
 import { createEthereumChain } from '@aztec/ethereum';
@@ -190,8 +186,6 @@
     return [slot, blockNumber];
   }
 
-<<<<<<< HEAD
-
   public async validateBlockForSubmission(
     header: Header,
     digest: Buffer = new Fr(GENESIS_ARCHIVE_ROOT).toBuffer(),
@@ -210,26 +204,6 @@
       flags,
     ] as const;
 
-=======
-  public async validateBlockForSubmission(
-    header: Header,
-    digest: Buffer = new Fr(GENESIS_ARCHIVE_ROOT).toBuffer(),
-    attestations: Signature[] = [],
-  ): Promise<boolean> {
-    const ts = BigInt((await this.publicClient.getBlock()).timestamp + BigInt(ETHEREUM_SLOT_DURATION));
-
-    const formattedAttestations = attestations.map(attest => attest.toViemSignature());
-    const flags = { ignoreDA: true, ignoreSignatures: attestations.length == 0 };
-
-    const args = [
-      `0x${header.toBuffer().toString('hex')}`,
-      formattedAttestations,
-      `0x${digest.toString('hex')}`,
-      ts,
-      flags,
-    ] as const;
-
->>>>>>> cbdec546
     try {
       await this.rollupContract.read.validateHeader(args, { account: this.account });
       return true;
@@ -518,11 +492,7 @@
           ] as const;
 
           if (!L1Publisher.SKIP_SIMULATION) {
-<<<<<<< HEAD
-            await this.rollupContract.simulate.process(args, { account: this.account });
-=======
             await this.rollupContract.simulate.propose(args, { account: this.account });
->>>>>>> cbdec546
           }
 
           return await this.rollupContract.write.propose(args, {
@@ -536,15 +506,9 @@
           ] as const;
 
           if (!L1Publisher.SKIP_SIMULATION) {
-<<<<<<< HEAD
-            await this.rollupContract.simulate.process(args, { account: this.account });
-          }
-          return await this.rollupContract.write.process(args, {
-=======
             await this.rollupContract.simulate.propose(args, { account: this.account });
           }
           return await this.rollupContract.write.propose(args, {
->>>>>>> cbdec546
             account: this.account,
           });
         }
@@ -571,11 +535,7 @@
           ] as const;
 
           if (!L1Publisher.SKIP_SIMULATION) {
-<<<<<<< HEAD
-            await this.rollupContract.simulate.publishAndProcess(args, {
-=======
             await this.rollupContract.simulate.propose(args, {
->>>>>>> cbdec546
               account: this.account,
             });
           }
@@ -592,11 +552,7 @@
           ] as const;
 
           if (!L1Publisher.SKIP_SIMULATION) {
-<<<<<<< HEAD
-            await this.rollupContract.simulate.publishAndProcess(args, {
-=======
             await this.rollupContract.simulate.propose(args, {
->>>>>>> cbdec546
               account: this.account,
             });
           }
