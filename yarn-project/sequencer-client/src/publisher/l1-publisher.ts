import { TxHash, type L2Block, type Signature } from '@aztec/circuit-types';
import { type L1PublishBlockStats, type L1PublishProofStats } from '@aztec/circuit-types/stats';
import { ETHEREUM_SLOT_DURATION, EthAddress, type Header, type Proof } from '@aztec/circuits.js';
import { createEthereumChain } from '@aztec/ethereum';
import { type Fr } from '@aztec/foundation/fields';
import { createDebugLogger } from '@aztec/foundation/log';
import { serializeToBuffer } from '@aztec/foundation/serialize';
import { InterruptibleSleep } from '@aztec/foundation/sleep';
import { Timer } from '@aztec/foundation/timer';
import { AvailabilityOracleAbi, RollupAbi } from '@aztec/l1-artifacts';
import { type TelemetryClient } from '@aztec/telemetry-client';

import pick from 'lodash.pick';
import {
  BaseError,
  ContractFunctionRevertedError,
  type GetContractReturnType,
  type Hex,
  type HttpTransport,
  type PrivateKeyAccount,
  type PublicClient,
  type WalletClient,
  createPublicClient,
  createWalletClient,
  getAddress,
  getContract,
  hexToBytes,
  http,
} from 'viem';
import { privateKeyToAccount } from 'viem/accounts';
import type * as chains from 'viem/chains';

import { type PublisherConfig, type TxSenderConfig } from './config.js';
import { L1PublisherMetrics } from './l1-publisher-metrics.js';

/**
 * Stats for a sent transaction.
 */
export type TransactionStats = {
  /** Hash of the transaction. */
  transactionHash: string;
  /** Size in bytes of the tx calldata */
  calldataSize: number;
  /** Gas required to pay for the calldata inclusion (depends on size and number of zeros)  */
  calldataGas: number;
};

/**
 * Minimal information from a tx receipt.
 */
export type MinimalTransactionReceipt = {
  /** True if the tx was successful, false if reverted. */
  status: boolean;
  /** Hash of the transaction. */
  transactionHash: string;
  /** Effective gas used by the tx. */
  gasUsed: bigint;
  /** Effective gas price paid by the tx. */
  gasPrice: bigint;
  /** Logs emitted in this tx. */
  logs: any[];
};

/** Arguments to the process method of the rollup contract */
export type L1ProcessArgs = {
  /** The L2 block header. */
  header: Buffer;
  /** A root of the archive tree after the L2 block is applied. */
  archive: Buffer;
  /** The L2 block's leaf in the archive tree. */
  blockHash: Buffer;
  /** L2 block body. */
  body: Buffer;
  /** L2 block tx hashes */
  txHashes: TxHash[];
  /** Attestations */
  attestations?: Signature[];
};

/** Arguments to the submitProof method of the rollup contract */
export type L1SubmitProofArgs = {
  /** The L2 block header. */
  header: Buffer;
  /** A root of the archive tree after the L2 block is applied. */
  archive: Buffer;
  /** Identifier of the prover. */
  proverId: Buffer;
  /** The proof for the block. */
  proof: Buffer;
  /** The aggregation object for the block's proof. */
  aggregationObject: Buffer;
};


export type MetadataForSlot = {
  proposer: EthAddress;
  slot: bigint;
  pendingBlockNumber: bigint;
  archive: Buffer;
};

/**
 * Publishes L2 blocks to L1. This implementation does *not* retry a transaction in
 * the event of network congestion, but should work for local development.
 * - If sending (not mining) a tx fails, it retries indefinitely at 1-minute intervals.
 * - If the tx is not mined, keeps polling indefinitely at 1-second intervals.
 *
 * Adapted from https://github.com/AztecProtocol/aztec2-internal/blob/master/falafel/src/rollup_publisher.ts.
 */
export class L1Publisher {
  // @note  If we want to simulate in the future, we have to skip the viem simulations and use `reads` instead
  //        This is because the viem simulations are not able to simulate the future, only the current state.
  //        This means that we will be simulating as if `block.timestamp` is the same for the next block
  //        as for the last block.
  //        Nevertheless, it can be quite useful for figuring out why exactly the transaction is failing
  //        as a middle ground right now, we will be skipping the simulation and just sending the transaction
  //        but only after we have done a successful run of the `validateHeader` for the timestamp in the future.
  public static SKIP_SIMULATION = true;

  private interruptibleSleep = new InterruptibleSleep();
  private sleepTimeMs: number;
  private interrupted = false;
  private metrics: L1PublisherMetrics;
  private log = createDebugLogger('aztec:sequencer:publisher');

  private availabilityOracleContract: GetContractReturnType<
    typeof AvailabilityOracleAbi,
    WalletClient<HttpTransport, chains.Chain, PrivateKeyAccount>
  >;
  private rollupContract: GetContractReturnType<
    typeof RollupAbi,
    WalletClient<HttpTransport, chains.Chain, PrivateKeyAccount>
  >;
  private publicClient: PublicClient<HttpTransport, chains.Chain>;
  private account: PrivateKeyAccount;

  constructor(config: TxSenderConfig & PublisherConfig, client: TelemetryClient) {
    this.sleepTimeMs = config?.l1PublishRetryIntervalMS ?? 60_000;
    this.metrics = new L1PublisherMetrics(client, 'L1Publisher');

    const { l1RpcUrl: rpcUrl, l1ChainId: chainId, publisherPrivateKey, l1Contracts } = config;
    const chain = createEthereumChain(rpcUrl, chainId);
    this.account = privateKeyToAccount(publisherPrivateKey);
    const walletClient = createWalletClient({
      account: this.account,
      chain: chain.chainInfo,
      transport: http(chain.rpcUrl),
    });

    this.publicClient = createPublicClient({
      chain: chain.chainInfo,
      transport: http(chain.rpcUrl),
    });

    this.availabilityOracleContract = getContract({
      address: getAddress(l1Contracts.availabilityOracleAddress.toString()),
      abi: AvailabilityOracleAbi,
      client: walletClient,
    });
    this.rollupContract = getContract({
      address: getAddress(l1Contracts.rollupAddress.toString()),
      abi: RollupAbi,
      client: walletClient,
    });
  }

  public getSenderAddress(): Promise<EthAddress> {
    return Promise.resolve(EthAddress.fromString(this.account.address));
  }

  /**
   * @notice  Calls `canProposeAtTime` with the time of the next Ethereum block and the sender address
   *
   * @dev     Throws if unable to propose
   *
   * @param archive - The archive that we expect to be current state
   * @return slot - The L2 slot number  of the next Ethereum block,
   * @return blockNumber - The L2 block number of the next L2 block
   */
  public async canProposeAtNextEthBlock(archive: Buffer): Promise<[bigint, bigint]> {
    const ts = BigInt((await this.publicClient.getBlock()).timestamp + BigInt(ETHEREUM_SLOT_DURATION));
    const [slot, blockNumber] = await this.rollupContract.read.canProposeAtTime([
      ts,
      this.account.address,
      `0x${archive.toString('hex')}`,
    ]);
    return [slot, blockNumber];
  }

  /**
   * @notice  Will call `validateHeader` to make sure that it is possible to propose
   *
   * @dev     Throws if unable to propose
   *
   * @param header - The header to propose
   * @param digest - The digest that attestations are signing over
   *
   */
  public async validateBlockForSubmission(
    header: Header,
    attestationData: { digest: Buffer; signatures: Signature[] } = {
      digest: Buffer.alloc(32),
      signatures: [],
    },
  ): Promise<void> {
    const ts = BigInt((await this.publicClient.getBlock()).timestamp + BigInt(ETHEREUM_SLOT_DURATION));

    const formattedSignatures = attestationData.signatures.map(attest => attest.toViemSignature());
    const flags = { ignoreDA: true, ignoreSignatures: formattedSignatures.length == 0 };

    const args = [
      `0x${header.toBuffer().toString('hex')}`,
      formattedSignatures,
      `0x${attestationData.digest.toString('hex')}`,
      ts,
      flags,
    ] as const;

    try {
      await this.rollupContract.read.validateHeader(args, { account: this.account });
    } catch (error: unknown) {
      // Specify the type of error
      if (error instanceof ContractFunctionRevertedError) {
        const err = error as ContractFunctionRevertedError;
        this.log.debug(`Validation failed: ${err.message}`, err.data);
      } else {
        this.log.debug(`Unexpected error during validation: ${error}`);
      }
      throw error;
    }
  }

  // @note Assumes that all ethereum slots have blocks
  // Using next Ethereum block so we do NOT need to wait for it being mined before seeing the effect
  public async getMetadataForSlotAtNextEthBlock(): Promise<MetadataForSlot> {
    const ts = BigInt((await this.publicClient.getBlock()).timestamp + BigInt(ETHEREUM_SLOT_DURATION));

    const [submitter, slot, pendingBlockCount, archive] = await Promise.all([
      this.rollupContract.read.getProposerAt([ts]),
      this.rollupContract.read.getSlotAt([ts]),
      this.rollupContract.read.pendingBlockCount(),
      this.rollupContract.read.archive(),
    ]);

    return {
      proposer: EthAddress.fromString(submitter),
      slot,
      pendingBlockNumber: pendingBlockCount - 1n,
      archive: Buffer.from(archive.replace('0x', ''), 'hex'),
    };
  }


  // /**
  //  * @notice  Calls `getCommitteeAt` with the time of the next Ethereum block
  //  * @return committee - The committee at the next Ethereum block
  //  */
  // public async getCommitteeAtNextEthBlock(): Promise<EthAddress[]> {
  //   // TODO(md): reuse as a helper?
  //   const lastBlockTimestamp = (await this.publicClient.getBlock()).timestamp;
  //   console.log('lastBlockTimestamp', lastBlockTimestamp);
  //   const ts = BigInt((await this.publicClient.getBlock()).timestamp + BigInt(ETHEREUM_SLOT_DURATION));
  //   console.log('ts', ts);
  //   const committee = await this.rollupContract.read.getCommitteeAt([
  //     ts,
  //   ]);
  //   console.log('returned committee', committee);
  //   return committee.map(EthAddress.fromString);
  // }


  public async getCurrentEpochCommittee(): Promise<EthAddress[]> {
    const committee = await this.rollupContract.read.getCurrentEpochCommittee();
    console.log('returned committee', committee);
    return committee.map(EthAddress.fromString);
  }

  checkIfTxsAreAvailable(block: L2Block): Promise<boolean> {
    const args = [`0x${block.body.getTxsEffectsHash().toString('hex').padStart(64, '0')}`] as const;
    return this.availabilityOracleContract.read.isAvailable(args);
  }

  async getTransactionStats(txHash: string): Promise<TransactionStats | undefined> {
    const tx = await this.publicClient.getTransaction({ hash: txHash as Hex });
    if (!tx) {
      return undefined;
    }
    const calldata = hexToBytes(tx.input);
    return {
      transactionHash: tx.hash,
      calldataSize: calldata.length,
      calldataGas: getCalldataGasUsage(calldata),
    };
  }

  /**
   * Publishes L2 block on L1.
   * @param block - L2 block to publish.
   * @returns True once the tx has been confirmed and is successful, false on revert or interrupt, blocks otherwise.
   */
  public async processL2Block(block: L2Block, attestations?: Signature[], txHashes?: TxHash[]): Promise<boolean> {
    const ctx = {
      blockNumber: block.number,
      slotNumber: block.header.globalVariables.slotNumber.toBigInt(),
      blockHash: block.hash().toString(),
    };

<<<<<<< HEAD
    // @note  This will make sure that we are passing the checks for our header ASSUMING that the data is also made available
    //        This means that we can avoid the simulation issues in later checks.
    //        By simulation issue, I mean the fact that the block.timestamp is equal to the last block, not the next, which
    //        make time consistency checks break.
    if (!(await this.validateBlockForSubmission(block.header, block.archive.root.toBuffer(), attestations))) {
      return false;
    }

    const proposeTxArgs = {
=======
    const processTxArgs = {
>>>>>>> 7298c8f5
      header: block.header.toBuffer(),
      archive: block.archive.root.toBuffer(),
      blockHash: block.header.hash().toBuffer(),
      body: block.body.toBuffer(),
      attestations,
      txHashes: txHashes ?? [], // NTS(md): should be 32 bytes?
    };

    // console.log('proposeTxArgs', proposeTxArgs);

    // Publish body and propose block (if not already published)
    if (!this.interrupted) {
      let txHash;
      const timer = new Timer();

      const isAvailable = await this.checkIfTxsAreAvailable(block);

      // @note  This will make sure that we are passing the checks for our header ASSUMING that the data is also made available
      //        This means that we can avoid the simulation issues in later checks.
      //        By simulation issue, I mean the fact that the block.timestamp is equal to the last block, not the next, which
      //        make time consistency checks break.
      await this.validateBlockForSubmission(block.header, {
        digest: block.archive.root.toBuffer(),
        signatures: attestations ?? [],
      });

      if (isAvailable) {
        this.log.verbose(`Transaction effects of block ${block.number} already published.`, ctx);
        txHash = await this.sendProposeWithoutBodyTx(proposeTxArgs);
      } else {
        txHash = await this.sendProposeTx(proposeTxArgs);
      }

      if (!txHash) {
        this.log.info(`Failed to publish block ${block.number} to L1`, ctx);
        return false;
      }

      const receipt = await this.getTransactionReceipt(txHash);
      if (!receipt) {
        this.log.info(`Failed to get receipt for tx ${txHash}`, ctx);
        return false;
      }

      // Tx was mined successfully
      if (receipt.status) {
        const tx = await this.getTransactionStats(txHash);
        const stats: L1PublishBlockStats = {
          ...pick(receipt, 'gasPrice', 'gasUsed', 'transactionHash'),
          ...pick(tx!, 'calldataGas', 'calldataSize'),
          ...block.getStats(),
          eventName: 'rollup-published-to-l1',
        };
        this.log.info(`Published L2 block to L1 rollup contract`, { ...stats, ...ctx });
        this.metrics.recordProcessBlockTx(timer.ms(), stats);

        return true;
      }

      this.metrics.recordFailedTx('process');

      this.log.error(`Rollup.process tx status failed: ${receipt.transactionHash}`, ctx);
      await this.sleepOrInterrupted();
    }

    this.log.verbose('L2 block data syncing interrupted while processing blocks.', ctx);
    return false;
  }

  public async submitProof(
    header: Header,
    archiveRoot: Fr,
    proverId: Fr,
    aggregationObject: Fr[],
    proof: Proof,
  ): Promise<boolean> {
    const ctx = { blockNumber: header.globalVariables.blockNumber, slotNumber: header.globalVariables.slotNumber };

    const txArgs: L1SubmitProofArgs = {
      header: header.toBuffer(),
      archive: archiveRoot.toBuffer(),
      proverId: proverId.toBuffer(),
      aggregationObject: serializeToBuffer(aggregationObject),
      proof: proof.withoutPublicInputs(),
    };

    // Process block
    if (!this.interrupted) {
      const timer = new Timer();
      const txHash = await this.sendSubmitProofTx(txArgs);
      if (!txHash) {
        return false;
      }

      const receipt = await this.getTransactionReceipt(txHash);
      if (!receipt) {
        return false;
      }

      // Tx was mined successfully
      if (receipt.status) {
        const tx = await this.getTransactionStats(txHash);
        const stats: L1PublishProofStats = {
          ...pick(receipt, 'gasPrice', 'gasUsed', 'transactionHash'),
          ...pick(tx!, 'calldataGas', 'calldataSize'),
          eventName: 'proof-published-to-l1',
        };
        this.log.info(`Published proof to L1 rollup contract`, { ...stats, ...ctx });
        this.metrics.recordSubmitProof(timer.ms(), stats);
        return true;
      }

      this.metrics.recordFailedTx('submitProof');
      this.log.error(`Rollup.submitProof tx status failed: ${receipt.transactionHash}`, ctx);
      await this.sleepOrInterrupted();
    }

    this.log.verbose('L2 block data syncing interrupted while processing blocks.', ctx);
    return false;
  }

  /**
   * Calling `interrupt` will cause any in progress call to `publishRollup` to return `false` asap.
   * Be warned, the call may return false even if the tx subsequently gets successfully mined.
   * In practice this shouldn't matter, as we'll only ever be calling `interrupt` when we know it's going to fail.
   * A call to `restart` is required before you can continue publishing.
   */
  public interrupt() {
    this.interrupted = true;
    this.interruptibleSleep.interrupt();
  }

  /** Restarts the publisher after calling `interrupt`. */
  public restart() {
    this.interrupted = false;
  }

  private async sendSubmitProofTx(submitProofArgs: L1SubmitProofArgs): Promise<string | undefined> {
    try {
      const size = Object.values(submitProofArgs).reduce((acc, arg) => acc + arg.length, 0);
      this.log.info(`SubmitProof size=${size} bytes`);

      const { header, archive, proverId, aggregationObject, proof } = submitProofArgs;
      const args = [
        `0x${header.toString('hex')}`,
        `0x${archive.toString('hex')}`,
        `0x${proverId.toString('hex')}`,
        `0x${aggregationObject.toString('hex')}`,
        `0x${proof.toString('hex')}`,
      ] as const;

      if (!L1Publisher.SKIP_SIMULATION) {
        await this.rollupContract.simulate.submitBlockRootProof(args, {
          account: this.account,
        });
      }

      return await this.rollupContract.write.submitBlockRootProof(args, {
        account: this.account,
      });
    } catch (err) {
      this.log.error(`Rollup submit proof failed`, err);
      return undefined;
    }
  }

  // This is used in `integration_l1_publisher.test.ts` currently. Could be removed though.
  private async sendPublishTx(encodedBody: Buffer): Promise<string | undefined> {
    if (!this.interrupted) {
      try {
        this.log.info(`TxEffects size=${encodedBody.length} bytes`);
        const args = [`0x${encodedBody.toString('hex')}`] as const;

        await this.availabilityOracleContract.simulate.publish(args, {
          account: this.account,
        });

        return await this.availabilityOracleContract.write.publish(args, {
          account: this.account,
        });
      } catch (err) {
        this.log.error(`TxEffects publish failed`, err);
        return undefined;
      }
    }
  }

  private async sendProposeWithoutBodyTx(encodedData: L1ProcessArgs): Promise<string | undefined> {
    if (!this.interrupted) {
      try {
        if (encodedData.attestations) {
          const attestations = encodedData.attestations.map(attest => attest.toViemSignature());
          const txHashes = encodedData.txHashes.map(txHash => txHash.to0xString());
          const args = [
            `0x${encodedData.header.toString('hex')}`,
            `0x${encodedData.archive.toString('hex')}`,
            `0x${encodedData.blockHash.toString('hex')}`,
            txHashes,
            attestations,
          ] as const;

          if (!L1Publisher.SKIP_SIMULATION) {
            await this.rollupContract.simulate.propose(args, { account: this.account });
          }

          return await this.rollupContract.write.propose(args, {
            account: this.account,
          });
        } else {
          const args = [
            `0x${encodedData.header.toString('hex')}`,
            `0x${encodedData.archive.toString('hex')}`,
            `0x${encodedData.blockHash.toString('hex')}`,
          ] as const;

          if (!L1Publisher.SKIP_SIMULATION) {
            await this.rollupContract.simulate.propose(args, { account: this.account });
          }
          return await this.rollupContract.write.propose(args, {
            account: this.account,
          });
        }
      } catch (err) {
        this.log.error(`Rollup publish failed`, err);
        return undefined;
      }
    }
  }

  private async sendProposeTx(encodedData: L1ProcessArgs): Promise<string | undefined> {
    if (!this.interrupted) {
      try {
        if (encodedData.attestations) {
          const attestations = encodedData.attestations.map(attest => attest.toViemSignature());
          const txHashes = encodedData.txHashes.map(txHash => txHash.to0xString());
          const args = [
            `0x${encodedData.header.toString('hex')}`,
            `0x${encodedData.archive.toString('hex')}`,
            `0x${encodedData.blockHash.toString('hex')}`,
            txHashes,
            attestations,
            `0x${encodedData.body.toString('hex')}`,
          ] as const;

          // console.log('args length', args.length);

          // if (!L1Publisher.SKIP_SIMULATION) {
            const simulationResult = await this.rollupContract.simulate.proposeWithBody(args, {
              account: this.account,
            });
            console.log(simulationResult);
          // }

          return await this.rollupContract.write.proposeWithBody(args, {
            account: this.account,
          });
        } else {
          const args = [
            `0x${encodedData.header.toString('hex')}`,
            `0x${encodedData.archive.toString('hex')}`,
            `0x${encodedData.blockHash.toString('hex')}`,
            `0x${encodedData.body.toString('hex')}`,
          ] as const;

          if (!L1Publisher.SKIP_SIMULATION) {
            await this.rollupContract.simulate.propose(args, {
              account: this.account,
            });
          }

          return await this.rollupContract.write.propose(args, {
            account: this.account,
          });
        }
      } catch (err) {
        // TODO: tidy up this error
        if (err instanceof BaseError) {
          const revertError = err.walk(err => err instanceof ContractFunctionRevertedError);
          if (revertError instanceof ContractFunctionRevertedError) {
            // TODO: turn this into a function
            const errorName = revertError.data?.errorName ?? "";
            const args = revertError.metaMessages && revertError.metaMessages?.length > 1 ? revertError.metaMessages[1].trimStart() : '';
            this.log.error(`propose failed with "${errorName}${args}"`)
            return undefined;
          }
        }
        this.log.error(`Rollup publish failed`, err);
        return undefined;
      }
    }
  }

  /**
   * Returns a tx receipt if the tx has been mined.
   * @param txHash - Hash of the tx to look for.
   * @returns Undefined if the tx hasn't been mined yet, the receipt otherwise.
   */
  async getTransactionReceipt(txHash: string): Promise<MinimalTransactionReceipt | undefined> {
    while (!this.interrupted) {
      try {
        const receipt = await this.publicClient.getTransactionReceipt({
          hash: txHash as Hex,
        });

        if (receipt) {
          if (receipt.transactionHash !== txHash) {
            throw new Error(`Tx hash mismatch: ${receipt.transactionHash} !== ${txHash}`);
          }

          return {
            status: receipt.status === 'success',
            transactionHash: txHash,
            gasUsed: receipt.gasUsed,
            gasPrice: receipt.effectiveGasPrice,
            logs: receipt.logs,
          };
        }

        this.log.debug(`Receipt not found for tx hash ${txHash}`);
        return undefined;
      } catch (err) {
        //this.log.error(`Error getting tx receipt`, err);
        await this.sleepOrInterrupted();
      }
    }
  }

  protected async sleepOrInterrupted() {
    await this.interruptibleSleep.sleep(this.sleepTimeMs);
  }
}

/**
 * Returns cost of calldata usage in Ethereum.
 * @param data - Calldata.
 * @returns 4 for each zero byte, 16 for each nonzero.
 */
function getCalldataGasUsage(data: Uint8Array) {
  return data.filter(byte => byte === 0).length * 4 + data.filter(byte => byte !== 0).length * 16;
}<|MERGE_RESOLUTION|>--- conflicted
+++ resolved
@@ -305,19 +305,7 @@
       blockHash: block.hash().toString(),
     };
 
-<<<<<<< HEAD
-    // @note  This will make sure that we are passing the checks for our header ASSUMING that the data is also made available
-    //        This means that we can avoid the simulation issues in later checks.
-    //        By simulation issue, I mean the fact that the block.timestamp is equal to the last block, not the next, which
-    //        make time consistency checks break.
-    if (!(await this.validateBlockForSubmission(block.header, block.archive.root.toBuffer(), attestations))) {
-      return false;
-    }
-
-    const proposeTxArgs = {
-=======
     const processTxArgs = {
->>>>>>> 7298c8f5
       header: block.header.toBuffer(),
       archive: block.archive.root.toBuffer(),
       blockHash: block.header.hash().toBuffer(),
