import { L2Block, type ViemSignature } from '@aztec/circuit-types';
import { EthAddress } from '@aztec/circuits.js';
import { sleep } from '@aztec/foundation/sleep';
import { NoopTelemetryClient } from '@aztec/telemetry-client/noop';

import { type MockProxy, mock } from 'jest-mock-extended';
import { type GetTransactionReceiptReturnType, type PrivateKeyAccount } from 'viem';

import { type PublisherConfig, type TxSenderConfig } from './config.js';
import { L1Publisher } from './l1-publisher.js';

interface MockAvailabilityOracleWrite {
  publish: (args: readonly [`0x${string}`], options: { account: PrivateKeyAccount }) => Promise<`0x${string}`>;
}

interface MockAvailabilityOracleRead {
  isAvailable: (args: readonly [`0x${string}`]) => Promise<boolean>;
}

class MockAvailabilityOracle {
  constructor(
    public write: MockAvailabilityOracleWrite,
    public simulate: MockAvailabilityOracleWrite,
    public read: MockAvailabilityOracleRead,
  ) {}
}

interface MockPublicClient {
  getTransactionReceipt: ({ hash }: { hash: '0x${string}' }) => Promise<GetTransactionReceiptReturnType>;
  getBlock(): Promise<{ timestamp: bigint }>;
  getTransaction: ({ hash }: { hash: '0x${string}' }) => Promise<{ input: `0x${string}`; hash: `0x${string}` }>;
}

interface MockRollupContractWrite {
  propose: (
    args: readonly [`0x${string}`, `0x${string}`] | readonly [`0x${string}`, `0x${string}`, `0x${string}`],
    options: { account: PrivateKeyAccount },
  ) => Promise<`0x${string}`>;
}

interface MockRollupContractRead {
  archive: () => Promise<`0x${string}`>;
  getCurrentSlot(): Promise<bigint>;
  validateHeader: (
    args: readonly [
      `0x${string}`,
      ViemSignature[],
      `0x${string}`,
      bigint,
      { ignoreDA: boolean; ignoreSignatures: boolean },
    ],
  ) => Promise<void>;
}

class MockRollupContract {
  constructor(
    public write: MockRollupContractWrite,
    public simulate: MockRollupContractWrite,
    public read: MockRollupContractRead,
  ) {}
}

describe('L1Publisher', () => {
  let rollupContractRead: MockProxy<MockRollupContractRead>;
  let rollupContractWrite: MockProxy<MockRollupContractWrite>;
  let rollupContractSimulate: MockProxy<MockRollupContractWrite>;
  let rollupContract: MockRollupContract;

  let availabilityOracleRead: MockProxy<MockAvailabilityOracleRead>;
  let availabilityOracleWrite: MockProxy<MockAvailabilityOracleWrite>;
  let availabilityOracleSimulate: MockProxy<MockAvailabilityOracleWrite>;
  let availabilityOracle: MockAvailabilityOracle;

  let publicClient: MockProxy<MockPublicClient>;

  let processTxHash: `0x${string}`;
  let proposeTxHash: `0x${string}`;
  let processTxReceipt: GetTransactionReceiptReturnType;
  let proposeTxReceipt: GetTransactionReceiptReturnType;
  let l2Block: L2Block;

  let header: Buffer;
  let archive: Buffer;
  let blockHash: Buffer;
  let body: Buffer;

  let account: PrivateKeyAccount;

  let publisher: L1Publisher;

  beforeEach(() => {
    l2Block = L2Block.random(42);

    header = l2Block.header.toBuffer();
    archive = l2Block.archive.root.toBuffer();
    blockHash = l2Block.header.hash().toBuffer();
    body = l2Block.body.toBuffer();

    processTxHash = `0x${Buffer.from('txHashProcess').toString('hex')}`; // random tx hash
    proposeTxHash = `0x${Buffer.from('txHashpropose').toString('hex')}`; // random tx hash

    processTxReceipt = {
      transactionHash: processTxHash,
      status: 'success',
      logs: [],
    } as unknown as GetTransactionReceiptReturnType;
    proposeTxReceipt = {
      transactionHash: proposeTxHash,
      status: 'success',
      logs: [],
    } as unknown as GetTransactionReceiptReturnType;

    rollupContractWrite = mock<MockRollupContractWrite>();
    rollupContractSimulate = mock<MockRollupContractWrite>();
    rollupContractRead = mock<MockRollupContractRead>();
    rollupContract = new MockRollupContract(rollupContractWrite, rollupContractSimulate, rollupContractRead);

    availabilityOracleWrite = mock<MockAvailabilityOracleWrite>();
    availabilityOracleRead = mock<MockAvailabilityOracleRead>();
    availabilityOracleSimulate = mock<MockAvailabilityOracleWrite>();
    availabilityOracle = new MockAvailabilityOracle(
      availabilityOracleWrite,
      availabilityOracleSimulate,
      availabilityOracleRead,
    );

    publicClient = mock<MockPublicClient>();

    const config = {
      l1RpcUrl: `http://127.0.0.1:8545`,
      l1ChainId: 1,
      publisherPrivateKey: `0xac0974bec39a17e36ba4a6b4d238ff944bacb478cbed5efcae784d7bf4f2ff80`,
      l1Contracts: {
        availabilityOracleAddress: EthAddress.ZERO.toString(),
        rollupAddress: EthAddress.ZERO.toString(),
      },
      l1PublishRetryIntervalMS: 1,
    } as unknown as TxSenderConfig & PublisherConfig;

    publisher = new L1Publisher(config, new NoopTelemetryClient());

    (publisher as any)['availabilityOracleContract'] = availabilityOracle;
    (publisher as any)['rollupContract'] = rollupContract;
    (publisher as any)['publicClient'] = publicClient;

    account = (publisher as any)['account'];

    rollupContractRead.getCurrentSlot.mockResolvedValue(l2Block.header.globalVariables.slotNumber.toBigInt());
    publicClient.getBlock.mockResolvedValue({ timestamp: 12n });
  });

  it('publishes and propose l2 block to l1', async () => {
    rollupContractRead.archive.mockResolvedValue(l2Block.header.lastArchive.root.toString() as `0x${string}`);
    rollupContractWrite.propose.mockResolvedValueOnce(proposeTxHash);
    rollupContractSimulate.propose.mockResolvedValueOnce(proposeTxHash);
    publicClient.getTransactionReceipt.mockResolvedValueOnce(proposeTxReceipt);

    const result = await publisher.processL2Block(l2Block);

    expect(result).toEqual(true);

    const args = [
      `0x${header.toString('hex')}`,
      `0x${archive.toString('hex')}`,
      `0x${blockHash.toString('hex')}`,
      `0x${body.toString('hex')}`,
    ] as const;
    if (!L1Publisher.SKIP_SIMULATION) {
<<<<<<< HEAD
      expect(rollupContractSimulate.publishAndProcess).toHaveBeenCalledWith(args, { account: account });
    }
    expect(rollupContractWrite.publishAndProcess).toHaveBeenCalledWith(args, { account: account });
    expect(publicClient.getTransactionReceipt).toHaveBeenCalledWith({ hash: publishAndProcessTxHash });
=======
      expect(rollupContractSimulate.propose).toHaveBeenCalledWith(args, { account: account });
    }
    expect(rollupContractWrite.propose).toHaveBeenCalledWith(args, { account: account });
    expect(publicClient.getTransactionReceipt).toHaveBeenCalledWith({ hash: proposeTxHash });
>>>>>>> cbdec546
  });

  it('publishes l2 block to l1 (already published body)', async () => {
    availabilityOracleRead.isAvailable.mockResolvedValueOnce(true);
    rollupContractRead.archive.mockResolvedValue(l2Block.header.lastArchive.root.toString() as `0x${string}`);
    rollupContractWrite.propose.mockResolvedValueOnce(processTxHash);
    rollupContractSimulate.propose.mockResolvedValueOnce(processTxHash);
    publicClient.getTransactionReceipt.mockResolvedValueOnce(processTxReceipt);

    const result = await publisher.processL2Block(l2Block);

    expect(result).toEqual(true);
    const args = [
      `0x${header.toString('hex')}`,
      `0x${archive.toString('hex')}`,
      `0x${blockHash.toString('hex')}`,
    ] as const;
    if (!L1Publisher.SKIP_SIMULATION) {
<<<<<<< HEAD
      expect(rollupContractSimulate.process).toHaveBeenCalledWith(args, { account });
    }
    expect(rollupContractWrite.process).toHaveBeenCalledWith(args, { account });
=======
      expect(rollupContractSimulate.propose).toHaveBeenCalledWith(args, { account });
    }
    expect(rollupContractWrite.propose).toHaveBeenCalledWith(args, { account });
>>>>>>> cbdec546
    expect(publicClient.getTransactionReceipt).toHaveBeenCalledWith({ hash: processTxHash });
  });

  it('does not retry if sending a propose tx fails', async () => {
    availabilityOracleRead.isAvailable.mockResolvedValueOnce(true);
    rollupContractRead.archive.mockResolvedValue(l2Block.header.lastArchive.root.toString() as `0x${string}`);
    rollupContractWrite.propose
      .mockRejectedValueOnce(new Error())
      .mockResolvedValueOnce(processTxHash as `0x${string}`);

    // Note that simulate will be valid both times
    rollupContractSimulate.propose
      .mockResolvedValueOnce(processTxHash as `0x${string}`)
      .mockResolvedValueOnce(processTxHash as `0x${string}`);

    const result = await publisher.processL2Block(l2Block);

    expect(result).toEqual(false);
    expect(rollupContractWrite.propose).toHaveBeenCalledTimes(1);
  });

  it('does not retry if simulating a publish and propose tx fails', async () => {
    rollupContractRead.archive.mockResolvedValue(l2Block.header.lastArchive.root.toString() as `0x${string}`);
    rollupContractSimulate.propose.mockRejectedValueOnce(new Error());

    if (L1Publisher.SKIP_SIMULATION) {
      rollupContractRead.validateHeader.mockRejectedValueOnce(new Error('Test error'));
    }

    if (L1Publisher.SKIP_SIMULATION) {
      rollupContractRead.validateHeader.mockRejectedValueOnce(new Error('Test error'));
    }

    const result = await publisher.processL2Block(l2Block);

    expect(result).toEqual(false);
    if (!L1Publisher.SKIP_SIMULATION) {
<<<<<<< HEAD
      expect(rollupContractSimulate.publishAndProcess).toHaveBeenCalledTimes(1);
    }
    expect(rollupContractRead.validateHeader).toHaveBeenCalledTimes(1);

    expect(rollupContractWrite.publishAndProcess).toHaveBeenCalledTimes(0);
=======
      expect(rollupContractSimulate.propose).toHaveBeenCalledTimes(1);
    }
    expect(rollupContractRead.validateHeader).toHaveBeenCalledTimes(1);

    expect(rollupContractWrite.propose).toHaveBeenCalledTimes(0);
>>>>>>> cbdec546
  });

  it('does not retry if sending a publish and propose tx fails', async () => {
    rollupContractRead.archive.mockResolvedValue(l2Block.header.lastArchive.root.toString() as `0x${string}`);
    rollupContractSimulate.propose.mockResolvedValueOnce(proposeTxHash as `0x${string}`);
    rollupContractWrite.propose.mockRejectedValueOnce(new Error());

    const result = await publisher.processL2Block(l2Block);

    expect(result).toEqual(false);
    expect(rollupContractWrite.propose).toHaveBeenCalledTimes(1);
  });

  it('retries if fetching the receipt fails (propose)', async () => {
    availabilityOracleRead.isAvailable.mockResolvedValueOnce(true);
    rollupContractRead.archive.mockResolvedValue(l2Block.header.lastArchive.root.toString() as `0x${string}`);
    rollupContractSimulate.propose.mockResolvedValueOnce(processTxHash);
    rollupContractWrite.propose.mockResolvedValueOnce(processTxHash);
    publicClient.getTransactionReceipt.mockRejectedValueOnce(new Error()).mockResolvedValueOnce(processTxReceipt);

    const result = await publisher.processL2Block(l2Block);

    expect(result).toEqual(true);
    expect(publicClient.getTransactionReceipt).toHaveBeenCalledTimes(2);
  });

  it('retries if fetching the receipt fails (publish propose)', async () => {
    rollupContractRead.archive.mockResolvedValue(l2Block.header.lastArchive.root.toString() as `0x${string}`);
    rollupContractSimulate.propose.mockResolvedValueOnce(proposeTxHash as `0x${string}`);
    rollupContractWrite.propose.mockResolvedValueOnce(proposeTxHash as `0x${string}`);
    publicClient.getTransactionReceipt.mockRejectedValueOnce(new Error()).mockResolvedValueOnce(proposeTxReceipt);

    const result = await publisher.processL2Block(l2Block);

    expect(result).toEqual(true);
    expect(publicClient.getTransactionReceipt).toHaveBeenCalledTimes(2);
  });

  it('returns false if publish and propose tx reverts', async () => {
    rollupContractRead.archive.mockResolvedValue(l2Block.header.lastArchive.root.toString() as `0x${string}`);
    rollupContractWrite.propose.mockResolvedValueOnce(proposeTxHash);
    publicClient.getTransactionReceipt.mockResolvedValueOnce({ ...proposeTxReceipt, status: 'reverted' });

    const result = await publisher.processL2Block(l2Block);

    expect(result).toEqual(false);
  });

  it('returns false if propose tx reverts', async () => {
    availabilityOracleRead.isAvailable.mockResolvedValueOnce(true);
    rollupContractRead.archive.mockResolvedValue(l2Block.header.lastArchive.root.toString() as `0x${string}`);

    publicClient.getTransactionReceipt.mockResolvedValueOnce({ ...processTxReceipt, status: 'reverted' });

    const result = await publisher.processL2Block(l2Block);

    expect(result).toEqual(false);
  });

  it('returns false if sending publish and progress tx is interrupted', async () => {
    rollupContractRead.archive.mockResolvedValue(l2Block.header.lastArchive.root.toString() as `0x${string}`);
    rollupContractWrite.propose.mockImplementationOnce(() => sleep(10, proposeTxHash) as Promise<`0x${string}`>);

    const resultPromise = publisher.processL2Block(l2Block);
    publisher.interrupt();
    const result = await resultPromise;

    expect(result).toEqual(false);
    expect(publicClient.getTransactionReceipt).not.toHaveBeenCalled();
  });

  it('returns false if sending propose tx is interrupted', async () => {
    availabilityOracleRead.isAvailable.mockResolvedValueOnce(true);
    rollupContractRead.archive.mockResolvedValue(l2Block.header.lastArchive.root.toString() as `0x${string}`);
    rollupContractWrite.propose.mockImplementationOnce(() => sleep(10, processTxHash) as Promise<`0x${string}`>);

    const resultPromise = publisher.processL2Block(l2Block);
    publisher.interrupt();
    const result = await resultPromise;

    expect(result).toEqual(false);
    expect(publicClient.getTransactionReceipt).not.toHaveBeenCalled();
  });
});<|MERGE_RESOLUTION|>--- conflicted
+++ resolved
@@ -166,17 +166,10 @@
       `0x${body.toString('hex')}`,
     ] as const;
     if (!L1Publisher.SKIP_SIMULATION) {
-<<<<<<< HEAD
-      expect(rollupContractSimulate.publishAndProcess).toHaveBeenCalledWith(args, { account: account });
-    }
-    expect(rollupContractWrite.publishAndProcess).toHaveBeenCalledWith(args, { account: account });
-    expect(publicClient.getTransactionReceipt).toHaveBeenCalledWith({ hash: publishAndProcessTxHash });
-=======
       expect(rollupContractSimulate.propose).toHaveBeenCalledWith(args, { account: account });
     }
     expect(rollupContractWrite.propose).toHaveBeenCalledWith(args, { account: account });
     expect(publicClient.getTransactionReceipt).toHaveBeenCalledWith({ hash: proposeTxHash });
->>>>>>> cbdec546
   });
 
   it('publishes l2 block to l1 (already published body)', async () => {
@@ -195,15 +188,9 @@
       `0x${blockHash.toString('hex')}`,
     ] as const;
     if (!L1Publisher.SKIP_SIMULATION) {
-<<<<<<< HEAD
-      expect(rollupContractSimulate.process).toHaveBeenCalledWith(args, { account });
-    }
-    expect(rollupContractWrite.process).toHaveBeenCalledWith(args, { account });
-=======
       expect(rollupContractSimulate.propose).toHaveBeenCalledWith(args, { account });
     }
     expect(rollupContractWrite.propose).toHaveBeenCalledWith(args, { account });
->>>>>>> cbdec546
     expect(publicClient.getTransactionReceipt).toHaveBeenCalledWith({ hash: processTxHash });
   });
 
@@ -241,19 +228,11 @@
 
     expect(result).toEqual(false);
     if (!L1Publisher.SKIP_SIMULATION) {
-<<<<<<< HEAD
-      expect(rollupContractSimulate.publishAndProcess).toHaveBeenCalledTimes(1);
+      expect(rollupContractSimulate.propose).toHaveBeenCalledTimes(1);
     }
     expect(rollupContractRead.validateHeader).toHaveBeenCalledTimes(1);
 
-    expect(rollupContractWrite.publishAndProcess).toHaveBeenCalledTimes(0);
-=======
-      expect(rollupContractSimulate.propose).toHaveBeenCalledTimes(1);
-    }
-    expect(rollupContractRead.validateHeader).toHaveBeenCalledTimes(1);
-
     expect(rollupContractWrite.propose).toHaveBeenCalledTimes(0);
->>>>>>> cbdec546
   });
 
   it('does not retry if sending a publish and propose tx fails', async () => {
