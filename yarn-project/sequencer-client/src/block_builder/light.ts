import { createDebugLogger } from '@aztec/aztec.js';
import {
  type BlockBuilder,
  Body,
  L2Block,
  MerkleTreeId,
  type MerkleTreeOperations,
  type ProcessedTx,
  type TxEffect,
  makeEmptyProcessedTx,
  toTxEffect,
} from '@aztec/circuit-types';
import {
  Fr,
  type GlobalVariables,
  NESTED_RECURSIVE_PROOF_LENGTH,
  NUMBER_OF_L1_L2_MESSAGES_PER_ROLLUP,
  VerificationKeyData,
  makeEmptyRecursiveProof,
} from '@aztec/circuits.js';
import { padArrayEnd } from '@aztec/foundation/collection';
import { getVKTreeRoot } from '@aztec/noir-protocol-circuits-types';
import { buildBaseRollupInput, buildHeaderFromTxEffects, getTreeSnapshot } from '@aztec/prover-client/helpers';
import { type TelemetryClient } from '@aztec/telemetry-client';
import { NoopTelemetryClient } from '@aztec/telemetry-client/noop';

/**
 * Builds a block and its header from a set of processed tx without running any circuits.
 */
export class LightweightBlockBuilder implements BlockBuilder {
  private numTxs?: number;
  private globalVariables?: GlobalVariables;
  private l1ToL2Messages?: Fr[];

  private readonly txs: ProcessedTx[] = [];

  private readonly logger = createDebugLogger('aztec:sequencer-client:block_builder_light');

  constructor(private db: MerkleTreeOperations, private telemetry: TelemetryClient) {}

<<<<<<< HEAD
  async startNewBlock(numTxs: number, globalVariables: GlobalVariables, l1ToL2Messages: Fr[]): Promise<ProvingTicket> {
    this.logger.verbose('Starting new block', { numTxs, globalVariables: globalVariables.toJSON(), l1ToL2Messages });
=======
  async startNewBlock(numTxs: number, globalVariables: GlobalVariables, l1ToL2Messages: Fr[]): Promise<void> {
    this.logger.verbose('Starting new block', { numTxs, globalVariables, l1ToL2Messages });
>>>>>>> 03547062
    this.numTxs = numTxs;
    this.globalVariables = globalVariables;
    this.l1ToL2Messages = padArrayEnd(l1ToL2Messages, Fr.ZERO, NUMBER_OF_L1_L2_MESSAGES_PER_ROLLUP);

    // Update L1 to L2 tree
    await this.db.appendLeaves(MerkleTreeId.L1_TO_L2_MESSAGE_TREE, this.l1ToL2Messages!);
  }

  async addNewTx(tx: ProcessedTx): Promise<void> {
    this.logger.verbose('Adding new tx to block', { txHash: tx.hash.toString() });
    this.txs.push(tx);
    await buildBaseRollupInput(
      tx,
      makeEmptyRecursiveProof(NESTED_RECURSIVE_PROOF_LENGTH),
      this.globalVariables!,
      this.db,
      VerificationKeyData.makeFake(),
    );
  }

  async setBlockCompleted(): Promise<L2Block> {
    const paddingTxCount = this.numTxs! - this.txs.length;
    this.logger.verbose(`Setting block as completed and adding ${paddingTxCount} padding txs`);
    for (let i = 0; i < paddingTxCount; i++) {
      await this.addNewTx(
        makeEmptyProcessedTx(
          this.db.getInitialHeader(),
          this.globalVariables!.chainId,
          this.globalVariables!.version,
          getVKTreeRoot(),
        ),
      );
    }

    return this.buildBlock();
  }

  private async buildBlock(): Promise<L2Block> {
    this.logger.verbose(`Finalising block`);
    const nonEmptyTxEffects: TxEffect[] = this.txs
      .map(tx => toTxEffect(tx, this.globalVariables!.gasFees))
      .filter(txEffect => !txEffect.isEmpty());
    const body = new Body(nonEmptyTxEffects);
    const header = await buildHeaderFromTxEffects(body, this.globalVariables!, this.l1ToL2Messages!, this.db);

    await this.db.updateArchive(header);
    const newArchive = await getTreeSnapshot(MerkleTreeId.ARCHIVE, this.db);

    const block = new L2Block(newArchive, header, body);
    return block;
  }
}

export class LightweightBlockBuilderFactory {
  constructor(private telemetry?: TelemetryClient) {}

  create(db: MerkleTreeOperations): BlockBuilder {
    return new LightweightBlockBuilder(db, this.telemetry ?? new NoopTelemetryClient());
  }
}<|MERGE_RESOLUTION|>--- conflicted
+++ resolved
@@ -38,13 +38,8 @@
 
   constructor(private db: MerkleTreeOperations, private telemetry: TelemetryClient) {}
 
-<<<<<<< HEAD
-  async startNewBlock(numTxs: number, globalVariables: GlobalVariables, l1ToL2Messages: Fr[]): Promise<ProvingTicket> {
+  async startNewBlock(numTxs: number, globalVariables: GlobalVariables, l1ToL2Messages: Fr[]): Promise<void> {
     this.logger.verbose('Starting new block', { numTxs, globalVariables: globalVariables.toJSON(), l1ToL2Messages });
-=======
-  async startNewBlock(numTxs: number, globalVariables: GlobalVariables, l1ToL2Messages: Fr[]): Promise<void> {
-    this.logger.verbose('Starting new block', { numTxs, globalVariables, l1ToL2Messages });
->>>>>>> 03547062
     this.numTxs = numTxs;
     this.globalVariables = globalVariables;
     this.l1ToL2Messages = padArrayEnd(l1ToL2Messages, Fr.ZERO, NUMBER_OF_L1_L2_MESSAGES_PER_ROLLUP);
