import { type ArchiveSource, Archiver, KVArchiverDataStore, createArchiverClient } from '@aztec/archiver';
import { BBCircuitVerifier, TestCircuitVerifier } from '@aztec/bb-prover';
import {
  AggregateTxValidator,
  type AztecNode,
  type FromLogType,
  type GetUnencryptedLogsResponse,
  type L1ToL2MessageSource,
  type L2Block,
  type L2BlockL2Logs,
  type L2BlockNumber,
  type L2BlockSource,
  type L2LogsSource,
  type LogFilter,
  LogType,
  MerkleTreeId,
  NullifierMembershipWitness,
  type ProverClient,
  type ProverConfig,
  PublicDataWitness,
  PublicSimulationOutput,
  type SequencerConfig,
  SiblingPath,
  type Tx,
  type TxEffect,
  type TxHash,
  TxReceipt,
  TxStatus,
  type TxValidator,
  partitionReverts,
} from '@aztec/circuit-types';
import {
  type ARCHIVE_HEIGHT,
  EthAddress,
  Fr,
  type Header,
  INITIAL_L2_BLOCK_NUM,
  type L1_TO_L2_MSG_TREE_HEIGHT,
  type NOTE_HASH_TREE_HEIGHT,
  type NULLIFIER_TREE_HEIGHT,
  NUMBER_OF_L1_L2_MESSAGES_PER_ROLLUP,
  type NullifierLeafPreimage,
  type PUBLIC_DATA_TREE_HEIGHT,
  type PublicDataTreeLeafPreimage,
} from '@aztec/circuits.js';
import { computePublicDataTreeLeafSlot } from '@aztec/circuits.js/hash';
import { type L1ContractAddresses, createEthereumChain } from '@aztec/ethereum';
import { type ContractArtifact } from '@aztec/foundation/abi';
import { AztecAddress } from '@aztec/foundation/aztec-address';
import { padArrayEnd } from '@aztec/foundation/collection';
import { sha256Trunc } from '@aztec/foundation/crypto';
import { createDebugLogger } from '@aztec/foundation/log';
import { type AztecKVStore } from '@aztec/kv-store';
import { AztecLmdbStore } from '@aztec/kv-store/lmdb';
import { initStoreForRollup, openTmpStore } from '@aztec/kv-store/utils';
<<<<<<< HEAD
import { JSTreeFactory, SHA256Trunc, StandardTree } from '@aztec/merkle-tree';
=======
import { SHA256Trunc, StandardTree, UnbalancedTree } from '@aztec/merkle-tree';
>>>>>>> 7870a581
import { AztecKVTxPool, type P2P, createP2PClient } from '@aztec/p2p';
import { getCanonicalClassRegisterer } from '@aztec/protocol-contracts/class-registerer';
import { getCanonicalGasToken } from '@aztec/protocol-contracts/gas-token';
import { getCanonicalInstanceDeployer } from '@aztec/protocol-contracts/instance-deployer';
import { getCanonicalKeyRegistryAddress } from '@aztec/protocol-contracts/key-registry';
import { getCanonicalMultiCallEntrypointAddress } from '@aztec/protocol-contracts/multi-call-entrypoint';
import { TxProver } from '@aztec/prover-client';
import { type GlobalVariableBuilder, SequencerClient, getGlobalVariableBuilder } from '@aztec/sequencer-client';
import { PublicProcessorFactory, WASMSimulator } from '@aztec/simulator';
import { type TelemetryClient } from '@aztec/telemetry-client';
import { NoopTelemetryClient } from '@aztec/telemetry-client/noop';
import {
  type ContractClassPublic,
  type ContractDataSource,
  type ContractInstanceWithAddress,
  type ProtocolContractAddresses,
} from '@aztec/types/contracts';
import {
  MerkleTrees,
  ServerWorldStateSynchronizer,
  type WorldStateConfig,
  type WorldStateSynchronizer,
  getConfigEnvVars as getWorldStateConfig,
} from '@aztec/world-state';

import { type AztecNodeConfig, getPackageInfo } from './config.js';
import { getSimulationProvider } from './simulator-factory.js';
import { MetadataTxValidator } from './tx_validator/tx_metadata_validator.js';
import { TxProofValidator } from './tx_validator/tx_proof_validator.js';

/**
 * The aztec node.
 */
export class AztecNodeService implements AztecNode {
  private packageVersion: string;

  constructor(
    protected config: AztecNodeConfig,
    protected readonly p2pClient: P2P,
    protected readonly blockSource: L2BlockSource,
    protected readonly encryptedLogsSource: L2LogsSource,
    protected readonly unencryptedLogsSource: L2LogsSource,
    protected readonly contractDataSource: ContractDataSource,
    protected readonly l1ToL2MessageSource: L1ToL2MessageSource,
    protected readonly worldStateSynchronizer: WorldStateSynchronizer,
    protected readonly sequencer: SequencerClient | undefined,
    protected readonly chainId: number,
    protected readonly version: number,
    protected readonly globalVariableBuilder: GlobalVariableBuilder,
    protected readonly merkleTreesDb: AztecKVStore,
    private readonly prover: ProverClient | undefined,
    private txValidator: TxValidator,
    private telemetry: TelemetryClient,
    private log = createDebugLogger('aztec:node'),
  ) {
    this.packageVersion = getPackageInfo().version;
    const message =
      `Started Aztec Node against chain 0x${chainId.toString(16)} with contracts - \n` +
      `Rollup: ${config.l1Contracts.rollupAddress.toString()}\n` +
      `Registry: ${config.l1Contracts.registryAddress.toString()}\n` +
      `Inbox: ${config.l1Contracts.inboxAddress.toString()}\n` +
      `Outbox: ${config.l1Contracts.outboxAddress.toString()}\n` +
      `Availability Oracle: ${config.l1Contracts.availabilityOracleAddress.toString()}`;
    this.log.info(message);
  }

  /**
   * initializes the Aztec Node, wait for component to sync.
   * @param config - The configuration to be used by the aztec node.
   * @returns - A fully synced Aztec Node for use in development/testing.
   */
  public static async createAndSync(
    config: AztecNodeConfig,
    telemetry?: TelemetryClient,
    log = createDebugLogger('aztec:node'),
    storeLog = createDebugLogger('aztec:node:lmdb'),
  ): Promise<AztecNodeService> {
    telemetry ??= new NoopTelemetryClient();
    const ethereumChain = createEthereumChain(config.rpcUrl, config.apiKey);
    //validate that the actual chain id matches that specified in configuration
    if (config.chainId !== ethereumChain.chainInfo.id) {
      throw new Error(
        `RPC URL configured for chain id ${ethereumChain.chainInfo.id} but expected id ${config.chainId}`,
      );
    }

    const store = await initStoreForRollup(
      AztecLmdbStore.open(config.dataDirectory, false, storeLog),
      config.l1Contracts.rollupAddress,
      storeLog,
    );

    let archiver: ArchiveSource;
    if (!config.archiverUrl) {
      // first create and sync the archiver
      const archiverStore = new KVArchiverDataStore(store, config.maxLogs);
      archiver = await Archiver.createAndSync(config, archiverStore, telemetry, true);
    } else {
      archiver = createArchiverClient(config.archiverUrl);
    }

    // we identify the P2P transaction protocol by using the rollup contract address.
    // this may well change in future
    config.transactionProtocol = `/aztec/tx/${config.l1Contracts.rollupAddress.toString()}`;

    // create the tx pool and the p2p client, which will need the l2 block source
    const p2pClient = await createP2PClient(store, config, new AztecKVTxPool(store, telemetry), archiver);

    // now create the merkle trees and the world state synchronizer
    const treeFactory = await JSTreeFactory.init(store);
    const merkleTrees = await MerkleTrees.new(store, treeFactory);
    const worldStateConfig: WorldStateConfig = getWorldStateConfig();
    const worldStateSynchronizer = new ServerWorldStateSynchronizer(store, merkleTrees, archiver, worldStateConfig);

    // start both and wait for them to sync from the block source
    await Promise.all([p2pClient.start(), worldStateSynchronizer.start()]);

    const proofVerifier = config.realProofs ? await BBCircuitVerifier.new(config) : new TestCircuitVerifier();
    const txValidator = new AggregateTxValidator(
      new MetadataTxValidator(config.chainId),
      new TxProofValidator(proofVerifier),
    );

    // start the prover if we have been told to
    const simulationProvider = await getSimulationProvider(config, log);
    const prover = config.disableProver
      ? undefined
      : await TxProver.new(
          config,
          worldStateSynchronizer,
          telemetry,
          await archiver
            .getBlock(-1)
            .then(b => b?.header ?? worldStateSynchronizer.getCommitted().buildInitialHeader()),
        );

    if (!prover && !config.disableSequencer) {
      throw new Error("Can't start a sequencer without a prover");
    }

    // now create the sequencer
    const sequencer = config.disableSequencer
      ? undefined
      : await SequencerClient.new(
          config,
          p2pClient,
          worldStateSynchronizer,
          archiver,
          archiver,
          archiver,
          prover!,
          simulationProvider,
          telemetry,
        );

    return new AztecNodeService(
      config,
      p2pClient,
      archiver,
      archiver,
      archiver,
      archiver,
      archiver,
      worldStateSynchronizer,
      sequencer,
      ethereumChain.chainInfo.id,
      config.version,
      getGlobalVariableBuilder(config),
      store,
      prover,
      txValidator,
      telemetry,
      log,
    );
  }

  /**
   * Returns the sequencer client instance.
   * @returns The sequencer client instance.
   */
  public getSequencer(): SequencerClient | undefined {
    return this.sequencer;
  }

  public getProver(): ProverClient | undefined {
    return this.prover;
  }

  /**
   * Method to return the currently deployed L1 contract addresses.
   * @returns - The currently deployed L1 contract addresses.
   */
  public getL1ContractAddresses(): Promise<L1ContractAddresses> {
    return Promise.resolve(this.config.l1Contracts);
  }

  /**
   * Method to determine if the node is ready to accept transactions.
   * @returns - Flag indicating the readiness for tx submission.
   */
  public async isReady() {
    return (await this.p2pClient.isReady()) ?? false;
  }

  /**
   * Get a block specified by its number.
   * @param number - The block number being requested.
   * @returns The requested block.
   */
  public async getBlock(number: number): Promise<L2Block | undefined> {
    return await this.blockSource.getBlock(number);
  }

  /**
   * Method to request blocks. Will attempt to return all requested blocks but will return only those available.
   * @param from - The start of the range of blocks to return.
   * @param limit - The maximum number of blocks to obtain.
   * @returns The blocks requested.
   */
  public async getBlocks(from: number, limit: number): Promise<L2Block[]> {
    return (await this.blockSource.getBlocks(from, limit)) ?? [];
  }

  /**
   * Method to fetch the current block number.
   * @returns The block number.
   */
  public async getBlockNumber(): Promise<number> {
    return await this.blockSource.getBlockNumber();
  }

  /**
   * Method to fetch the version of the package.
   * @returns The node package version
   */
  public getNodeVersion(): Promise<string> {
    return Promise.resolve(this.packageVersion);
  }

  /**
   * Method to fetch the version of the rollup the node is connected to.
   * @returns The rollup version.
   */
  public getVersion(): Promise<number> {
    return Promise.resolve(this.version);
  }

  /**
   * Method to fetch the chain id of the base-layer for the rollup.
   * @returns The chain id.
   */
  public getChainId(): Promise<number> {
    return Promise.resolve(this.chainId);
  }

  public getContractClass(id: Fr): Promise<ContractClassPublic | undefined> {
    return this.contractDataSource.getContractClass(id);
  }

  public getContract(address: AztecAddress): Promise<ContractInstanceWithAddress | undefined> {
    return this.contractDataSource.getContract(address);
  }

  /**
   * Gets up to `limit` amount of logs starting from `from`.
   * @param from - Number of the L2 block to which corresponds the first logs to be returned.
   * @param limit - The maximum number of logs to return.
   * @param logType - Specifies whether to return encrypted or unencrypted logs.
   * @returns The requested logs.
   */
  public getLogs<TLogType extends LogType>(
    from: number,
    limit: number,
    logType: LogType,
  ): Promise<L2BlockL2Logs<FromLogType<TLogType>>[]> {
    const logSource = logType === LogType.ENCRYPTED ? this.encryptedLogsSource : this.unencryptedLogsSource;
    return logSource.getLogs(from, limit, logType) as Promise<L2BlockL2Logs<FromLogType<TLogType>>[]>;
  }

  /**
   * Gets unencrypted logs based on the provided filter.
   * @param filter - The filter to apply to the logs.
   * @returns The requested logs.
   */
  getUnencryptedLogs(filter: LogFilter): Promise<GetUnencryptedLogsResponse> {
    return this.unencryptedLogsSource.getUnencryptedLogs(filter);
  }

  /**
   * Method to submit a transaction to the p2p pool.
   * @param tx - The transaction to be submitted.
   */
  public async sendTx(tx: Tx) {
    this.log.info(`Received tx ${tx.getTxHash()}`);

    const [_, invalidTxs] = await this.txValidator.validateTxs([tx]);
    if (invalidTxs.length > 0) {
      this.log.warn(`Rejecting tx ${tx.getTxHash()} because of validation errors`);
      return;
    }

    await this.p2pClient!.sendTx(tx);
  }

  public async getTxReceipt(txHash: TxHash): Promise<TxReceipt> {
    let txReceipt = new TxReceipt(txHash, TxStatus.DROPPED, 'Tx dropped by P2P node.');

    // We first check if the tx is in pending (instead of first checking if it is mined) because if we first check
    // for mined and then for pending there could be a race condition where the tx is mined between the two checks
    // and we would incorrectly return a TxReceipt with status DROPPED
    const pendingTx = await this.getPendingTxByHash(txHash);
    if (pendingTx) {
      txReceipt = new TxReceipt(txHash, TxStatus.PENDING, '');
    }

    const settledTxReceipt = await this.blockSource.getSettledTxReceipt(txHash);
    if (settledTxReceipt) {
      txReceipt = settledTxReceipt;
    }

    return txReceipt;
  }

  public getTxEffect(txHash: TxHash): Promise<TxEffect | undefined> {
    return this.blockSource.getTxEffect(txHash);
  }

  /**
   * Method to stop the aztec node.
   */
  public async stop() {
    this.log.info(`Stopping`);
    await this.sequencer?.stop();
    await this.p2pClient.stop();
    await this.worldStateSynchronizer.stop();
    await this.blockSource.stop();
    await this.prover?.stop();
    this.log.info(`Stopped`);
  }

  /**
   * Method to retrieve pending txs.
   * @returns - The pending txs.
   */
  public async getPendingTxs() {
    return await this.p2pClient!.getTxs();
  }

  /**
   * Method to retrieve a single pending tx.
   * @param txHash - The transaction hash to return.
   * @returns - The pending tx if it exists.
   */
  public async getPendingTxByHash(txHash: TxHash) {
    return await this.p2pClient!.getTxByHash(txHash);
  }

  /**
   * Find the index of the given leaf in the given tree.
   * @param blockNumber - The block number at which to get the data
   * @param treeId - The tree to search in.
   * @param leafValue - The value to search for
   * @returns The index of the given leaf in the given tree or undefined if not found.
   */
  public async findLeafIndex(
    blockNumber: L2BlockNumber,
    treeId: MerkleTreeId,
    leafValue: Fr,
  ): Promise<bigint | undefined> {
    const committedDb = await this.#getWorldState(blockNumber);
    return committedDb.findLeafIndex(treeId, leafValue.toBuffer());
  }

  /**
   * Returns a sibling path for the given index in the nullifier tree.
   * @param blockNumber - The block number at which to get the data.
   * @param leafIndex - The index of the leaf for which the sibling path is required.
   * @returns The sibling path for the leaf index.
   */
  public async getNullifierSiblingPath(
    blockNumber: L2BlockNumber,
    leafIndex: bigint,
  ): Promise<SiblingPath<typeof NULLIFIER_TREE_HEIGHT>> {
    const committedDb = await this.#getWorldState(blockNumber);
    return committedDb.getSiblingPath(MerkleTreeId.NULLIFIER_TREE, leafIndex);
  }

  /**
   * Returns a sibling path for the given index in the data tree.
   * @param blockNumber - The block number at which to get the data.
   * @param leafIndex - The index of the leaf for which the sibling path is required.
   * @returns The sibling path for the leaf index.
   */
  public async getNoteHashSiblingPath(
    blockNumber: L2BlockNumber,
    leafIndex: bigint,
  ): Promise<SiblingPath<typeof NOTE_HASH_TREE_HEIGHT>> {
    const committedDb = await this.#getWorldState(blockNumber);
    return committedDb.getSiblingPath(MerkleTreeId.NOTE_HASH_TREE, leafIndex);
  }

  /**
   * Returns the index and a sibling path for a leaf in the committed l1 to l2 data tree.
   * @param blockNumber - The block number at which to get the data.
   * @param l1ToL2Message - The l1ToL2Message to get the index / sibling path for.
   * @param startIndex - The index to start searching from (used when skipping nullified messages)
   * @returns A tuple of the index and the sibling path of the L1ToL2Message (undefined if not found).
   */
  public async getL1ToL2MessageMembershipWitness(
    blockNumber: L2BlockNumber,
    l1ToL2Message: Fr,
    startIndex = 0n,
  ): Promise<[bigint, SiblingPath<typeof L1_TO_L2_MSG_TREE_HEIGHT>] | undefined> {
    const index = await this.l1ToL2MessageSource.getL1ToL2MessageIndex(l1ToL2Message, startIndex);
    if (index === undefined) {
      return undefined;
    }
    const committedDb = await this.#getWorldState(blockNumber);
    const siblingPath = await committedDb.getSiblingPath<typeof L1_TO_L2_MSG_TREE_HEIGHT>(
      MerkleTreeId.L1_TO_L2_MESSAGE_TREE,
      index,
    );
    return [index, siblingPath];
  }

  /**
   * Returns whether an L1 to L2 message is synced by archiver and if it's ready to be included in a block.
   * @param l1ToL2Message - The L1 to L2 message to check.
   * @param startL2BlockNumber - The block number after which we are interested in checking if the message was
   * included.
   * @remarks We pass in the minL2BlockNumber because there can be duplicate messages and the block number allow us
   * to skip the duplicates (we know after which block a given message is to be included).
   * @returns Whether the message is synced and ready to be included in a block.
   */
  public async isL1ToL2MessageSynced(l1ToL2Message: Fr, startL2BlockNumber = INITIAL_L2_BLOCK_NUM): Promise<boolean> {
    const startIndex = BigInt(startL2BlockNumber - INITIAL_L2_BLOCK_NUM) * BigInt(NUMBER_OF_L1_L2_MESSAGES_PER_ROLLUP);
    return (await this.l1ToL2MessageSource.getL1ToL2MessageIndex(l1ToL2Message, startIndex)) !== undefined;
  }

  /**
   * Returns the index of a l2ToL1Message in a ephemeral l2 to l1 data tree as well as its sibling path.
   * @remarks This tree is considered ephemeral because it is created on-demand by: taking all the l2ToL1 messages
   * in a single block, and then using them to make a variable depth append-only tree with these messages as leaves.
   * The tree is discarded immediately after calculating what we need from it.
   * TODO: Handle the case where two messages in the same tx have the same hash.
   * @param blockNumber - The block number at which to get the data.
   * @param l2ToL1Message - The l2ToL1Message get the index / sibling path for.
   * @returns A tuple of the index and the sibling path of the L2ToL1Message.
   */
  public async getL2ToL1MessageMembershipWitness(
    blockNumber: L2BlockNumber,
    l2ToL1Message: Fr,
  ): Promise<[bigint, SiblingPath<number>]> {
    const block = await this.blockSource.getBlock(blockNumber === 'latest' ? await this.getBlockNumber() : blockNumber);

    if (block === undefined) {
      throw new Error('Block is not defined');
    }

    const l2ToL1Messages = block.body.txEffects.map(txEffect => txEffect.l2ToL1Msgs);

    // Find index of message
    let indexOfMsgInSubtree = -1;
    const indexOfMsgTx = l2ToL1Messages.findIndex(msgs => {
      const idx = msgs.findIndex(msg => msg.equals(l2ToL1Message));
      indexOfMsgInSubtree = Math.max(indexOfMsgInSubtree, idx);
      return idx !== -1;
    });

    if (indexOfMsgTx === -1) {
      throw new Error('The L2ToL1Message you are trying to prove inclusion of does not exist');
    }

    // Construct message subtrees
    const l2toL1Subtrees = await Promise.all(
      l2ToL1Messages.map(async (msgs, i) => {
        const treeHeight = msgs.length <= 1 ? 1 : Math.ceil(Math.log2(msgs.length));
        const tree = new StandardTree(
          openTmpStore(true),
          new SHA256Trunc(),
          `temp_msgs_subtrees_${i}`,
          treeHeight,
          0n,
          Fr,
        );
        await tree.appendLeaves(msgs);
        return tree;
      }),
    );

    // path of the input msg from leaf -> first out hash calculated in base rolllup
    const subtreePathOfL2ToL1Message = await l2toL1Subtrees[indexOfMsgTx].getSiblingPath(
      BigInt(indexOfMsgInSubtree),
      true,
    );

    let l2toL1SubtreeRoots = l2toL1Subtrees.map(t => Fr.fromBuffer(t.getRoot(true)));
    if (l2toL1SubtreeRoots.length < 2) {
      l2toL1SubtreeRoots = padArrayEnd(l2toL1SubtreeRoots, Fr.fromBuffer(sha256Trunc(Buffer.alloc(64))), 2);
    }
    const maxTreeHeight = Math.ceil(Math.log2(l2toL1SubtreeRoots.length));
    // The root of this tree is the out_hash calculated in Noir => we truncate to match Noir's SHA
    const outHashTree = new UnbalancedTree(new SHA256Trunc(), 'temp_outhash_sibling_path', maxTreeHeight, Fr);
    await outHashTree.appendLeaves(l2toL1SubtreeRoots);

    const pathOfTxInOutHashTree = await outHashTree.getSiblingPath(l2toL1SubtreeRoots[indexOfMsgTx].toBigInt());
    // Append subtree path to out hash tree path
    const mergedPath = subtreePathOfL2ToL1Message.toBufferArray().concat(pathOfTxInOutHashTree.toBufferArray());
    // Append binary index of subtree path to binary index of out hash tree path
    const mergedIndex = parseInt(
      indexOfMsgTx
        .toString(2)
        .concat(indexOfMsgInSubtree.toString(2).padStart(l2toL1Subtrees[indexOfMsgTx].getDepth(), '0')),
      2,
    );

    return [BigInt(mergedIndex), new SiblingPath(mergedPath.length, mergedPath)];
  }

  /**
   * Returns a sibling path for a leaf in the committed blocks tree.
   * @param blockNumber - The block number at which to get the data.
   * @param leafIndex - Index of the leaf in the tree.
   * @returns The sibling path.
   */
  public async getArchiveSiblingPath(
    blockNumber: L2BlockNumber,
    leafIndex: bigint,
  ): Promise<SiblingPath<typeof ARCHIVE_HEIGHT>> {
    const committedDb = await this.#getWorldState(blockNumber);
    return committedDb.getSiblingPath(MerkleTreeId.ARCHIVE, leafIndex);
  }

  /**
   * Returns a sibling path for a leaf in the committed public data tree.
   * @param blockNumber - The block number at which to get the data.
   * @param leafIndex - Index of the leaf in the tree.
   * @returns The sibling path.
   */
  public async getPublicDataSiblingPath(
    blockNumber: L2BlockNumber,
    leafIndex: bigint,
  ): Promise<SiblingPath<typeof PUBLIC_DATA_TREE_HEIGHT>> {
    const committedDb = await this.#getWorldState(blockNumber);
    return committedDb.getSiblingPath(MerkleTreeId.PUBLIC_DATA_TREE, leafIndex);
  }

  /**
   * Returns a nullifier membership witness for a given nullifier at a given block.
   * @param blockNumber - The block number at which to get the index.
   * @param nullifier - Nullifier we try to find witness for.
   * @returns The nullifier membership witness (if found).
   */
  public async getNullifierMembershipWitness(
    blockNumber: L2BlockNumber,
    nullifier: Fr,
  ): Promise<NullifierMembershipWitness | undefined> {
    const db = await this.#getWorldState(blockNumber);
    const index = await db.findLeafIndex(MerkleTreeId.NULLIFIER_TREE, nullifier.toBuffer());
    if (!index) {
      return undefined;
    }

    const leafPreimagePromise = db.getLeafPreimage(MerkleTreeId.NULLIFIER_TREE, index);
    const siblingPathPromise = db.getSiblingPath<typeof NULLIFIER_TREE_HEIGHT>(
      MerkleTreeId.NULLIFIER_TREE,
      BigInt(index),
    );

    const [leafPreimage, siblingPath] = await Promise.all([leafPreimagePromise, siblingPathPromise]);

    if (!leafPreimage) {
      return undefined;
    }

    return new NullifierMembershipWitness(BigInt(index), leafPreimage as NullifierLeafPreimage, siblingPath);
  }

  /**
   * Returns a low nullifier membership witness for a given nullifier at a given block.
   * @param blockNumber - The block number at which to get the index.
   * @param nullifier - Nullifier we try to find the low nullifier witness for.
   * @returns The low nullifier membership witness (if found).
   * @remarks Low nullifier witness can be used to perform a nullifier non-inclusion proof by leveraging the "linked
   * list structure" of leaves and proving that a lower nullifier is pointing to a bigger next value than the nullifier
   * we are trying to prove non-inclusion for.
   *
   * Note: This function returns the membership witness of the nullifier itself and not the low nullifier when
   * the nullifier already exists in the tree. This is because the `getPreviousValueIndex` function returns the
   * index of the nullifier itself when it already exists in the tree.
   * TODO: This is a confusing behavior and we should eventually address that.
   */
  public async getLowNullifierMembershipWitness(
    blockNumber: L2BlockNumber,
    nullifier: Fr,
  ): Promise<NullifierMembershipWitness | undefined> {
    const committedDb = await this.#getWorldState(blockNumber);
    const findResult = await committedDb.getPreviousValueIndex(MerkleTreeId.NULLIFIER_TREE, nullifier.toBigInt());
    if (!findResult) {
      return undefined;
    }
    const { index, alreadyPresent } = findResult;
    if (alreadyPresent) {
      this.log.warn(`Nullifier ${nullifier.toBigInt()} already exists in the tree`);
    }
    const preimageData = (await committedDb.getLeafPreimage(MerkleTreeId.NULLIFIER_TREE, index))!;

    const siblingPath = await committedDb.getSiblingPath<typeof NULLIFIER_TREE_HEIGHT>(
      MerkleTreeId.NULLIFIER_TREE,
      BigInt(index),
    );
    return new NullifierMembershipWitness(BigInt(index), preimageData as NullifierLeafPreimage, siblingPath);
  }

  async getPublicDataTreeWitness(blockNumber: L2BlockNumber, leafSlot: Fr): Promise<PublicDataWitness | undefined> {
    const committedDb = await this.#getWorldState(blockNumber);
    const lowLeafResult = await committedDb.getPreviousValueIndex(MerkleTreeId.PUBLIC_DATA_TREE, leafSlot.toBigInt());
    if (!lowLeafResult) {
      return undefined;
    } else {
      const preimage = (await committedDb.getLeafPreimage(
        MerkleTreeId.PUBLIC_DATA_TREE,
        lowLeafResult.index,
      )) as PublicDataTreeLeafPreimage;
      const path = await committedDb.getSiblingPath<typeof PUBLIC_DATA_TREE_HEIGHT>(
        MerkleTreeId.PUBLIC_DATA_TREE,
        lowLeafResult.index,
      );
      return new PublicDataWitness(lowLeafResult.index, preimage, path);
    }
  }

  /**
   * Gets the storage value at the given contract storage slot.
   *
   * @remarks The storage slot here refers to the slot as it is defined in Noir not the index in the merkle tree.
   * Aztec's version of `eth_getStorageAt`.
   *
   * @param contract - Address of the contract to query.
   * @param slot - Slot to query.
   * @param blockNumber - The block number at which to get the data or 'latest'.
   * @returns Storage value at the given contract slot.
   */
  public async getPublicStorageAt(contract: AztecAddress, slot: Fr, blockNumber: L2BlockNumber): Promise<Fr> {
    const committedDb = await this.#getWorldState(blockNumber);
    const leafSlot = computePublicDataTreeLeafSlot(contract, slot);

    const lowLeafResult = await committedDb.getPreviousValueIndex(MerkleTreeId.PUBLIC_DATA_TREE, leafSlot.toBigInt());
    if (!lowLeafResult || !lowLeafResult.alreadyPresent) {
      return Fr.ZERO;
    }
    const preimage = (await committedDb.getLeafPreimage(
      MerkleTreeId.PUBLIC_DATA_TREE,
      lowLeafResult.index,
    )) as PublicDataTreeLeafPreimage;
    return preimage.value;
  }

  /**
   * Returns the currently committed block header.
   * @returns The current committed block header.
   */
  public async getHeader(): Promise<Header> {
    const block = await this.getBlock(-1);
    if (block) {
      return block.header;
    }

    // No block was not found so we build the initial header.
    const committedDb = await this.#getWorldState('latest');
    return await committedDb.buildInitialHeader();
  }

  /**
   * Simulates the public part of a transaction with the current state.
   * @param tx - The transaction to simulate.
   **/
  public async simulatePublicCalls(tx: Tx): Promise<PublicSimulationOutput> {
    this.log.info(`Simulating tx ${tx.getTxHash()}`);
    const blockNumber = (await this.blockSource.getBlockNumber()) + 1;

    // If sequencer is not initialized, we just set these values to zero for simulation.
    const coinbase = this.sequencer?.coinbase || EthAddress.ZERO;
    const feeRecipient = this.sequencer?.feeRecipient || AztecAddress.ZERO;

    const newGlobalVariables = await this.globalVariableBuilder.buildGlobalVariables(
      new Fr(blockNumber),
      coinbase,
      feeRecipient,
    );
    const prevHeader = (await this.blockSource.getBlock(-1))?.header;

    // Instantiate merkle trees so uncommitted updates by this simulation are local to it.
    // TODO we should be able to remove this after https://github.com/AztecProtocol/aztec-packages/issues/1869
    // So simulation of public functions doesn't affect the merkle trees.
    const treeFactory = await JSTreeFactory.init(this.merkleTreesDb);
    const merkleTrees = await MerkleTrees.new(this.merkleTreesDb, treeFactory, this.log);

    const publicProcessorFactory = new PublicProcessorFactory(
      merkleTrees.asLatest(),
      this.contractDataSource,
      new WASMSimulator(),
      this.telemetry,
    );
    const processor = await publicProcessorFactory.create(prevHeader, newGlobalVariables);
    // REFACTOR: Consider merging ProcessReturnValues into ProcessedTx
    const [processedTxs, failedTxs, returns] = await processor.process([tx]);
    // REFACTOR: Consider returning the error/revert rather than throwing
    if (failedTxs.length) {
      this.log.warn(`Simulated tx ${tx.getTxHash()} fails: ${failedTxs[0].error}`);
      throw failedTxs[0].error;
    }
    const { reverted } = partitionReverts(processedTxs);
    if (reverted.length) {
      this.log.warn(`Simulated tx ${tx.getTxHash()} reverts: ${reverted[0].revertReason}`);
      throw reverted[0].revertReason;
    }
    this.log.debug(`Simulated tx ${tx.getTxHash()} succeeds`);
    const [processedTx] = processedTxs;
    return new PublicSimulationOutput(
      processedTx.encryptedLogs,
      processedTx.unencryptedLogs,
      processedTx.revertReason,
      processedTx.data.constants,
      processedTx.data.end,
      returns,
      processedTx.gasUsed,
    );
  }

  public async setConfig(config: Partial<SequencerConfig & ProverConfig>): Promise<void> {
    const newConfig = { ...this.config, ...config };
    this.sequencer?.updateSequencerConfig(config);
    await this.prover?.updateProverConfig(config);

    if (newConfig.realProofs !== this.config.realProofs) {
      const proofVerifier = config.realProofs ? await BBCircuitVerifier.new(newConfig) : new TestCircuitVerifier();

      this.txValidator = new AggregateTxValidator(
        new MetadataTxValidator(this.chainId),
        new TxProofValidator(proofVerifier),
      );
    }

    this.config = newConfig;
  }

  public getProtocolContractAddresses(): Promise<ProtocolContractAddresses> {
    return Promise.resolve({
      classRegisterer: getCanonicalClassRegisterer().address,
      gasToken: getCanonicalGasToken().address,
      instanceDeployer: getCanonicalInstanceDeployer().address,
      keyRegistry: getCanonicalKeyRegistryAddress(),
      multiCallEntrypoint: getCanonicalMultiCallEntrypointAddress(),
    });
  }

  public addContractArtifact(address: AztecAddress, artifact: ContractArtifact): Promise<void> {
    return this.contractDataSource.addContractArtifact(address, artifact);
  }

  /**
   * Returns an instance of MerkleTreeOperations having first ensured the world state is fully synched
   * @param blockNumber - The block number at which to get the data.
   * @returns An instance of a committed MerkleTreeOperations
   */
  async #getWorldState(blockNumber: L2BlockNumber) {
    if (typeof blockNumber === 'number' && blockNumber < INITIAL_L2_BLOCK_NUM) {
      throw new Error('Invalid block number to get world state for: ' + blockNumber);
    }

    let blockSyncedTo: number = 0;
    try {
      // Attempt to sync the world state if necessary
      blockSyncedTo = await this.#syncWorldState();
    } catch (err) {
      this.log.error(`Error getting world state: ${err}`);
    }

    // using a snapshot could be less efficient than using the committed db
    if (blockNumber === 'latest' || blockNumber === blockSyncedTo) {
      this.log.debug(`Using committed db for block ${blockNumber}, world state synced upto ${blockSyncedTo}`);
      return this.worldStateSynchronizer.getCommitted();
    } else if (blockNumber < blockSyncedTo) {
      this.log.debug(`Using snapshot for block ${blockNumber}, world state synced upto ${blockSyncedTo}`);
      return this.worldStateSynchronizer.getSnapshot(blockNumber);
    } else {
      throw new Error(`Block ${blockNumber} not yet synced`);
    }
  }

  /**
   * Ensure we fully sync the world state
   * @returns A promise that fulfils once the world state is synced
   */
  async #syncWorldState(): Promise<number> {
    const blockSourceHeight = await this.blockSource.getBlockNumber();
    return this.worldStateSynchronizer.syncImmediate(blockSourceHeight);
  }
}<|MERGE_RESOLUTION|>--- conflicted
+++ resolved
@@ -53,11 +53,7 @@
 import { type AztecKVStore } from '@aztec/kv-store';
 import { AztecLmdbStore } from '@aztec/kv-store/lmdb';
 import { initStoreForRollup, openTmpStore } from '@aztec/kv-store/utils';
-<<<<<<< HEAD
-import { JSTreeFactory, SHA256Trunc, StandardTree } from '@aztec/merkle-tree';
-=======
 import { SHA256Trunc, StandardTree, UnbalancedTree } from '@aztec/merkle-tree';
->>>>>>> 7870a581
 import { AztecKVTxPool, type P2P, createP2PClient } from '@aztec/p2p';
 import { getCanonicalClassRegisterer } from '@aztec/protocol-contracts/class-registerer';
 import { getCanonicalGasToken } from '@aztec/protocol-contracts/gas-token';
@@ -167,8 +163,7 @@
     const p2pClient = await createP2PClient(store, config, new AztecKVTxPool(store, telemetry), archiver);
 
     // now create the merkle trees and the world state synchronizer
-    const treeFactory = await JSTreeFactory.init(store);
-    const merkleTrees = await MerkleTrees.new(store, treeFactory);
+    const merkleTrees = await MerkleTrees.new(store);
     const worldStateConfig: WorldStateConfig = getWorldStateConfig();
     const worldStateSynchronizer = new ServerWorldStateSynchronizer(store, merkleTrees, archiver, worldStateConfig);
 
@@ -753,8 +748,7 @@
     // Instantiate merkle trees so uncommitted updates by this simulation are local to it.
     // TODO we should be able to remove this after https://github.com/AztecProtocol/aztec-packages/issues/1869
     // So simulation of public functions doesn't affect the merkle trees.
-    const treeFactory = await JSTreeFactory.init(this.merkleTreesDb);
-    const merkleTrees = await MerkleTrees.new(this.merkleTreesDb, treeFactory, this.log);
+    const merkleTrees = await MerkleTrees.new(this.merkleTreesDb, this.log);
 
     const publicProcessorFactory = new PublicProcessorFactory(
       merkleTrees.asLatest(),
