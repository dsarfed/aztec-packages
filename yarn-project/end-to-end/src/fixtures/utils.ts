import { SchnorrAccountContractArtifact } from '@aztec/accounts/schnorr';
import { createAccounts, getDeployedTestAccountsWallets } from '@aztec/accounts/testing';
import { type AztecNodeConfig, AztecNodeService, getConfigEnvVars } from '@aztec/aztec-node';
import {
  type AccountWalletWithSecretKey,
  AnvilTestWatcher,
  AztecAddress,
  type AztecNode,
  BatchCall,
  CheatCodes,
  type ContractMethod,
  type DebugLogger,
  type DeployL1Contracts,
  EncryptedNoteL2BlockL2Logs,
  EthCheatCodes,
  type L1ContractArtifactsForDeployment,
  LogType,
  NoFeePaymentMethod,
  type PXE,
  type SentTx,
  SignerlessWallet,
  type Wallet,
  createAztecNodeClient,
  createDebugLogger,
  createPXEClient,
  deployL1Contracts,
  makeFetch,
  waitForPXE,
} from '@aztec/aztec.js';
import { deployInstance, registerContractClass } from '@aztec/aztec.js/deployment';
import { DefaultMultiCallEntrypoint } from '@aztec/aztec.js/entrypoint';
import { type BBNativePrivateKernelProver } from '@aztec/bb-prover';
import {
  CANONICAL_AUTH_REGISTRY_ADDRESS,
  CANONICAL_KEY_REGISTRY_ADDRESS,
  type EthAddress,
  GasSettings,
  MAX_PACKED_PUBLIC_BYTECODE_SIZE_IN_FIELDS,
  ROUTER_ADDRESS,
  computeContractAddressFromInstance,
  getContractClassFromArtifact,
} from '@aztec/circuits.js';
import { NULL_KEY, isAnvilTestChain } from '@aztec/ethereum';
import { bufferAsFields } from '@aztec/foundation/abi';
import { makeBackoff, retry, retryUntil } from '@aztec/foundation/retry';
import {
  AvailabilityOracleAbi,
  AvailabilityOracleBytecode,
  FeeJuicePortalAbi,
  FeeJuicePortalBytecode,
  InboxAbi,
  InboxBytecode,
  OutboxAbi,
  OutboxBytecode,
  PortalERC20Abi,
  PortalERC20Bytecode,
  RegistryAbi,
  RegistryBytecode,
  RollupAbi,
  RollupBytecode,
} from '@aztec/l1-artifacts';
import { AuthRegistryContract, KeyRegistryContract, RouterContract } from '@aztec/noir-contracts.js';
import { FeeJuiceContract } from '@aztec/noir-contracts.js/FeeJuice';
import { getVKTreeRoot } from '@aztec/noir-protocol-circuits-types';
import { getCanonicalAuthRegistry } from '@aztec/protocol-contracts/auth-registry';
import { FeeJuiceAddress, getCanonicalFeeJuice } from '@aztec/protocol-contracts/fee-juice';
import { getCanonicalKeyRegistry } from '@aztec/protocol-contracts/key-registry';
import { getCanonicalRouter } from '@aztec/protocol-contracts/router';
import { PXEService, type PXEServiceConfig, createPXEService, getPXEServiceConfig } from '@aztec/pxe';
import { type SequencerClient } from '@aztec/sequencer-client';
import { createAndStartTelemetryClient, getConfigEnvVars as getTelemetryConfig } from '@aztec/telemetry-client/start';

import { type Anvil, createAnvil } from '@viem/anvil';
import getPort from 'get-port';
import * as path from 'path';
import {
  type Account,
  type Chain,
  type HDAccount,
  type HttpTransport,
  type PrivateKeyAccount,
  createPublicClient,
  createWalletClient,
  http,
} from 'viem';
import { mnemonicToAccount, privateKeyToAccount } from 'viem/accounts';
import { foundry } from 'viem/chains';

import { MNEMONIC } from './fixtures.js';
import { getACVMConfig } from './get_acvm_config.js';
import { getBBConfig } from './get_bb_config.js';
import { isMetricsLoggingRequested, setupMetricsLogger } from './logging.js';

export { deployAndInitializeTokenAndBridgeContracts } from '../shared/cross_chain_test_harness.js';

const { PXE_URL = '' } = process.env;

const telemetryPromise = createAndStartTelemetryClient(getTelemetryConfig());
if (typeof afterAll === 'function') {
  afterAll(async () => {
    const client = await telemetryPromise;
    await client.stop();
  });
}

const getAztecUrl = () => {
  return PXE_URL;
};

export const getPrivateKeyFromIndex = (index: number): Buffer | null => {
  const hdAccount = mnemonicToAccount(MNEMONIC, { addressIndex: index });
  const privKeyRaw = hdAccount.getHdKey().privateKey;
  return privKeyRaw === null ? null : Buffer.from(privKeyRaw);
};

export const setupL1Contracts = async (
  l1RpcUrl: string,
  account: HDAccount | PrivateKeyAccount,
  logger: DebugLogger,
  args: { salt?: number; initialValidators?: EthAddress[] } = {},
  chain: Chain = foundry,
) => {
  const l1Artifacts: L1ContractArtifactsForDeployment = {
    registry: {
      contractAbi: RegistryAbi,
      contractBytecode: RegistryBytecode,
    },
    inbox: {
      contractAbi: InboxAbi,
      contractBytecode: InboxBytecode,
    },
    outbox: {
      contractAbi: OutboxAbi,
      contractBytecode: OutboxBytecode,
    },
    availabilityOracle: {
      contractAbi: AvailabilityOracleAbi,
      contractBytecode: AvailabilityOracleBytecode,
    },
    rollup: {
      contractAbi: RollupAbi,
      contractBytecode: RollupBytecode,
    },
    feeJuice: {
      contractAbi: PortalERC20Abi,
      contractBytecode: PortalERC20Bytecode,
    },
    feeJuicePortal: {
      contractAbi: FeeJuicePortalAbi,
      contractBytecode: FeeJuicePortalBytecode,
    },
  };

  const l1Data = await deployL1Contracts(l1RpcUrl, account, chain, logger, l1Artifacts, {
    l2FeeJuiceAddress: FeeJuiceAddress,
    vkTreeRoot: getVKTreeRoot(),
    salt: args.salt,
    initialValidators: args.initialValidators,
  });

  return l1Data;
};

/**
 * Sets up Private eXecution Environment (PXE).
 * @param aztecNode - An instance of Aztec Node.
 * @param opts - Partial configuration for the PXE service.
 * @param firstPrivKey - The private key of the first account to be created.
 * @param logger - The logger to be used.
 * @param useLogSuffix - Whether to add a randomly generated suffix to the PXE debug logs.
 * @param proofCreator - An optional proof creator to use
 * @returns Private eXecution Environment (PXE), accounts, wallets and logger.
 */
export async function setupPXEService(
  aztecNode: AztecNode,
  opts: Partial<PXEServiceConfig> = {},
  logger = getLogger(),
  useLogSuffix = false,
  proofCreator?: BBNativePrivateKernelProver,
): Promise<{
  /**
   * The PXE instance.
   */
  pxe: PXEService;
  /**
   * Logger instance named as the current test.
   */
  logger: DebugLogger;
  /**
   * Teardown function
   */
  teardown: () => Promise<void>;
}> {
  const pxeServiceConfig = { ...getPXEServiceConfig(), ...opts };
  const pxe = await createPXEService(aztecNode, pxeServiceConfig, useLogSuffix, proofCreator);

  const teardown = async () => {
    await pxe.stop();
  };

  return {
    pxe,
    logger,
    teardown,
  };
}

/**
 * Function to setup the test against a remote deployment. It is assumed that L1 contract are already deployed
 * @param account - The account for use in create viem wallets.
 * @param config - The aztec Node Configuration
 * @param logger - The logger to be used
 * @param numberOfAccounts - The number of new accounts to be created once the PXE is initiated.
 * (will create extra accounts if the environment doesn't already have enough accounts)
 * @returns Private eXecution Environment (PXE) client, viem wallets, contract addresses etc.
 */
async function setupWithRemoteEnvironment(
  account: Account,
  config: AztecNodeConfig,
  logger: DebugLogger,
  numberOfAccounts: number,
  enableGas: boolean,
) {
  // we are setting up against a remote environment, l1 contracts are already deployed
  const aztecNodeUrl = getAztecUrl();
  logger.verbose(`Creating Aztec Node client to remote host ${aztecNodeUrl}`);
  const aztecNode = createAztecNodeClient(aztecNodeUrl);
  logger.verbose(`Creating PXE client to remote host ${PXE_URL}`);
  const pxeClient = createPXEClient(PXE_URL, makeFetch([1, 2, 3], true));
  await waitForPXE(pxeClient, logger);
  logger.verbose('JSON RPC client connected to PXE');
  logger.verbose(`Retrieving contract addresses from ${PXE_URL}`);
  const l1Contracts = (await pxeClient.getNodeInfo()).l1ContractAddresses;

  const walletClient = createWalletClient<HttpTransport, Chain, HDAccount>({
    account,
    chain: foundry,
    transport: http(config.l1RpcUrl),
  });
  const publicClient = createPublicClient({
    chain: foundry,
    transport: http(config.l1RpcUrl),
  });
  const deployL1ContractsValues: DeployL1Contracts = {
    l1ContractAddresses: l1Contracts,
    walletClient,
    publicClient,
  };
  const cheatCodes = CheatCodes.create(config.l1RpcUrl, pxeClient!);
  const teardown = () => Promise.resolve();

  const { l1ChainId: chainId, protocolVersion } = await pxeClient.getNodeInfo();
  // this contract might already have been deployed
  // the following deploying functions are idempotent
  await deployCanonicalKeyRegistry(
    new SignerlessWallet(pxeClient, new DefaultMultiCallEntrypoint(chainId, protocolVersion)),
  );
  await deployCanonicalAuthRegistry(
    new SignerlessWallet(pxeClient, new DefaultMultiCallEntrypoint(config.l1ChainId, config.version)),
  );

  if (enableGas) {
    await deployCanonicalFeeJuice(
      new SignerlessWallet(pxeClient, new DefaultMultiCallEntrypoint(chainId, protocolVersion)),
    );
  }

  logger.verbose('Constructing available wallets from already registered accounts...');
  const wallets = await getDeployedTestAccountsWallets(pxeClient);

  if (wallets.length < numberOfAccounts) {
    const numNewAccounts = numberOfAccounts - wallets.length;
    logger.verbose(`Deploying ${numNewAccounts} accounts...`);
    wallets.push(...(await createAccounts(pxeClient, numNewAccounts)));
  }

  return {
    aztecNode,
    sequencer: undefined,
    prover: undefined,
    pxe: pxeClient,
    deployL1ContractsValues,
    accounts: await pxeClient!.getRegisteredAccounts(),
    config,
    wallet: wallets[0],
    wallets,
    logger,
    cheatCodes,
    teardown,
  };
}

/** Options for the e2e tests setup */
type SetupOptions = {
  /** State load */
  stateLoad?: string;
  /** Previously deployed contracts on L1 */
  deployL1ContractsValues?: DeployL1Contracts;
  /** Whether to skip deployment of protocol contracts (auth registry, etc) */
  skipProtocolContracts?: boolean;
  /** Salt to use in L1 contract deployment */
  salt?: number;
  /** An initial set of validators */
  initialValidators?: EthAddress[];
  /** Anvil block time (interval) */
  l1BlockTime?: number;
} & Partial<AztecNodeConfig>;

/** Context for an end-to-end test as returned by the `setup` function */
export type EndToEndContext = {
  /** The Aztec Node service or client a connected to it. */
  aztecNode: AztecNode;
  /** A client to the sequencer service (undefined if connected to remote environment) */
  sequencer: SequencerClient | undefined;
  /** The Private eXecution Environment (PXE). */
  pxe: PXE;
  /** Return values from deployL1Contracts function. */
  deployL1ContractsValues: DeployL1Contracts;
  /** The Aztec Node configuration. */
  config: AztecNodeConfig;
  /** The first wallet to be used. */
  wallet: AccountWalletWithSecretKey;
  /** The wallets to be used. */
  wallets: AccountWalletWithSecretKey[];
  /** Logger instance named as the current test. */
  logger: DebugLogger;
  /** The cheat codes. */
  cheatCodes: CheatCodes;
  /** Function to stop the started services. */
  teardown: () => Promise<void>;
};

/**
 * Sets up the environment for the end-to-end tests.
 * @param numberOfAccounts - The number of new accounts to be created once the PXE is initiated.
 * @param opts - Options to pass to the node initialization and to the setup script.
 * @param pxeOpts - Options to pass to the PXE initialization.
 */
export async function setup(
  numberOfAccounts = 1,
  opts: SetupOptions = {},
  pxeOpts: Partial<PXEServiceConfig> = {},
  enableGas = false,
  chain: Chain = foundry,
): Promise<EndToEndContext> {
  const config = { ...getConfigEnvVars(), ...opts };
  const logger = getLogger();

  let anvil: Anvil | undefined;

  if (!config.l1RpcUrl) {
    if (!isAnvilTestChain(chain.id)) {
      throw new Error(`No ETHEREUM_HOST set but non anvil chain requested`);
    }
    if (PXE_URL) {
      throw new Error(
        `PXE_URL provided but no ETHEREUM_HOST set. Refusing to run, please set both variables so tests can deploy L1 contracts to the same Anvil instance`,
      );
    }

    const res = await startAnvil(opts.l1BlockTime);
    anvil = res.anvil;
    config.l1RpcUrl = res.rpcUrl;
  }

  // Enable logging metrics to a local file named after the test suite
  if (isMetricsLoggingRequested()) {
    const filename = path.join('log', getJobName() + '.jsonl');
    logger.info(`Logging metrics to ${filename}`);
    setupMetricsLogger(filename);
  }

  if (opts.stateLoad) {
    const ethCheatCodes = new EthCheatCodes(config.l1RpcUrl);
    await ethCheatCodes.loadChainState(opts.stateLoad);
  }

  let publisherPrivKey = undefined;
  let publisherHdAccount = undefined;

  if (config.publisherPrivateKey && config.publisherPrivateKey != NULL_KEY) {
    publisherHdAccount = privateKeyToAccount(config.publisherPrivateKey);
  } else if (!MNEMONIC) {
    throw new Error(`Mnemonic not provided and no publisher private key`);
  } else {
    publisherHdAccount = mnemonicToAccount(MNEMONIC, { addressIndex: 0 });
    const publisherPrivKeyRaw = publisherHdAccount.getHdKey().privateKey;
    publisherPrivKey = publisherPrivKeyRaw === null ? null : Buffer.from(publisherPrivKeyRaw);
    config.publisherPrivateKey = `0x${publisherPrivKey!.toString('hex')}`;
  }

  if (PXE_URL) {
    // we are setting up against a remote environment, l1 contracts are assumed to already be deployed
    return await setupWithRemoteEnvironment(publisherHdAccount!, config, logger, numberOfAccounts, enableGas);
  }

  const deployL1ContractsValues =
    opts.deployL1ContractsValues ??
    (await setupL1Contracts(
      config.l1RpcUrl,
      publisherHdAccount!,
      logger,
      { salt: opts.salt, initialValidators: opts.initialValidators },
      chain,
    ));

  config.l1Contracts = deployL1ContractsValues.l1ContractAddresses;

  const watcher = new AnvilTestWatcher(
    new EthCheatCodes(config.l1RpcUrl),
    deployL1ContractsValues.l1ContractAddresses.rollupAddress,
    deployL1ContractsValues.publicClient,
  );

  await watcher.start();

  // Run the test with validators enabled
  const validatorPrivKey = getPrivateKeyFromIndex(1);
  config.validatorPrivateKey = `0x${validatorPrivKey!.toString('hex')}`;

  logger.verbose('Creating and synching an aztec node...');

  const acvmConfig = await getACVMConfig(logger);
  if (acvmConfig) {
    config.acvmWorkingDirectory = acvmConfig.acvmWorkingDirectory;
    config.acvmBinaryPath = acvmConfig.acvmBinaryPath;
  }

  const bbConfig = await getBBConfig(logger);
  if (bbConfig) {
    config.bbBinaryPath = bbConfig.bbBinaryPath;
    config.bbWorkingDirectory = bbConfig.bbWorkingDirectory;
  }
  config.l1PublishRetryIntervalMS = 100;

  const telemetry = await telemetryPromise;
  const aztecNode = await AztecNodeService.createAndSync(config, telemetry);
  const sequencer = aztecNode.getSequencer();

  logger.verbose('Creating a pxe...');

  const { pxe } = await setupPXEService(aztecNode!, pxeOpts, logger);

  if (!config.skipProtocolContracts) {
    logger.verbose('Deploying key registry...');
    await deployCanonicalKeyRegistry(
      new SignerlessWallet(pxe, new DefaultMultiCallEntrypoint(config.l1ChainId, config.version)),
    );

    logger.verbose('Deploying auth registry...');
    await deployCanonicalAuthRegistry(
      new SignerlessWallet(pxe, new DefaultMultiCallEntrypoint(config.l1ChainId, config.version)),
    );

    if (enableGas) {
      logger.verbose('Deploying Fee Juice...');
      await deployCanonicalFeeJuice(
        new SignerlessWallet(pxe, new DefaultMultiCallEntrypoint(config.l1ChainId, config.version)),
      );
    }

    logger.verbose('Deploying router...');
    await deployCanonicalRouter(
      new SignerlessWallet(pxe, new DefaultMultiCallEntrypoint(config.l1ChainId, config.version)),
    );
  }

<<<<<<< HEAD
  // A watcher that performs time jumps in the sequencer when they are required
  const watcher = new Watcher(
    new EthCheatCodes(config.l1RpcUrl),
    deployL1ContractsValues.l1ContractAddresses.rollupAddress,
    deployL1ContractsValues.publicClient,
  );

  // If we are NOT using wall time, we should start the watcher to jump in time as needed.
  if (!opts.l1BlockTime) {
    watcher.start();
  }

=======
>>>>>>> 225b6d31
  const wallets = numberOfAccounts > 0 ? await createAccounts(pxe, numberOfAccounts) : [];
  const cheatCodes = CheatCodes.create(config.l1RpcUrl, pxe!);

  const teardown = async () => {
    if (aztecNode instanceof AztecNodeService) {
      await aztecNode?.stop();
    }
    if (pxe instanceof PXEService) {
      await pxe?.stop();
    }

    if (acvmConfig?.cleanup) {
      // remove the temp directory created for the acvm
      logger.verbose(`Cleaning up ACVM state`);
      await acvmConfig.cleanup();
    }

    await anvil?.stop();
    await watcher.stop();
  };

  return {
    aztecNode,
    pxe,
    deployL1ContractsValues,
    config,
    wallet: wallets[0],
    wallets,
    logger,
    cheatCodes,
    sequencer,
    teardown,
  };
}

/** Returns an L1 wallet client for anvil using a well-known private key based on the index. */
export function getL1WalletClient(rpcUrl: string, index: number) {
  const hdAccount = mnemonicToAccount(MNEMONIC, { addressIndex: index });
  return createWalletClient({
    account: hdAccount,
    chain: foundry,
    transport: http(rpcUrl),
  });
}

/**
 * Ensures there's a running Anvil instance and returns the RPC URL.
 * @returns
 */
export async function startAnvil(l1BlockTime?: number): Promise<{ anvil: Anvil; rpcUrl: string }> {
  let rpcUrl: string | undefined = undefined;

  // Start anvil.
  // We go via a wrapper script to ensure if the parent dies, anvil dies.
  const anvil = await retry(
    async () => {
      const ethereumHostPort = await getPort();
      rpcUrl = `http://127.0.0.1:${ethereumHostPort}`;
      const anvil = createAnvil({
        anvilBinary: './scripts/anvil_kill_wrapper.sh',
        port: ethereumHostPort,
        blockTime: l1BlockTime,
      });
      await anvil.start();
      return anvil;
    },
    'Start anvil',
    makeBackoff([5, 5, 5]),
  );

  if (!rpcUrl) {
    throw new Error('Failed to start anvil');
  }

  return { anvil, rpcUrl };
}
/**
 * Registers the contract class used for test accounts and publicly deploys the instances requested.
 * Use this when you need to make a public call to an account contract, such as for requesting a public authwit.
 * @param sender - Wallet to send the deployment tx.
 * @param accountsToDeploy - Which accounts to publicly deploy.
 */

// docs:start:public_deploy_accounts
export async function publicDeployAccounts(sender: Wallet, accountsToDeploy: Wallet[]) {
  const accountAddressesToDeploy = accountsToDeploy.map(a => a.getAddress());
  const instances = await Promise.all(accountAddressesToDeploy.map(account => sender.getContractInstance(account)));
  const batch = new BatchCall(sender, [
    (await registerContractClass(sender, SchnorrAccountContractArtifact)).request(),
    ...instances.map(instance => deployInstance(sender, instance!).request()),
  ]);
  await batch.send().wait();
}
// docs:end:public_deploy_accounts

/**
 * Sets the timestamp of the next block.
 * @param rpcUrl - rpc url of the blockchain instance to connect to
 * @param timestamp - the timestamp for the next block
 */
export async function setNextBlockTimestamp(rpcUrl: string, timestamp: number) {
  const params = `[${timestamp}]`;
  await fetch(rpcUrl, {
    body: `{"jsonrpc":"2.0", "method": "evm_setNextBlockTimestamp", "params": ${params}, "id": 1}`,
    method: 'POST',
    headers: { 'Content-Type': 'application/json' },
  });
}

/** Returns the job name for the current test. */
function getJobName() {
  return process.env.JOB_NAME ?? expect.getState().currentTestName?.split(' ')[0].replaceAll('/', '_') ?? 'unknown';
}

/**
 * Returns a logger instance for the current test.
 * @returns a logger instance for the current test.
 */
export function getLogger() {
  const describeBlockName = expect.getState().currentTestName?.split(' ')[0].replaceAll('/', ':');
  if (!describeBlockName) {
    const name = expect.getState().testPath?.split('/').pop()?.split('.')[0] ?? 'unknown';
    return createDebugLogger('aztec:' + name);
  }
  return createDebugLogger('aztec:' + describeBlockName);
}

/**
 * Checks the number of encrypted logs in the last block is as expected.
 * @param aztecNode - The instance of aztec node for retrieving the logs.
 * @param numEncryptedLogs - The number of expected logs.
 */
export const expectsNumOfNoteEncryptedLogsInTheLastBlockToBe = async (
  aztecNode: AztecNode | undefined,
  numEncryptedLogs: number,
) => {
  if (!aztecNode) {
    // An api for retrieving encrypted logs does not exist on the PXE Service so we have to use the node
    // This means we can't perform this check if there is no node
    return;
  }
  const l2BlockNum = await aztecNode.getBlockNumber();
  const encryptedLogs = await aztecNode.getLogs(l2BlockNum, 1, LogType.NOTEENCRYPTED);
  const unrolledLogs = EncryptedNoteL2BlockL2Logs.unrollLogs(encryptedLogs);
  expect(unrolledLogs.length).toBe(numEncryptedLogs);
};

/**
 * Checks that the last block contains the given expected unencrypted log messages.
 * @param tx - An instance of SentTx for which to retrieve the logs.
 * @param logMessages - The set of expected log messages.
 */
export const expectUnencryptedLogsInTxToBe = async (tx: SentTx, logMessages: string[]) => {
  const unencryptedLogs = (await tx.getUnencryptedLogs()).logs;
  const asciiLogs = unencryptedLogs.map(extendedLog => extendedLog.log.data.toString('ascii'));

  expect(asciiLogs).toStrictEqual(logMessages);
};

/**
 * Checks that the last block contains the given expected unencrypted log messages.
 * @param pxe - An instance of PXE for retrieving the logs.
 * @param logMessages - The set of expected log messages.
 */
export const expectUnencryptedLogsFromLastBlockToBe = async (pxe: PXE, logMessages: string[]) => {
  // docs:start:get_logs
  // Get the unencrypted logs from the last block
  const fromBlock = await pxe.getBlockNumber();
  const logFilter = {
    fromBlock,
    toBlock: fromBlock + 1,
  };
  const unencryptedLogs = (await pxe.getUnencryptedLogs(logFilter)).logs;
  // docs:end:get_logs
  const asciiLogs = unencryptedLogs.map(extendedLog => extendedLog.log.data.toString('ascii'));

  expect(asciiLogs).toStrictEqual(logMessages);
};

export type BalancesFn = ReturnType<typeof getBalancesFn>;
export function getBalancesFn(
  symbol: string,
  method: ContractMethod,
  logger: any,
): (...addresses: (AztecAddress | { address: AztecAddress })[]) => Promise<bigint[]> {
  const balances = async (...addressLikes: (AztecAddress | { address: AztecAddress })[]) => {
    const addresses = addressLikes.map(addressLike => ('address' in addressLike ? addressLike.address : addressLike));
    const b = await Promise.all(addresses.map(address => method(address).simulate()));
    const debugString = `${symbol} balances: ${addresses.map((address, i) => `${address}: ${b[i]}`).join(', ')}`;
    logger.verbose(debugString);
    return b;
  };

  return balances;
}

export async function expectMapping<K, V>(
  fn: (...k: K[]) => Promise<V[]>,
  inputs: K[],
  expectedOutputs: V[],
): Promise<void> {
  expect(inputs.length).toBe(expectedOutputs.length);

  const outputs = await fn(...inputs);

  expect(outputs).toEqual(expectedOutputs);
}

export async function expectMappingDelta<K, V extends number | bigint>(
  initialValues: V[],
  fn: (...k: K[]) => Promise<V[]>,
  inputs: K[],
  expectedDiffs: V[],
): Promise<void> {
  expect(inputs.length).toBe(expectedDiffs.length);

  const outputs = await fn(...inputs);
  const diffs = outputs.map((output, i) => output - initialValues[i]);

  expect(diffs).toEqual(expectedDiffs);
}

/**
 * Deploy the protocol contracts to a running instance.
 */
export async function deployCanonicalFeeJuice(pxe: PXE) {
  // "deploy" the Fee Juice as it contains public functions
  const feeJuicePortalAddress = (await pxe.getNodeInfo()).l1ContractAddresses.feeJuicePortalAddress;
  const canonicalFeeJuice = getCanonicalFeeJuice();

  if (await pxe.isContractClassPubliclyRegistered(canonicalFeeJuice.contractClass.id)) {
    getLogger().debug('Fee Juice already deployed');
    await expect(pxe.isContractPubliclyDeployed(canonicalFeeJuice.address)).resolves.toBe(true);
    return;
  }

  // Capsules will die soon, patience!
  const publicBytecode = canonicalFeeJuice.contractClass.packedBytecode;
  const encodedBytecode = bufferAsFields(publicBytecode, MAX_PACKED_PUBLIC_BYTECODE_SIZE_IN_FIELDS);
  await pxe.addCapsule(encodedBytecode);

  await pxe.registerContract(canonicalFeeJuice);
  const wallet = new SignerlessWallet(pxe);
  const feeJuice = await FeeJuiceContract.at(canonicalFeeJuice.address, wallet);

  await feeJuice.methods
    .deploy(
      canonicalFeeJuice.contractClass.artifactHash,
      canonicalFeeJuice.contractClass.privateFunctionsRoot,
      canonicalFeeJuice.contractClass.publicBytecodeCommitment,
      feeJuicePortalAddress,
    )
    .send({ fee: { paymentMethod: new NoFeePaymentMethod(), gasSettings: GasSettings.teardownless() } })
    .wait();

  getLogger().info(`Fee Juice publicly deployed at ${feeJuice.address}`);

  await expect(pxe.isContractClassPubliclyRegistered(feeJuice.instance.contractClassId)).resolves.toBe(true);
  await expect(pxe.getContractInstance(feeJuice.address)).resolves.toBeDefined();
  await expect(pxe.isContractPubliclyDeployed(feeJuice.address)).resolves.toBe(true);
}

export async function deployCanonicalKeyRegistry(deployer: Wallet) {
  const canonicalKeyRegistry = getCanonicalKeyRegistry();

  // We check to see if there exists a contract at the canonical Key Registry address with the same contract class id as we expect. This means that
  // the key registry has already been deployed to the correct address.
  if (
    (await deployer.getContractInstance(canonicalKeyRegistry.address))?.contractClassId.equals(
      canonicalKeyRegistry.contractClass.id,
    ) &&
    (await deployer.isContractClassPubliclyRegistered(canonicalKeyRegistry.contractClass.id))
  ) {
    return;
  }

  const keyRegistry = await KeyRegistryContract.deploy(deployer)
    .send({ contractAddressSalt: canonicalKeyRegistry.instance.salt, universalDeploy: true })
    .deployed();

  if (
    !keyRegistry.address.equals(canonicalKeyRegistry.address) ||
    !keyRegistry.address.equals(AztecAddress.fromBigInt(CANONICAL_KEY_REGISTRY_ADDRESS))
  ) {
    throw new Error(
      `Deployed Key Registry address ${keyRegistry.address} does not match expected address ${canonicalKeyRegistry.address}, or they both do not equal CANONICAL_KEY_REGISTRY_ADDRESS`,
    );
  }

  expect(computeContractAddressFromInstance(keyRegistry.instance)).toEqual(keyRegistry.address);
  expect(getContractClassFromArtifact(keyRegistry.artifact).id).toEqual(keyRegistry.instance.contractClassId);
  await expect(deployer.isContractClassPubliclyRegistered(canonicalKeyRegistry.contractClass.id)).resolves.toBe(true);
  await expect(deployer.getContractInstance(canonicalKeyRegistry.instance.address)).resolves.toBeDefined();
}

export async function deployCanonicalAuthRegistry(deployer: Wallet) {
  const canonicalAuthRegistry = getCanonicalAuthRegistry();

  // We check to see if there exists a contract at the canonical Auth Registry address with the same contract class id as we expect. This means that
  // the auth registry has already been deployed to the correct address.
  if (
    (await deployer.getContractInstance(canonicalAuthRegistry.address))?.contractClassId.equals(
      canonicalAuthRegistry.contractClass.id,
    ) &&
    (await deployer.isContractClassPubliclyRegistered(canonicalAuthRegistry.contractClass.id))
  ) {
    return;
  }

  const authRegistry = await AuthRegistryContract.deploy(deployer)
    .send({ contractAddressSalt: canonicalAuthRegistry.instance.salt, universalDeploy: true })
    .deployed();

  if (
    !authRegistry.address.equals(canonicalAuthRegistry.address) ||
    !authRegistry.address.equals(AztecAddress.fromBigInt(CANONICAL_AUTH_REGISTRY_ADDRESS))
  ) {
    throw new Error(
      `Deployed Auth Registry address ${authRegistry.address} does not match expected address ${canonicalAuthRegistry.address}, or they both do not equal CANONICAL_AUTH_REGISTRY_ADDRESS`,
    );
  }

  expect(computeContractAddressFromInstance(authRegistry.instance)).toEqual(authRegistry.address);
  expect(getContractClassFromArtifact(authRegistry.artifact).id).toEqual(authRegistry.instance.contractClassId);
  await expect(deployer.isContractClassPubliclyRegistered(canonicalAuthRegistry.contractClass.id)).resolves.toBe(true);
  await expect(deployer.getContractInstance(canonicalAuthRegistry.instance.address)).resolves.toBeDefined();
}

export async function deployCanonicalRouter(deployer: Wallet) {
  const canonicalRouter = getCanonicalRouter();

  // We check to see if there exists a contract at the Router address with the same contract class id as we expect. This means that
  // the router has already been deployed to the correct address.
  if (
    (await deployer.getContractInstance(canonicalRouter.address))?.contractClassId.equals(
      canonicalRouter.contractClass.id,
    ) &&
    (await deployer.isContractClassPubliclyRegistered(canonicalRouter.contractClass.id))
  ) {
    return;
  }

  const router = await RouterContract.deploy(deployer)
    .send({ contractAddressSalt: canonicalRouter.instance.salt, universalDeploy: true })
    .deployed();

  if (
    !router.address.equals(canonicalRouter.address) ||
    !router.address.equals(AztecAddress.fromBigInt(ROUTER_ADDRESS))
  ) {
    throw new Error(
      `Deployed Router address ${router.address} does not match expected address ${canonicalRouter.address}, or they both do not equal ROUTER_ADDRESS`,
    );
  }

  expect(computeContractAddressFromInstance(router.instance)).toEqual(router.address);
  expect(getContractClassFromArtifact(router.artifact).id).toEqual(router.instance.contractClassId);
  await expect(deployer.isContractClassPubliclyRegistered(canonicalRouter.contractClass.id)).resolves.toBe(true);
  await expect(deployer.getContractInstance(canonicalRouter.instance.address)).resolves.toBeDefined();
}

export async function waitForProvenChain(node: AztecNode, targetBlock?: number, timeoutSec = 60, intervalSec = 1) {
  targetBlock ??= await node.getBlockNumber();

  await retryUntil(
    async () => (await node.getProvenBlockNumber()) >= targetBlock,
    'proven chain status',
    timeoutSec,
    intervalSec,
  );
}<|MERGE_RESOLUTION|>--- conflicted
+++ resolved
@@ -465,21 +465,6 @@
     );
   }
 
-<<<<<<< HEAD
-  // A watcher that performs time jumps in the sequencer when they are required
-  const watcher = new Watcher(
-    new EthCheatCodes(config.l1RpcUrl),
-    deployL1ContractsValues.l1ContractAddresses.rollupAddress,
-    deployL1ContractsValues.publicClient,
-  );
-
-  // If we are NOT using wall time, we should start the watcher to jump in time as needed.
-  if (!opts.l1BlockTime) {
-    watcher.start();
-  }
-
-=======
->>>>>>> 225b6d31
   const wallets = numberOfAccounts > 0 ? await createAccounts(pxe, numberOfAccounts) : [];
   const cheatCodes = CheatCodes.create(config.l1RpcUrl, pxe!);
 
