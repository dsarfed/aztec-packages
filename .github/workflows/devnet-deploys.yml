name: Deploy to network
on:
  push:
    branches: [devnet, provernet, alphanet]

concurrency:
  group: ${{ github.workflow }}-${{ github.ref }}
  cancel-in-progress: true

# We only reference secret variables here where we put them into the environment so as to not create confusion

# Anvil Accounts. Anvil provides 10 pre-funded accounts for the mnemonic we have specified in FORK_MNEMONIC. We are using:
# 1. The first account (index 0) is used in SEQ_1_PUBLISHER_PRIVATE_KEY
# 2. The 9th account (index 8) is used in this workflow for deploying contracts etc
# 3. The 10th account (index 9) is used by the deployed faucet
# TODO: Convert all this so we take the provided mnemonic and derive the keys from the above indices
env:
  DOCKERHUB_PASSWORD: ${{ secrets.DOCKERHUB_PASSWORD }}
  GIT_COMMIT: ${{ github.sha }}
  DEPLOY_TAG: none
  L1_CHAIN_ID: 677692
  AWS_ACCESS_KEY_ID: ${{ secrets.AWS_ACCESS_KEY_ID }}
  AWS_SECRET_ACCESS_KEY: ${{ secrets.AWS_SECRET_ACCESS_KEY }}
  API_KEY: ${{ secrets.DEVNET_API_KEY }}
  FORK_MNEMONIC: ${{ secrets.FORK_MNEMONIC }}
  CONTRACT_PUBLISHER_PRIVATE_KEY: ${{ secrets.CONTRACT_PUBLISHER_PRIVATE_KEY }}
  CONTRACT_S3_BUCKET: s3://static.aztec.network

  # TF Vars
  TF_VAR_DOCKERHUB_ACCOUNT: aztecprotocol
  TF_VAR_L1_CHAIN_ID: 677692
  TF_VAR_DEPLOY_TAG: none
  TF_VAR_IMAGE_TAG: ${{ github.sha }}
  TF_VAR_API_KEY: ${{ secrets.DEVNET_API_KEY }}

  # Node / Sequencer
  TF_VAR_BOOTSTRAP_NODES: ""
  TF_VAR_P2P_ENABLED: "false"
  TF_VAR_SEQUENCER_PRIVATE_KEYS: '["${{ secrets.SEQ_1_PUBLISHER_PRIVATE_KEY }}"]'
  TF_VAR_NODE_P2P_PRIVATE_KEYS: '[""]'
  TF_VAR_SEQ_MAX_SECONDS_BETWEEN_BLOCKS: 0 # disable auto block building
  TF_VAR_SEQ_MIN_TX_PER_BLOCK: 1
  TF_VAR_SEQ_MAX_TX_PER_BLOCK: 64

  # Anvil
  TF_VAR_FORK_MNEMONIC: ${{ secrets.FORK_MNEMONIC }}
  TF_VAR_INFURA_API_KEY: ${{ secrets.INFURA_API_KEY }}

  # Faucet
  TF_VAR_FAUCET_ACCOUNT_INDEX: 9

  # Prover
  TF_VAR_AGENTS_PER_PROVER: 4
  TF_VAR_PROVING_ENABLED: false

  # Transaction Bot
  TF_VAR_BOT_API_KEY: ${{ secrets.BOT_API_KEY }}
  TF_VAR_BOT_PRIVATE_KEY: ""
  TF_VAR_BOT_NO_START: true
  TF_VAR_BOT_PRIVATE_TRANSFERS_PER_TX: 0 # no private transfers
  TF_VAR_BOT_PUBLIC_TRANSFERS_PER_TX: 1
  TF_VAR_BOT_TX_MINED_WAIT_SECONDS: 1200
  TF_VAR_BOT_NO_WAIT_FOR_TRANSFERS: true
  TF_VAR_BOT_TX_INTERVAL_SECONDS: 180
  TF_VAR_BOT_COUNT: 1

jobs:
  setup:
    uses: ./.github/workflows/setup-runner.yml
    with:
      username: master
      runner_type: builder-x86
    secrets: inherit

  # Set network specific variables as outputs from this job to be referenced in later jobs
  # The only exception is the network api key which needs to be re-derived in every job as it is a secret
  # Secrets can't be passed between jobs
  set-network:
    needs: setup
    runs-on: ${{ github.actor }}-x86
    outputs:
      deploy_tag: ${{ steps.set_network_vars.outputs.deploy_tag }}
      branch_name: ${{ steps.set_network_vars.outputs.branch_name }}
      network_api_key: ${{ steps.set_network_vars.outputs.network_api_key }}
    steps:
      - name: Set network vars
        shell: bash
        run: |
          env
          export BRANCH_NAME=${GITHUB_HEAD_REF:-${GITHUB_REF#refs/heads/}}
          if [ "$BRANCH_NAME" = "devnet" ]
          then
              echo "deploy_tag=devnet" >> $GITHUB_OUTPUT
              echo "branch_name=devnet" >> $GITHUB_OUTPUT
              echo "network_api_key=DEVNET_API_KEY" >> $GITHUB_OUTPUT
          elif [ "$BRANCH_NAME" = "provernet" ]
          then
              echo "deploy_tag=provernet" >> $GITHUB_OUTPUT
              echo "branch_name=provernet" >> $GITHUB_OUTPUT
              echo "network_api_key=PROVERNET_API_KEY" >> $GITHUB_OUTPUT
          elif [ "$BRANCH_NAME" = "alphanet" ]
          then
              echo "deploy_tag=alphanet" >> $GITHUB_OUTPUT
              echo "branch_name=alphanet" >> $GITHUB_OUTPUT
              echo "network_api_key=ALPHANET_API_KEY" >> $GITHUB_OUTPUT
          else
              echo "Unrecognized Branch!!"
              exit 1
          fi
        id: set_network_vars

  build:
    needs: set-network
    env:
      BRANCH_NAME: ${{ needs.set-network.outputs.branch_name }}
      DEPLOY_TAG: ${{ needs.set-network.outputs.deploy_tag }}
      TF_VAR_DEPLOY_TAG: ${{ needs.set-network.outputs.deploy_tag }}
      API_KEY: ${{ secrets[needs.set-network.outputs.network_api_key] }}
      TF_VAR_API_KEY: ${{ secrets[needs.set-network.outputs.network_api_key] }}
      API_KEY_NAME: ${{ needs.set-network.outputs.network_api_key }}
    runs-on: ${{ github.actor }}-x86
    steps:
      - uses: actions/checkout@v4
        with:
          ref: "${{ env.GIT_COMMIT }}"
          fetch-depth: 0
      - uses: ./.github/ci-setup-action
        with:
          concurrency_key: build-release-artifacts-${{ github.actor }}
          dockerhub_password: "${{ env.DOCKERHUB_PASSWORD }}"
      - name: Check if only workflow flows have changed
        id: check_only_workflow_changes
        uses: actions/github-script@v7
        with:
          script: |
            const { execSync } = require('child_process');
            const changedFiles = execSync('git diff --name-only ${{ github.event.before }} ${{ github.sha }}')
              .toString()
              .split('\n')
              .filter(line => line);
            const prefixesToIgnore = ['.github', 'iac'];
            const suffixesToIgnore = ['.tf'];
            return changedFiles.every(file => (
              prefixesToIgnore.some(prefix => file.startsWith(prefix)) ||
              suffixesToIgnore.some(suffix => file.endsWith(suffix))
            ));
      - name: "Build & Push aztec images"
        timeout-minutes: 40
        if: steps.check_only_workflow_changes.outputs.result == 'false'
        run: |
          env
          earthly-ci --no-output --push ./yarn-project+export-aztec-arch --DIST_TAG=${{ env.DEPLOY_TAG }}
          earthly-ci --no-output --push ./yarn-project+export-aztec-arch --DIST_TAG=${{ github.sha }}
<<<<<<< HEAD
          earthly-ci --no-output --push ./yarn-project+export-aztec-faucet --DIST_TAG=${{ env.DEPLOY_TAG }}
          earthly-ci --no-output --push ./yarn-project+export-aztec-faucet --DIST_TAG=${{ github.sha }}

      - name: "Re-tag Aztec image"
        if: steps.check_only_workflow_changes.outputs.result == 'true'
        run: |
          env
          docker pull aztecprotocol/aztec:${{ env.DEPLOY_TAG }}
          docker pull aztecprotocol/aztec-faucet:${{ env.DEPLOY_TAG }}

          docker tag aztecprotocol/aztec:${{ env.DEPLOY_TAG }} aztecprotocol/aztec:${{ github.sha }}
          docker tag aztecprotocol/aztec-faucet:${{ env.DEPLOY_TAG }} aztecprotocol/aztec-faucet:${{ github.sha }}

          docker push aztecprotocol/aztec:${{ github.sha }}
          docker push aztecprotocol/aztec-faucet:${{ github.sha }}
=======
          earthly-ci --no-output --push ./yarn-project+export-cli-wallet --DIST_TAG=${{ env.DEPLOY_TAG }}
          earthly-ci --no-output --push ./yarn-project+export-cli-wallet-arch --DIST_TAG=${{ github.sha }}
>>>>>>> 2daf2ab2

      - name: Check if mainnet fork needs deployment
        id: check_fork_changes
        uses: actions/github-script@v7
        with:
          script: |
            const { execSync } = require('child_process');
            const changedFiles = execSync('git diff --name-only ${{ github.event.before }} ${{ github.sha }}').toString().split('\n');
            const fileChanged = changedFiles.some(file => file.startsWith('iac/mainnet-fork'));
            return fileChanged

      - name: Build & push mainnet fork image
        if: steps.check_fork_changes.outputs.result == 'true'
        run: |
          earthly-ci \
          --no-output --push ./iac/mainnet-fork+export-mainnet-fork --DIST_TAG=${{ env.DEPLOY_TAG }}

  terraform-deploy:
    runs-on: ubuntu-latest
    needs: [build, set-network]
    env:
      BRANCH_NAME: ${{ needs.set-network.outputs.branch_name }}
      DEPLOY_TAG: ${{ needs.set-network.outputs.deploy_tag }}
      TF_VAR_DEPLOY_TAG: ${{ needs.set-network.outputs.deploy_tag }}
      API_KEY: ${{ secrets[needs.set-network.outputs.network_api_key] }}
      TF_VAR_API_KEY: ${{ secrets[needs.set-network.outputs.network_api_key] }}
    steps:
      - uses: actions/checkout@v4
        with:
          ref: "${{ env.GIT_COMMIT }}"
      - uses: ./.github/ci-setup-action
      - uses: hashicorp/setup-terraform@v3
        with:
          terraform_version: 1.7.5

      - name: Configure AWS credentials
        uses: aws-actions/configure-aws-credentials@v1
        with:
          aws-access-key-id: ${{ env.AWS_ACCESS_KEY_ID }}
          aws-secret-access-key: ${{ env.AWS_SECRET_ACCESS_KEY }}
          aws-region: eu-west-2

      - name: Deploy mainnet fork
        working-directory: ./iac/mainnet-fork/terraform
        run: |
          env
          terraform init -input=false -backend-config="key=${{ env.DEPLOY_TAG }}/mainnet-fork"
          terraform apply -input=false -auto-approve -replace="aws_efs_file_system.aztec_mainnet_fork_data_store"

      - name: Wait for mainnet fork deployment
        run: |
          ./.github/scripts/wait_for_infra.sh mainnet-fork ${{ env.DEPLOY_TAG }} ${{ env.API_KEY }}

      - name: Deploy L1 Contracts
        run: |
          set -e
          set -o pipefail

          docker pull aztecprotocol/aztec:${{ env.DEPLOY_TAG }}
          docker run aztecprotocol/aztec:${{ env.DEPLOY_TAG }} deploy-l1-contracts \
            --private-key ${{ env.CONTRACT_PUBLISHER_PRIVATE_KEY }} \
            --rpc-url https://${{ env.DEPLOY_TAG }}-mainnet-fork.aztec.network:8545/${{ env.API_KEY }} \
            --l1-chain-id ${{ env.L1_CHAIN_ID }} \
            --json | tee ./l1_contracts.json

          # upload contract addresses to S3
          aws s3 cp ./l1_contracts.json ${{ env.CONTRACT_S3_BUCKET }}/${{ env.DEPLOY_TAG }}/l1_contracts.json

          # export contract addresses so they can be used by subsequent terraform deployments
          function extract() {
            jq -r ".$1" ./l1_contracts.json
          }

          echo "TF_VAR_ROLLUP_CONTRACT_ADDRESS=$(extract rollupAddress)" >>$GITHUB_ENV
          echo "TF_VAR_REGISTRY_CONTRACT_ADDRESS=$(extract registryAddress)" >>$GITHUB_ENV
          echo "TF_VAR_INBOX_CONTRACT_ADDRESS=$(extract inboxAddress)" >>$GITHUB_ENV
          echo "TF_VAR_OUTBOX_CONTRACT_ADDRESS=$(extract outboxAddress)" >>$GITHUB_ENV
          echo "TF_VAR_AVAILABILITY_ORACLE_CONTRACT_ADDRESS=$(extract availabilityOracleAddress)" >>$GITHUB_ENV
          echo "TF_VAR_GAS_TOKEN_CONTRACT_ADDRESS=$(extract gasTokenAddress)" >>$GITHUB_ENV
          echo "TF_VAR_GAS_PORTAL_CONTRACT_ADDRESS=$(extract gasPortalAddress)" >>$GITHUB_ENV

      - name: Apply l1-contracts Terraform
        working-directory: ./l1-contracts/terraform
        run: |
          env
          terraform init -input=false -backend-config="key=${{ env.DEPLOY_TAG }}/l1-contracts"
          terraform apply -input=false -auto-approve

      - name: Disable transactions bot
        working-directory: ./yarn-project/aztec/terraform/bot
        run: |
          terraform init -input=false -backend-config="key=${{ env.DEPLOY_TAG }}/bot"
          terraform apply -input=false -auto-approve

      - name: Init Aztec Node Terraform
        working-directory: ./yarn-project/aztec/terraform/node
        run: |
          terraform init -input=false -backend-config="key=${{ env.DEPLOY_TAG }}/aztec-node"

      - name: Deploy Aztec Nodes
        working-directory: ./yarn-project/aztec/terraform/node
        run: |
          terraform apply -input=false -auto-approve -replace="aws_efs_file_system.node_data_store"

      - name: Deploy Provers
        working-directory: ./yarn-project/aztec/terraform/prover
        run: |
          terraform init -input=false -backend-config="key=${{ env.DEPLOY_TAG }}/prover"
          terraform apply -input=false -auto-approve

      - name: Deploy PXE
        working-directory: ./yarn-project/aztec/terraform/pxe
        run: |
          terraform init -input=false -backend-config="key=${{ env.DEPLOY_TAG }}/pxe"
          terraform apply -input=false -auto-approve -replace="aws_efs_file_system.pxe_data_store"

  bootstrap:
    runs-on: ubuntu-latest
    needs: [terraform-deploy, set-network]
    env:
      BRANCH_NAME: ${{ needs.set-network.outputs.branch_name }}
      DEPLOY_TAG: ${{ needs.set-network.outputs.deploy_tag }}
      TF_VAR_DEPLOY_TAG: ${{ needs.set-network.outputs.deploy_tag }}
      API_KEY: ${{ secrets[needs.set-network.outputs.network_api_key] }}
      TF_VAR_API_KEY: ${{ secrets[needs.set-network.outputs.network_api_key] }}
    steps:
      - uses: actions/checkout@v4
        with:
          ref: "${{ env.GIT_COMMIT }}"

      - uses: ./.github/ci-setup-action

      - name: Configure AWS credentials
        uses: aws-actions/configure-aws-credentials@v1
        with:
          aws-access-key-id: ${{ env.AWS_ACCESS_KEY_ID }}
          aws-secret-access-key: ${{ env.AWS_SECRET_ACCESS_KEY }}
          aws-region: eu-west-2

      - name: Wait for PXE to be available
        run: |
          env
          ./.github/scripts/wait_for_infra.sh pxe ${{ env.DEPLOY_TAG }} ${{ env.API_KEY }}

      - name: Deploy protocol contracts
        run: |
          set -e
          set -o pipefail
          docker pull aztecprotocol/aztec:${{ env.DEPLOY_TAG }}
          docker run aztecprotocol/aztec:${{ env.DEPLOY_TAG }} deploy-protocol-contracts \
            --rpc-url https://api.aztec.network/${{ env.DEPLOY_TAG }}/aztec-pxe/${{ env.API_KEY }} \
            --l1-chain-id ${{ env.L1_CHAIN_ID }} \
            --json | tee ./protocol_contracts.json

          aws s3 cp ./protocol_contracts.json ${{ env.CONTRACT_S3_BUCKET }}/${{ env.DEPLOY_TAG }}/protocol_contracts.json

      - name: Bootstrap network
        run: |
          set -e
          set -o pipefail
          docker run aztecprotocol/aztec:${{ env.DEPLOY_TAG }} bootstrap-network \
            --rpc-url https://api.aztec.network/${{ env.DEPLOY_TAG }}/aztec-pxe/${{ env.API_KEY }} \
            --l1-rpc-url https://${{ env.DEPLOY_TAG }}-mainnet-fork.aztec.network:8545/${{ env.API_KEY }} \
            --l1-chain-id ${{ env.L1_CHAIN_ID }} \
            --l1-private-key ${{ env.CONTRACT_PUBLISHER_PRIVATE_KEY }} \
            --json | tee ./basic_contracts.json

          aws s3 cp ./basic_contracts.json ${{ env.CONTRACT_S3_BUCKET }}/${{ env.DEPLOY_TAG }}/basic_contracts.json

  deploy-faucet:
    runs-on: ubuntu-latest
    needs: [terraform-deploy, bootstrap, set-network]
    env:
      BRANCH_NAME: ${{ needs.set-network.outputs.branch_name }}
      DEPLOY_TAG: ${{ needs.set-network.outputs.deploy_tag }}
      TF_VAR_DEPLOY_TAG: ${{ needs.set-network.outputs.deploy_tag }}
      API_KEY: ${{ secrets[needs.set-network.outputs.network_api_key] }}
      TF_VAR_API_KEY: ${{ secrets[needs.set-network.outputs.network_api_key] }}
    steps:
      - uses: actions/checkout@v4
        with:
          ref: "${{ env.GIT_COMMIT }}"
      - uses: ./.github/ci-setup-action
      - uses: hashicorp/setup-terraform@v3
        with:
          terraform_version: 1.7.5

      - name: Configure AWS credentials
        uses: aws-actions/configure-aws-credentials@v1
        with:
          aws-access-key-id: ${{ env.AWS_ACCESS_KEY_ID }}
          aws-secret-access-key: ${{ env.AWS_SECRET_ACCESS_KEY }}
          aws-region: eu-west-2

      - name: Retrieve contract addresses
        run: |
          set -e
          aws s3 cp ${{ env.CONTRACT_S3_BUCKET }}/${{ env.DEPLOY_TAG }}/l1_contracts.json ./l1_contracts.json
          aws s3 cp ${{ env.CONTRACT_S3_BUCKET }}/${{ env.DEPLOY_TAG }}/basic_contracts.json ./basic_contracts.json

          echo "TF_VAR_GAS_TOKEN_CONTRACT_ADDRESS=$(jq -r '.gasTokenAddress' ./l1_contracts.json)" >>$GITHUB_ENV
          echo "TF_VAR_DEV_COIN_CONTRACT_ADDRESS=$(jq -r '.devCoinL1' ./basic_contracts.json)" >>$GITHUB_ENV

      - name: Deploy Faucet
        working-directory: ./yarn-project/aztec-faucet/terraform
        run: |
          terraform init -input=false -backend-config="key=${{ env.DEPLOY_TAG }}/aztec-faucet"
          terraform apply -input=false -auto-approve

  enable-proving:
    runs-on: ubuntu-latest
    needs: [deploy-faucet, set-network]
    env:
      BRANCH_NAME: ${{ needs.set-network.outputs.branch_name }}
      DEPLOY_TAG: ${{ needs.set-network.outputs.deploy_tag }}
      TF_VAR_DEPLOY_TAG: ${{ needs.set-network.outputs.deploy_tag }}
      API_KEY: ${{ secrets[needs.set-network.outputs.network_api_key] }}
      TF_VAR_API_KEY: ${{ secrets[needs.set-network.outputs.network_api_key] }}
      TF_VAR_PROVING_ENABLED: true
      TF_VAR_BOT_NO_START: false
    steps:
      - uses: actions/checkout@v4
        with:
          ref: "${{ env.GIT_COMMIT }}"
      - uses: ./.github/ci-setup-action
      - uses: hashicorp/setup-terraform@v3
        with:
          terraform_version: 1.7.5

      - name: Configure AWS credentials
        uses: aws-actions/configure-aws-credentials@v1
        with:
          aws-access-key-id: ${{ env.AWS_ACCESS_KEY_ID }}
          aws-secret-access-key: ${{ env.AWS_SECRET_ACCESS_KEY }}
          aws-region: eu-west-2

      - name: Deploy PXE
        working-directory: ./yarn-project/aztec/terraform/pxe
        run: |
          terraform init -input=false -backend-config="key=${{ env.DEPLOY_TAG }}/pxe"
          terraform apply -input=false -auto-approve

      - name: Deploy Aztec Nodes
        working-directory: ./yarn-project/aztec/terraform/node
        run: |
          env
          terraform init -input=false -backend-config="key=${{ env.DEPLOY_TAG }}/aztec-node"
          terraform apply -input=false -auto-approve

      - name: Deploy Provers
        working-directory: ./yarn-project/aztec/terraform/prover
        run: |
          terraform init -input=false -backend-config="key=${{ env.DEPLOY_TAG }}/prover"
          terraform apply -input=false -auto-approve

      - name: Wait for PXE to be available
        run: |
          ./.github/scripts/wait_for_infra.sh pxe ${{ env.DEPLOY_TAG }} ${{ env.API_KEY }}

      - name: Enable transactions bot
        working-directory: ./yarn-project/aztec/terraform/bot
        run: |
          terraform init -input=false -backend-config="key=${{ env.DEPLOY_TAG }}/bot"
          terraform apply -input=false -auto-approve<|MERGE_RESOLUTION|>--- conflicted
+++ resolved
@@ -151,9 +151,10 @@
           env
           earthly-ci --no-output --push ./yarn-project+export-aztec-arch --DIST_TAG=${{ env.DEPLOY_TAG }}
           earthly-ci --no-output --push ./yarn-project+export-aztec-arch --DIST_TAG=${{ github.sha }}
-<<<<<<< HEAD
           earthly-ci --no-output --push ./yarn-project+export-aztec-faucet --DIST_TAG=${{ env.DEPLOY_TAG }}
           earthly-ci --no-output --push ./yarn-project+export-aztec-faucet --DIST_TAG=${{ github.sha }}
+          earthly-ci --no-output --push ./yarn-project+export-cli-wallet --DIST_TAG=${{ env.DEPLOY_TAG }}
+          earthly-ci --no-output --push ./yarn-project+export-cli-wallet-arch --DIST_TAG=${{ github.sha }}
 
       - name: "Re-tag Aztec image"
         if: steps.check_only_workflow_changes.outputs.result == 'true'
@@ -161,16 +162,15 @@
           env
           docker pull aztecprotocol/aztec:${{ env.DEPLOY_TAG }}
           docker pull aztecprotocol/aztec-faucet:${{ env.DEPLOY_TAG }}
+          docker pull aztecprotocol/cli-wallet:${{ env.DEPLOY_TAG }}
 
           docker tag aztecprotocol/aztec:${{ env.DEPLOY_TAG }} aztecprotocol/aztec:${{ github.sha }}
           docker tag aztecprotocol/aztec-faucet:${{ env.DEPLOY_TAG }} aztecprotocol/aztec-faucet:${{ github.sha }}
+          docker tag aztecprotocol/cli-wallet:${{ env.DEPLOY_TAG }} aztecprotocol/cli-wallet:${{ github.sha }}
 
           docker push aztecprotocol/aztec:${{ github.sha }}
           docker push aztecprotocol/aztec-faucet:${{ github.sha }}
-=======
-          earthly-ci --no-output --push ./yarn-project+export-cli-wallet --DIST_TAG=${{ env.DEPLOY_TAG }}
-          earthly-ci --no-output --push ./yarn-project+export-cli-wallet-arch --DIST_TAG=${{ github.sha }}
->>>>>>> 2daf2ab2
+          docker push aztecprotocol/cli-wallet:${{ github.sha }}
 
       - name: Check if mainnet fork needs deployment
         id: check_fork_changes
