name: CI
on:
  push:
    branches: [master]
  pull_request: {}
  workflow_dispatch:
    inputs: {}

concurrency:
  # force parallelism in master
  group: ci-${{ github.ref_name == 'master' && github.run_id || github.ref_name }}
  cancel-in-progress: true

env:
  DOCKERHUB_PASSWORD: "${{ secrets.DOCKERHUB_PASSWORD }}"
  RUN_ID: ${{ github.run_id }}
  RUN_ATTEMPT: ${{ github.run_attempt }}
  USERNAME: ticktock-tester
  GITHUB_TOKEN: ${{ github.token }}
  GH_SELF_HOSTED_RUNNER_TOKEN: ${{ secrets.GH_SELF_HOSTED_RUNNER_TOKEN }}
  AWS_ACCESS_KEY_ID: ${{ secrets.AWS_ACCESS_KEY_ID }}
  AWS_SECRET_ACCESS_KEY: ${{ secrets.AWS_SECRET_ACCESS_KEY }}
  BUILD_INSTANCE_SSH_KEY: ${{ secrets.BUILD_INSTANCE_SSH_KEY }}
  GIT_COMMIT: ${{ github.event.pull_request.head.sha || github.sha }}
  # kludge until we move away from runners
  WAIT_FOR_RUNNERS: false

jobs:
  setup:
    uses: ./.github/workflows/setup-runner.yml
    with:
      username: ticktock-tester
      runner_type: builder-x86
    secrets: inherit

  changes:
    runs-on: ubuntu-20.04
    # Required permissions
    permissions:
      pull-requests: read
    # Set job outputs to values from filter step
    outputs:
      avm-transpiler: ${{ steps.filter.outputs.avm-transpiler }}
      barretenberg: ${{ steps.filter.outputs.barretenberg }}
      barretenberg-cpp: ${{ steps.filter.outputs.barretenberg-cpp }}
      noir: ${{ steps.filter.outputs.noir }}
      noir-projects: ${{ steps.filter.outputs.noir-projects }}
      l1-contracts: ${{ steps.filter.outputs.l1-contracts }}
      non-docs: ${{ steps.filter.outputs.non-docs }}
      non-misc-ci: ${{ steps.filter.outputs.non-misc-ci }}
      non-barretenberg-cpp: ${{ steps.filter.outputs.non-barretenberg-cpp }}
    steps:
      - uses: actions/checkout@v4
        with: { ref: "${{ env.GIT_COMMIT }}" }
      - uses: dorny/paths-filter@de90cc6fb38fc0963ad72b210f1f284cd68cea36
        id: filter
        with:
          filters: |
            barretenberg:
              - 'barretenberg/**'
            barretenberg-cpp:
              - 'barretenberg/cpp/**'
            noir:
              - 'noir/**'
            avm-transpiler:
              - 'avm-transpiler/**'
            l1-contracts:
              - 'l1-contracts/**'
            noir-projects:
              - 'noir-projects/**'
            non-barretenberg-cpp:
              - '!(barretenberg/cpp/**)'
              # don't consider AVM stuff 'core bb'
              - barretenberg/cpp/pil/**
              - barretenberg/cpp/src/barretenberg/vm/**
              - barretenberg/cpp/src/barretenberg/**/generated/*
            non-docs:
              - '!(docs/**)'
            non-misc-ci:
              - '!(.github/**)'
              # Always rebuild when this file changes
              - .github/workflows/ci.yml

  build:
    needs: [setup, changes]
    if: ${{ needs.changes.outputs.non-docs == 'true' && needs.changes.outputs.non-misc-ci == 'true' && needs.changes.outputs.non-barretenberg-cpp == 'true' }}
    runs-on: ticktock-tester-x86
    outputs:
      e2e_list: ${{ steps.e2e_list.outputs.list }}
      bench_list: ${{ steps.bench_list.outputs.list }}
    steps:
      - uses: actions/checkout@v4
        with: { ref: "${{ env.GIT_COMMIT }}" }
      - uses: ./.github/ci-setup-action
        with:
          concurrency_key: build-x86
      # prepare images locally, tagged by commit hash
      - name: "Build E2E Image"
        timeout-minutes: 40
        run: earthly-ci ./yarn-project+export-e2e-test-images
      # We base our e2e list used in e2e-x86 off the targets in ./yarn-project/end-to-end
      # (Note ARM uses just 2 tests as a smoketest)
      - name: Create list of non-bench end-to-end jobs
        id: e2e_list
        run: echo "list=$(earthly ls ./yarn-project/end-to-end | grep -v '+base' | grep -v '+bench' |  sed 's/+//' | jq -R . | jq -cs .)" >> $GITHUB_OUTPUT
      - name: Create list of bench end-to-end jobs
        id: bench_list
        run: echo "list=$(earthly ls ./yarn-project/end-to-end | grep '+bench' |  sed 's/+//' | jq -R . | jq -cs .)" >> $GITHUB_OUTPUT

  # all the non-bench end-to-end integration tests for aztec
  e2e:
    needs: [build, changes]
    if: ${{ needs.changes.outputs.non-barretenberg-cpp == 'true' }}
    runs-on: ubuntu-20.04
    strategy:
      fail-fast: false
      matrix:
        test: ${{ fromJson( needs.build.outputs.e2e_list )}}
    steps:
      - uses: actions/checkout@v4
        with: { ref: "${{ env.GIT_COMMIT }}" }
      - uses: ./.github/ci-setup-action
      - name: Setup and Test
        timeout-minutes: 40
        uses: ./.github/ensure-tester-with-images
        with:
          runner_type: ${{ contains(matrix.test, 'prover') && '64core-tester-x86' || '8core-tester-x86' }}
          builder_type: builder-x86
          # these are copied to the tester and expected by the earthly command below
          # if they fail to copy, it will try to build them on the tester and fail
          builder_images_to_copy: aztecprotocol/aztec:${{ env.GIT_COMMIT }} aztecprotocol/end-to-end:${{ env.GIT_COMMIT }}
          # command to produce the images in case they don't exist
          builder_command: scripts/earthly-ci ./yarn-project+export-e2e-test-images
          run: |
            set -eux
            cd ./yarn-project/end-to-end/
            export FORCE_COLOR=1
            ../../scripts/earthly-ci -P --no-output +${{ matrix.test }}

  # all the benchmarking end-to-end integration tests for aztec (not required to merge)
  bench-e2e:
    needs: [build, changes]
    if: ${{ needs.changes.outputs.non-barretenberg-cpp == 'true' }}
    runs-on: ubuntu-20.04
    strategy:
      fail-fast: false
      matrix:
        test: ${{ fromJson( needs.build.outputs.bench_list )}}
    steps:
      - uses: actions/checkout@v4
        with: { ref: "${{ env.GIT_COMMIT }}" }
      - uses: ./.github/ci-setup-action
      - name: Setup and Test
        uses: ./.github/ensure-tester-with-images
        timeout-minutes: 40
        with:
          runner_type: ${{ contains(matrix.test, 'prover') && '64core-tester-x86' || '16core-tester-x86' }}
          builder_type: builder-x86
          # these are copied to the tester and expected by the earthly command below
          # if they fail to copy, it will try to build them on the tester and fail
          builder_images_to_copy: aztecprotocol/aztec:${{ env.GIT_COMMIT }} aztecprotocol/end-to-end:${{ env.GIT_COMMIT }}
          # command to produce the images in case they don't exist
          builder_command: cd yarn-project/end-to-end/ && ../../scripts/earthly-ci +${{ matrix.test }}
          run: |
            set -eux
            cd ./yarn-project/end-to-end/
            export FORCE_COLOR=1
            export EARTHLY_BUILD_ARGS="${{ env.EARTHLY_BUILD_ARGS }}"
            ../../scripts/earthly-ci -P \
              --secret AWS_ACCESS_KEY_ID=${{ secrets.AWS_ACCESS_KEY_ID }} \
              --secret AWS_SECRET_ACCESS_KEY=${{ secrets.AWS_SECRET_ACCESS_KEY }} \
              --no-output \
              +${{ matrix.test }}

  acir-bench:
    runs-on: ubuntu-20.04
    needs: [setup, changes]
    # Note: not fully accurate, but to work with bench-summary needs to be the same as bench-e2e
    if: ${{ needs.changes.outputs.non-barretenberg-cpp == 'true' }}
    steps:
      - uses: actions/checkout@v4
        with: { ref: "${{ env.GIT_COMMIT }}" }
      - uses: ./.github/ci-setup-action
      - name: Setup and Test
        uses: ./.github/ensure-tester-with-images
        timeout-minutes: 40
        with:
          runner_type: 16core-tester-x86
          builder_type: builder-x86
          # these are copied to the tester and expected by the earthly command below
          # if they fail to copy, it will try to build them on the tester and fail
          builder_images_to_copy: aztecprotocol/barretenberg-acir-benches:${{ env.GIT_COMMIT }}
          # command to produce the images in case they don't exist
          builder_command: cd noir && ../scripts/earthly-ci +export-bench-acir-bb
          run: |
            set -eux
            cd ./noir/
            export FORCE_COLOR=1
            export EARTHLY_BUILD_ARGS="${{ env.EARTHLY_BUILD_ARGS }}"
            ../scripts/earthly-ci -P \
              --secret AWS_ACCESS_KEY_ID=${{ secrets.AWS_ACCESS_KEY_ID }} \
              --secret AWS_SECRET_ACCESS_KEY=${{ secrets.AWS_SECRET_ACCESS_KEY }} \
              --no-output \
              +bench-publish-acir-bb

  bench-summary:
    needs:
      - acir-bench
      - bench-e2e
    runs-on: ticktock-tester-x86
    steps:
      - uses: actions/checkout@v4
        with:
          fetch-depth: 100 # Downloading base benchmark from master requires access to history
          ref: "${{ github.event.pull_request.head.sha }}"
      - uses: ./.github/ci-setup-action
        with:
          dockerhub_password: "${{ secrets.DOCKERHUB_PASSWORD }}"
          concurrency_key: build-x86
      - name: "Build and upload bench aggregate file"
        working-directory: ./yarn-project/scripts
        run: |
          earthly-ci -P \
            --secret AWS_ACCESS_KEY_ID=${{ secrets.AWS_ACCESS_KEY_ID }} \
            --secret AWS_SECRET_ACCESS_KEY=${{ secrets.AWS_SECRET_ACCESS_KEY }} \
            +bench-aggregate
      - name: "Download base benchmark and package into earthly"
        if: ${{ github.event_name == 'pull_request' }}
        run: |
          # Download the base benchmark locally (requires AWS creds and .git history)
          mkdir -p $BENCH_FOLDER
          ./scripts/logs/download_base_benchmark_from_s3.sh
          # Package it into an earthly artifact to read from bench-comment
          earthly-ci -P ./scripts/logs+pack-base-benchmark
        env:
          AWS_ACCESS_KEY_ID: ${{ secrets.AWS_ACCESS_KEY_ID }}
          AWS_SECRET_ACCESS_KEY: ${{ secrets.AWS_SECRET_ACCESS_KEY }}
          BENCH_FOLDER: "./scripts/logs/tmp/bench"
          PULL_REQUEST: "${{ github.event.pull_request.number }}"
      - name: "Generate summary comment if pull request"
        if: ${{ github.event_name == 'pull_request' }}
        working-directory: ./yarn-project/scripts
        run: |
          earthly-ci -P \
            --secret AWS_ACCESS_KEY_ID=${{ secrets.AWS_ACCESS_KEY_ID }} \
            --secret AWS_SECRET_ACCESS_KEY=${{ secrets.AWS_SECRET_ACCESS_KEY }} \
            --secret AZTEC_BOT_COMMENTER_GITHUB_TOKEN=${{ secrets.AZTEC_BOT_GITHUB_TOKEN }} \
            +bench-comment

  bb-gcc:
<<<<<<< HEAD
    needs: [build, changes]
=======
    needs: [setup, changes]
    runs-on: ${{ github.event.pull_request.user.login || github.actor }}-x86
>>>>>>> 19aba3e1
    if: ${{ needs.changes.outputs.barretenberg-cpp == 'true' }}
    runs-on: ticktock-tester-x86
    steps:
      - uses: actions/checkout@v4
        with: { ref: "${{ env.GIT_COMMIT }}" }
      # Only allow one memory-hunger prover test to use this runner
      - uses: ./.github/ci-setup-action
        with:
          # must be globally unique for build x runner
          concurrency_key: bb-gcc
      - name: "Ensure GCC Builds"
        working-directory: ./barretenberg/cpp/
        timeout-minutes: 40
        # limit our parallelism to half our cores
        run: earthly-ci --no-output +preset-gcc

  # barretenberg (prover) native and AVM (public VM) tests
  # only ran on x86 for resource reasons (memory intensive)
  bb-native-tests:
    needs: [setup, changes]
    runs-on: ticktock-tester-x86
    if: ${{ needs.changes.outputs.barretenberg-cpp == 'true' }}
    steps:
      - uses: actions/checkout@v4
        with: { ref: "${{ env.GIT_COMMIT }}" }
      # Only allow one memory-hunger prover test to use this runner
      - uses: ./.github/ci-setup-action
        with:
          # must be globally unique for build x runner
          concurrency_key: bb-native-tests-x86
      - name: "Native Prover Tests"
        working-directory: ./barretenberg/cpp/
        timeout-minutes: 40
        # limit our parallelism to half our cores
        run: earthly-ci --no-output +test --hardware_concurrency=64

  bb-js-test:
    needs: [setup, changes]
    runs-on: ticktock-tester-x86
    if: ${{ needs.changes.outputs.barretenberg == 'true' }}
    steps:
      - uses: actions/checkout@v4
        with: { ref: "${{ env.GIT_COMMIT }}" }
      - uses: ./.github/ci-setup-action
        with:
          concurrency_key: bb-js-test-x86
      - name: "bb.js Tests"
        working-directory: ./barretenberg/ts/
        timeout-minutes: 40
        run: earthly-ci --no-output ./+test

  noir-build-acir-tests:
    needs: [setup, changes]
    runs-on: ticktock-tester-x86
    if: ${{ needs.changes.outputs.barretenberg == 'true' || needs.changes.outputs.noir == 'true' }}
    steps:
      - uses: actions/checkout@v4
        with: { ref: "${{ env.GIT_COMMIT }}" }
      - uses: ./.github/ci-setup-action
        with:
          concurrency_key: build-acir-tests-x86
      - name: "Build Acir Tests"
        timeout-minutes: 40
        run: earthly-ci --no-output ./noir/+build-acir-tests

  bb-acir-tests-bb:
    needs: [noir-build-acir-tests, changes]
    runs-on: ticktock-tester-x86
    if: ${{ needs.changes.outputs.barretenberg == 'true' || needs.changes.outputs.noir == 'true' }}
    steps:
      - uses: actions/checkout@v4
        with: { ref: "${{ env.GIT_COMMIT }}" }
      - uses: ./.github/ci-setup-action
        with:
          concurrency_key: barretenberg-acir-tests-bb-x86
      - name: "BB Native Acir Tests"
        working-directory: ./barretenberg/
        timeout-minutes: 40
        run: earthly-ci --no-output ./+barretenberg-acir-tests-bb

  bb-acir-tests-sol:
    needs: [noir-build-acir-tests, changes]
    runs-on: ticktock-tester-x86
    if: ${{ needs.changes.outputs.barretenberg == 'true' || needs.changes.outputs.noir == 'true' }}
    steps:
      - uses: actions/checkout@v4
        with: { ref: "${{ env.GIT_COMMIT }}" }
      - uses: ./.github/ci-setup-action
        with:
          concurrency_key: barretenberg-acir-tests-sol-x86
      - name: "BB Solidity Acir Tests"
        working-directory: ./barretenberg/
        timeout-minutes: 40
        run: earthly-ci --no-output ./+barretenberg-acir-tests-sol

  bb-acir-tests-bb-js:
    needs: [noir-build-acir-tests, changes]
    runs-on: ticktock-tester-x86
    if: ${{ needs.changes.outputs.barretenberg == 'true' || needs.changes.outputs.noir == 'true' }}
    steps:
      - uses: actions/checkout@v4
        with: { ref: "${{ env.GIT_COMMIT }}" }
      - uses: ./.github/ci-setup-action
        with:
          concurrency_key: barretenberg-acir-tests-bb-js-x86
      - name: "BB JS Acir Tests"
        working-directory: ./barretenberg/
        timeout-minutes: 40
        run: earthly-ci --no-output ./+barretenberg-acir-tests-bb.js

  noir-format:
    needs: [setup, changes]
    if: ${{ needs.changes.outputs.noir == 'true' }}
    runs-on: ticktock-tester-x86
    steps:
      - uses: actions/checkout@v4
        with: { ref: "${{ env.GIT_COMMIT }}" }
      - uses: ./.github/ci-setup-action
        with:
          concurrency_key: noir-format-x86
      - name: "Format Noir"
        working-directory: ./noir/
        timeout-minutes: 40
        run: earthly-ci --no-output ./+format
      - name: "Format noir-projects"
        working-directory: ./noir-projects/
        timeout-minutes: 40
        run: earthly-ci --no-output ./+format

  noir-test:
    needs: [setup, changes]
    if: ${{ needs.changes.outputs.noir == 'true' }}
    runs-on: ticktock-tester-x86
    steps:
      - uses: actions/checkout@v4
        with: { ref: "${{ env.GIT_COMMIT }}" }
      - uses: ./.github/ci-setup-action
        with:
          concurrency_key: noir-x86
      - name: "Test Nargo"
        run: earthly-ci --no-output ./noir+test

  noir-examples:
    needs: [setup, changes]
    runs-on: ticktock-tester-x86
    if: ${{ needs.changes.outputs.barretenberg == 'true' || needs.changes.outputs.noir == 'true' }}
    steps:
      - uses: actions/checkout@v4
        with: { ref: "${{ env.GIT_COMMIT }}" }
      - uses: ./.github/ci-setup-action
        with:
          concurrency_key: noir-examples-x86
      - name: "Test Noir examples"
        run: earthly-ci --no-output ./noir+examples

  noir-packages-test:
    needs: [setup, changes]
    runs-on: ticktock-tester-x86
    if: ${{ needs.changes.outputs.barretenberg == 'true' || needs.changes.outputs.noir == 'true' }}
    steps:
      - uses: actions/checkout@v4
        with: { ref: "${{ env.GIT_COMMIT }}" }
      - uses: ./.github/ci-setup-action
        with:
          concurrency_key: noir-packages-x86
      - name: "Test Noir JS packages"
        run: earthly-ci --no-output ./noir+packages-test

  noir-projects:
    needs: [setup, changes]
    runs-on: ticktock-tester-x86
    if: ${{ needs.changes.outputs.barretenberg == 'true' || needs.changes.outputs.noir == 'true' || needs.changes.outputs.noir-projects == 'true' }}
    steps:
      - uses: actions/checkout@v4
        with: { ref: "${{ env.GIT_COMMIT }}" }
      - uses: ./.github/ci-setup-action
        with:
          concurrency_key: noir-projects-x86
      - name: "Noir Projects"
        timeout-minutes: 40
        run: earthly-ci --no-output ./noir-projects/+test

  avm-format:
    needs: [setup, changes]
    runs-on: ticktock-tester-x86
    if: ${{ needs.changes.outputs.avm-transpiler == 'true' || needs.changes.outputs.noir == 'true' }}
    steps:
      - uses: actions/checkout@v4
        with: { ref: "${{ env.GIT_COMMIT }}" }
      - uses: ./.github/ci-setup-action
        with:
          concurrency_key: avm-transpiler-format-x86
      - name: "Format AVM transpiler"
        working-directory: ./avm-transpiler/
        timeout-minutes: 40
        run: earthly-ci --no-output ./+format

  yarn-project-formatting:
    needs: build
    runs-on: ticktock-tester-x86
    steps:
      - uses: actions/checkout@v4
        with: { ref: "${{ env.GIT_COMMIT }}" }
      # Only allow one memory-hunger prover test to use this runner
      - uses: ./.github/ci-setup-action
        with:
          concurrency_key: yarn-project-formatting-x86
      - name: "Yarn Project Tests"
        timeout-minutes: 40
        run: earthly-ci --no-output ./yarn-project/+format-check

  yarn-project-test:
    # quiet machine
    needs: build
    runs-on: ticktock-tester-x86
    steps:
      - uses: actions/checkout@v4
        with: { ref: "${{ env.GIT_COMMIT }}" }
      # Only allow one memory-hunger prover test to use this runner
      - uses: ./.github/ci-setup-action
        with:
          concurrency_key: yarn-project-test-x86
      - name: "Yarn Project Tests"
        timeout-minutes: 40
        run: earthly-ci --no-output ./yarn-project/+test

  prover-client-test:
    needs: build
    runs-on: ticktock-tester-x86
    steps:
      - uses: actions/checkout@v4
        with: { ref: "${{ env.GIT_COMMIT }}" }
      - uses: ./.github/ci-setup-action
        with:
          concurrency_key: prover-client-test-x86
      - name: "Prover Client Tests"
        timeout-minutes: 40
        run: earthly-ci --no-output ./yarn-project/+prover-client-test

  l1-contracts-test:
    needs: [setup, changes]
    runs-on: ticktock-tester-x86
    if: ${{ needs.changes.outputs.l1-contracts == 'true' }}
    steps:
      - uses: actions/checkout@v4
        with: { ref: "${{ env.GIT_COMMIT }}" }
      - uses: ./.github/ci-setup-action
        with:
          concurrency_key: l1-contracts-ticktock-tester-x86
      - name: "Test l1 contracts"
        run: earthly-ci --no-output ./l1-contracts+test

  docs-preview:
    needs: [setup, changes]
    runs-on: ticktock-tester-x86
    if: ${{ needs.changes.outputs.non-barretenberg-cpp == 'true' }}
    steps:
      - uses: actions/checkout@v4
        with: { ref: "${{ env.GIT_COMMIT }}" }
      - uses: ./.github/ci-setup-action
        with:
          concurrency_key: docs-preview-x86
      - name: "Docs Preview"
        if: github.event.number
        timeout-minutes: 40
        run: earthly-ci --no-output ./docs/+deploy-preview --ENV=staging --PR=${{ github.event.number }} --AZTEC_BOT_COMMENTER_GITHUB_TOKEN=${{ secrets.AZTEC_BOT_GITHUB_TOKEN }} --NETLIFY_AUTH_TOKEN=${{ secrets.NETLIFY_AUTH_TOKEN }} --NETLIFY_SITE_ID=${{ secrets.NETLIFY_SITE_ID }}

  bb-bench:
    runs-on: ubuntu-20.04
    needs: [setup, changes]
    if: ${{ needs.changes.outputs.barretenberg-cpp == 'true' }}
    steps:
      - uses: actions/checkout@v4
        with: { ref: "${{ env.GIT_COMMIT }}" }
      - uses: ./.github/ci-setup-action
      - name: Build Bench Binaries
        uses: ./.github/ensure-builder
        with:
          runner_type: builder-x86
          run: |
            set -eux
            echo ${{ secrets.DOCKERHUB_PASSWORD }} | docker login -u aztecprotocolci --password-stdin
            scripts/earthly-ci --push ./barretenberg/cpp/+bench-binaries
      - name: Run Bench
        uses: ./.github/ensure-tester
        timeout-minutes: 40
        with:
          runner_type: 16core-tester-x86
          run: |
            scripts/earthly-ci --artifact ./barretenberg/cpp/+bench/bench.json --bench_mode=cache

      # TODO(AD): revisit this model as it's currently fiddly to get these artifacts off of the 'tester'
      - name: Copy Bench.json
        run: copy_from_tester /home/ubuntu/run-${{ env.RUN_ID }}/barretenberg/cpp/bench.json bench.json
      # Utilize github-action-benchmark to automatically update the plots at
      # https://aztecprotocol.github.io/aztec-packages/dev/bench/ with new benchmark data.
      # This also creates an alert if benchmarks exceed the threshold specified below.
      - name: Store benchmark result
        uses: benchmark-action/github-action-benchmark@4de1bed97a47495fc4c5404952da0499e31f5c29
        with:
          name: C++ Benchmark
          tool: "googlecpp"
          output-file-path: bench.json
          # Access token to deploy GitHub Pages branch
          github-token: ${{ secrets.AZTEC_BOT_GITHUB_TOKEN }}
          # Push and deploy GitHub pages branch automatically
          auto-push: true
          # Show alert with commit comment on detecting possible performance regression
          alert-threshold: "105%" # alert if bench result is 1.05x worse
          comment-on-alert: true
          fail-on-alert: false
          alert-comment-cc-users: "@ludamad @codygunton"

  boxes:
    needs: build
    runs-on: ticktock-tester-x86
    steps:
      - uses: actions/checkout@v4
        with: { ref: "${{ github.event.pull_request.head.sha }}" }
      - uses: ./.github/ci-setup-action
        with:
          # must be globally unique for build x runner
          concurrency_key: boxes-ticktock-tester-build
      - name: Build
        working-directory: ./boxes
        timeout-minutes: 20
        run: earthly-ci +export-boxes

  boxes-test:
    needs: boxes
    runs-on: ticktock-tester-x86
    strategy:
      fail-fast: false
      matrix:
        box: [vanilla, react]
        # intermittent issues with firefox https://github.com/AztecProtocol/aztec-packages/issues/6676
        # browser: [chromium, webkit, firefox]
        browser: [chromium, webkit]
    steps:
      - uses: actions/checkout@v4
        with: { ref: "${{ github.event.pull_request.head.sha }}" }
      - uses: ./.github/ci-setup-action
        with:
          # must be globally unique for build x runner
          concurrency_key: boxes-ticktock-tester-x86-${{ matrix.box }}-${{ matrix.browser }}
      - name: Box test
        working-directory: ./boxes
        timeout-minutes: 10
        run: earthly-ci -P --no-output +test --box=${{ matrix.box }} --browser=${{ matrix.browser }} --mode=cache

  protocol-circuits-gates-report:
    needs: [setup, changes]
    if: ${{ needs.changes.outputs.non-docs == 'true' && needs.changes.outputs.non-misc-ci == 'true' }}
    runs-on: ticktock-tester-x86
    permissions:
      pull-requests: write
    steps:
      - uses: actions/checkout@v4
        with: { ref: "${{ env.GIT_COMMIT }}" }
      # Only allow one memory-hunger prover test to use this runner
      - uses: ./.github/ci-setup-action
        with:
          concurrency_key: protocol-circuits-gates-report-x86
      - name: "Noir Protocol Circuits Report"
        working-directory: ./noir-projects/
        timeout-minutes: 40
        run: |
          earthly-ci --artifact +gates-report/gates_report.json
          mv gates_report.json ../protocol_circuits_report.json

      - name: Compare gates reports
        id: gates_diff
        uses: vezenovm/noir-gates-diff@acf12797860f237117e15c0d6e08d64253af52b6
        with:
          report: protocol_circuits_report.json
          summaryQuantile: 0 # Display any diff in gate count

      - name: Add gates diff to sticky comment
        if: github.event_name == 'pull_request' || github.event_name == 'pull_request_target'
        uses: marocchino/sticky-pull-request-comment@v2
        with:
          # delete the comment in case changes no longer impact circuit sizes
          delete: ${{ !steps.gates_diff.outputs.markdown }}
          message: ${{ steps.gates_diff.outputs.markdown }}

  merge-check:
    runs-on: ubuntu-20.04
    needs:
      # must be kept in sync with rerun-check
      - setup
      - changes
      - build
      - e2e
      # - bench-e2e # non-blocking
      # - acir-bench # non-blocking
      # - bench-summary # non-blocking
      - bb-gcc
      - bb-native-tests
      - bb-js-test
      - noir-build-acir-tests
      - bb-acir-tests-bb
      - bb-acir-tests-sol
      - bb-acir-tests-bb-js
      - noir-format
      - noir-test
      - noir-examples
      - noir-packages-test
      - noir-projects
      - avm-format
      - yarn-project-formatting
      - yarn-project-test
      - prover-client-test
      - l1-contracts-test
      - docs-preview
      # - bb-bench # non-blocking
      - boxes
      - boxes-test
      # - protocol-circuits-gates-report # non-blocking
    if: always()
    steps:
      - name: Report overall success
        env:
          # We treat any skipped or failing jobs as a failure for the workflow as a whole.
          FAIL: ${{ contains(needs.*.result, 'failure') || contains(needs.*.result, 'cancelled') }}
        run: |
          if [[ $FAIL == true ]]; then
              echo "At least one job failed (or cancelled), merging not allowed."
              exit 1
          else
              echo "All jobs succeeded, merge allowed."
              exit 0
          fi

  rerun-check:
    runs-on: ubuntu-20.04
    permissions:
      actions: write
    needs:
      # must be kept in sync with merge-check
      - setup
      - changes
      - build
      - e2e
      # - bench-e2e # non-blocking
      # - acir-bench # non-blocking
      # - bench-summary # non-blocking
      - bb-gcc
      - bb-native-tests
      - bb-js-test
      - noir-build-acir-tests
      - bb-acir-tests-bb
      - bb-acir-tests-sol
      - bb-acir-tests-bb-js
      - noir-format
      - noir-test
      - noir-examples
      - noir-packages-test
      - noir-projects
      - avm-format
      - yarn-project-formatting
      - yarn-project-test
      - prover-client-test
      - l1-contracts-test
      - docs-preview
      # - bb-bench # non-blocking
      - boxes
      - boxes-test
      # - protocol-circuits-gates-report # non-blocking
    if: ${{ !cancelled() }}
    steps:
      - name: Check for Rerun
        env:
          # We treat any skipped or failing jobs as a failure for the workflow as a whole.
          HAD_FAILURE: ${{ contains(needs.*.result, 'failure') }}
          GH_REPO: ${{ github.repository }}
          GH_TOKEN: ${{ github.token }}
        run: |
          if [[ $HAD_FAILURE == true ]] && [[ $RUN_ATTEMPT -lt 2 ]] ; then
            echo "Retrying first workflow failure. This is a stop-gap until things are more stable."
            gh workflow run rerun.yml -F run_id=${{ github.run_id }}
          fi

  notify:
    needs:
      - merge-check
    runs-on: ubuntu-20.04
    if: ${{ github.ref == 'refs/heads/master' && failure() }}
    steps:
      - name: Send notification to aztec3-ci channel if workflow failed on master
        uses: slackapi/slack-github-action@v1.25.0
        with:
          payload: |
            {
              "url": "https://github.com/${{ github.repository }}/actions/runs/${{ github.run_id }}"
            }
        env:
          SLACK_WEBHOOK_URL: ${{ secrets.SLACK_NOTIFY_WORKFLOW_TRIGGER_URL }}<|MERGE_RESOLUTION|>--- conflicted
+++ resolved
@@ -247,13 +247,9 @@
             --secret AZTEC_BOT_COMMENTER_GITHUB_TOKEN=${{ secrets.AZTEC_BOT_GITHUB_TOKEN }} \
             +bench-comment
 
-  bb-gcc:
-<<<<<<< HEAD
-    needs: [build, changes]
-=======
+  bb-gcc
     needs: [setup, changes]
     runs-on: ${{ github.event.pull_request.user.login || github.actor }}-x86
->>>>>>> 19aba3e1
     if: ${{ needs.changes.outputs.barretenberg-cpp == 'true' }}
     runs-on: ticktock-tester-x86
     steps:
